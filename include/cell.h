#ifndef MPM_CELL_H_
#define MPM_CELL_H_

#include <limits>
#include <map>
#include <memory>
#include <mutex>
#include <set>
#include <vector>

#include "Eigen/Dense"
#include "Eigen/LU"

#include "affine_transform.h"
#include "element.h"
#include "geometry.h"
#include "logger.h"
#include "map.h"
#include "node_base.h"
#include "quadrature.h"

namespace mpm {

//! Cell class
//! \brief Base class that stores the information about cells
//! \tparam Tdim Dimension
template <unsigned Tdim>
class Cell {
 public:
  //! Define a vector of size dimension
  using VectorDim = Eigen::Matrix<double, Tdim, 1>;

  //! Define DOFs
  static const unsigned Tdof = (Tdim == 1) ? 1 : 3 * (Tdim - 1);

  //! Constructor with id, number of nodes and element
  //! \param[in] id Global cell id
  //! \param[in] nnodes Number of nodes per cell
  //! \param[in] elementptr Pointer to an element type
  //! \param[in] isoparametric Cell type is isoparametric
  Cell(Index id, unsigned nnodes,
       const std::shared_ptr<const Element<Tdim>>& elementptr,
       bool isoparametric = true);

  //! Default destructor
  ~Cell() = default;

  //! Delete copy constructor
  Cell(const Cell<Tdim>&) = delete;

  //! Delete assignement operator
  Cell& operator=(const Cell<Tdim>&) = delete;

  //! Return id of the cell
  Index id() const { return id_; }

  //! Initialise cell properties
  bool initialise();

  //! Return the initialisation status of cells
  //! \retval initialisation_status Cell has nodes, element type and volumes
  bool is_initialised() const;

  //! Assign quadrature
  void assign_quadrature(unsigned nquadratures);

  //! Generate points
  std::vector<Eigen::Matrix<double, Tdim, 1>> generate_points();

  //! Return the number of particles
  unsigned nparticles() const { return particles_.size(); }

  //! Return the status of a cell: active (if a particle is present)
  bool status() const { return particles_.size(); }

  //! Return particles_
  std::vector<Index> particles() const { return particles_; }

  //! Number of nodes
  unsigned nnodes() const { return nodes_.size(); }

  //! Return nodes id in a cell
  std::set<mpm::Index> nodes_id() const {
    std::set<mpm::Index> nodes_id_lists;
    for (const auto& node : nodes_) nodes_id_lists.insert(node->id());
    return nodes_id_lists;
  }

  //! Side node pair ids
  std::vector<std::array<mpm::Index, 2>> side_node_pairs() const;

  //! Activate nodes if particle is present
  void activate_nodes();

  //! Return a pointer to element type of a cell
  std::shared_ptr<const Element<Tdim>> element_ptr() { return element_; }

  //! Return the number of shape functions, returns zero if the element type is
  //! not set.
  unsigned nfunctions() const {
    return (this->element_ != nullptr ? this->element_->nfunctions() : 0);
  };

  //! Add a node pointer to cell
  //! \param[in] local_id local id of the node
  //! \param[in] node A shared pointer to the node
  //! \retval insertion_status Return the successful addition of a node
  bool add_node(unsigned local_id, const std::shared_ptr<NodeBase<Tdim>>& node);

  //! Add a neighbour cell
  //! \param[in] neighbour_id id of the neighbouring cell
  //! \retval insertion_status Return the successful addition of a node
  bool add_neighbour(mpm::Index neighbour_id);

  //! Number of neighbours
  unsigned nneighbours() const { return neighbours_.size(); }

  //! Return neighbour ids
  std::set<mpm::Index> neighbours() const { return neighbours_; }

  //! Add an id of a particle in the cell
  //! \param[in] id Global id of a particle
  //! \retval status Return the successful addition of a particle id
  bool add_particle_id(Index id);

  //! Remove a particle id from the cell (moved to a different cell / killed)
  //! \param[in] id Global id of a particle
  void remove_particle_id(Index id);

  //! Clear all particle ids in the cell
  void clear_particle_ids() { particles_.clear(); }

  //! Compute the volume of the cell
  void compute_volume();

  //! Return the volume of the cell
  double volume() const { return volume_; }

  //! Compute the centroid of the cell
  void compute_centroid();

  //! Return the centroid of the cell
  Eigen::Matrix<double, Tdim, 1> centroid() const { return centroid_; }

  //! Compute mean length of cell
  void compute_mean_length();

  //! Return the mean_length
  double mean_length() const { return mean_length_; }

  //! Return nodal coordinates
  Eigen::MatrixXd nodal_coordinates() const { return nodal_coordinates_; }

  //! Check if a point is in a cartesian cell by checking the domain ranges
  //! \param[in] point Coordinates of point
  inline bool point_in_cartesian_cell(
      const Eigen::Matrix<double, Tdim, 1>& point);

  //! Check if a point is in a isoparametric cell
  //! Use an affine transformation and NR to check if a transformed point is in
  //! a unit cell. This is useful for points on the surface, where
  //! volume calculations are tricky. The transformed point should be between -1
  //! and 1 in a unit cell
  //! \param[in] point Coordinates of point
  //! \param[in|out] xi Local coordinates of point
  //! \retval status Return if a point is in cell or not
  inline bool is_point_in_cell(const Eigen::Matrix<double, Tdim, 1>& point,
                               Eigen::Matrix<double, Tdim, 1>* xi);

  //! Return the local coordinates of a point in a cell
  //! \param[in] point Coordinates of a point
  //! \retval xi Local coordinates of a point
  inline Eigen::Matrix<double, Tdim, 1> local_coordinates_point(
      const Eigen::Matrix<double, Tdim, 1>& point);

  //! Return the local coordinates of a point in a unit cell
  //! Using newton iteration / affine transformation
  //! \param[in] point Coordinates of a point
  //! \retval xi Local coordinates of a point
  inline Eigen::Matrix<double, Tdim, 1> transform_real_to_unit_cell(
      const Eigen::Matrix<double, Tdim, 1>& point);

  //! Assign MPI rank to nodes
  void assign_mpi_rank_to_nodes();

  //! Map particle mass to nodes
  //! \param[in] shapefn Shapefns at local coordinates of particle
  //! \param[in] phase Phase associate to the particle
  //! \param[in] pmass mass of particle
  inline void map_particle_mass_to_nodes(const Eigen::VectorXd& shapefn,
                                         unsigned phase, double pmass);

  //! Map particle volume to nodes
  //! \param[in] shapefn Shapefns at local coordinates of particle
  //! \param[in] phase Phase associate to the particle
  //! \param[in] pvolume volume of particle
  inline void map_particle_volume_to_nodes(const Eigen::VectorXd& shapefn,
                                           unsigned phase, double pvolume);

  //! Compute the nodal momentum with particle mass & velocity for a phase
  //! \param[in] shapefn Shapefns at local coordinates of particle
  //! \param[in] phase Phase associate to the particle
  //! \param[in] pmass Mass of a particle
  //! \param[in] pvelocity velocity of a particle
  inline void compute_nodal_momentum(const Eigen::VectorXd& shapefn,
                                     unsigned phase, double pmass,
                                     const Eigen::VectorXd& pvelocity);

  //! Map particle mass and momentum to nodes for a phase
  //! \param[in] shapefn Shapefns at local coordinates of particle
  //! \param[in] phase Phase associate to the particle
  //! \param[in] pmass mass of a particle
  //! \param[in] velocity velocity of a particle
  inline void map_mass_momentum_to_nodes(const Eigen::VectorXd& shapefn,
                                         unsigned phase, double pmass,
                                         const Eigen::VectorXd& pvelocity);

  //! Map particle pressure to nodes
  //! \param[in] shapefn Shapefns at local coordinates of particle
  //! \param[in] phase Phase associate to the particle
  //! \param[in] pmass Mass of a particle
  //! \param[in] ppressure Pressure of particle
  //! $$p_i = \frac{\sum_{p = 1}^{n_p} N_i (x_p) M_p p_p}{m_i}$$
  inline void map_pressure_to_nodes(const Eigen::VectorXd& shapefn,
                                    unsigned phase, double pmass,
                                    double ppressure);

  //! Return velocity at given location by interpolating from nodes
  //! \param[in] shapefn Shapefns at local coordinates of particle
  //! \param[in] phase Phase associate to the particle
  //! \retval velocity Interpolated velocity at xi
  inline Eigen::Matrix<double, Tdim, 1> interpolate_nodal_velocity(
      const Eigen::VectorXd& shapefn, unsigned phase);

  //! Return acceleration at given location by interpolating from nodes
  //! \param[in] shapefn Shapefns at local coordinates of particle
  //! \param[in] phase Phase associate to the particle
  //! \retval acceleration Interpolated acceleration at xi
  inline Eigen::Matrix<double, Tdim, 1> interpolate_nodal_acceleration(
      const Eigen::VectorXd& shapefn, unsigned phase);

  //! Return pressure at given location by interpolating from nodes
  //! \param[in] shapefn Shapefns at local coordinates of particle
  //! \param[in] phase Phase associate to the particle
  //! \retval pressure Interpolated pressure at xi
  inline double interpolate_nodal_pressure(const Eigen::VectorXd& shapefn,
                                           unsigned phase);

  //! Compute particle strain rate
  //! \param[in] dNdx dN/dx corresponding to local coordinates of particle
  //! \param[in] phase Phase associate to the particle
  inline Eigen::Matrix<double, 6, 1> compute_strain_rate(
      const Eigen::MatrixXd& dNdx, unsigned phase);

  //! Compute strain rate for reduced integration at the centroid of cell
  //! \param[in] phase Phase associate to the particle
  inline Eigen::Matrix<double, 6, 1> compute_strain_rate_centroid(
      unsigned phase);

  //! Compute the nodal body force of a cell from particle mass and gravity
  //! \param[in] shapefn Shapefns at local coordinates of particle
  //! \param[in] phase Phase associate to the particle
  //! \param[in] pmass Mass of a particle
  //! \param[in] pgravity Gravity of a particle
  inline void compute_nodal_body_force(const Eigen::VectorXd& shapefn,
                                       unsigned phase, double pmass,
                                       const VectorDim& pgravity);

  //! Compute the nodal traction force of a cell from the particle
  //! \param[in] shapefn Shapefns at local coordinates of particle
  //! \param[in] phase Phase associate to the particle
  //! \param[in] traction Traction force from the particle
  inline void compute_nodal_traction_force(const Eigen::VectorXd& shapefn,
                                           unsigned phase,
                                           const VectorDim& traction);

<<<<<<< HEAD
  //! Compute the noal internal force  of a cell from particle stress and volume
  //! \param[in] dNdx dN/dx corresponding to local coordinates of particle
=======
  //! Compute the noal internal force of a cell from particle stress and volume
  //! \param[in] bmatrix Bmatrix corresponding to local coordinates of particle
>>>>>>> 894a89eb
  //! \param[in] phase Phase associate to the particle
  //! \param[in] pforce Force of particle dim 6
  inline void compute_nodal_internal_force(
      const Eigen::MatrixXd& dNdx, unsigned phase,
      const Eigen::Matrix<double, 6, 1>& pforce);

  //! Compute the nodal drag force of a cell from particle drag force
  //! \param[in] shapefn Shapefns at local coordinates of particle
  //! \param[in] pvolume Volume of particle
  //! \param[in] drag_force_coefficient Drag force coefficient
  void compute_nodal_drag_force_coefficient(
      const Eigen::VectorXd& shapefn, double pvolume,
      const VectorDim drag_force_coefficient);

  //! Assign velocity constraint
  //! \param[in] face_id Face of cell of velocity constraint
  //! \param[in] dir Direction of velocity constraint
  //! \param[in] velocity Applied velocity constraint
  bool assign_velocity_constraint(unsigned face_id, unsigned dir,
                                  double velocity);

  //! Compute normal vector
  void compute_normals();

  //! Return sorted face node ids
  std::vector<std::vector<mpm::Index>> sorted_face_node_ids();

  //! Assign ranks
  //! \param[in] Rank of cell
  void rank(unsigned mpi_rank);

  //! Return rank
  unsigned rank() const;

  //! Assign material to nodes from the particles within this cell
  void append_material_id_to_nodes(unsigned material_id);

 private:
  //! Approximately check if a point is in a cell
  //! \param[in] point Coordinates of point
  bool approx_point_in_cell(const Eigen::Matrix<double, Tdim, 1>& point);

 private:
  //! Mutex
  std::mutex cell_mutex_;
  //! cell id
  Index id_{std::numeric_limits<Index>::max()};
  //! MPI Rank
  unsigned rank_{0};
  //! Isoparametric
  bool isoparametric_{true};
  //! Number of nodes
  unsigned nnodes_{0};
  //! Volume
  double volume_{std::numeric_limits<double>::lowest()};
  //! Centroid
  VectorDim centroid_;
  //! mean_length of cell
  double mean_length_{std::numeric_limits<double>::max()};
  //! particles ids in cell
  std::vector<Index> particles_;
  //! Container of node pointers (local id, node pointer)
  std::vector<std::shared_ptr<NodeBase<Tdim>>> nodes_;
  //! Nodal coordinates
  Eigen::MatrixXd nodal_coordinates_;
  //! Container of cell neighbour ids
  std::set<mpm::Index> neighbours_;
  //! Shape function
  std::shared_ptr<const Element<Tdim>> element_{nullptr};
  //! Quadrature
  std::shared_ptr<Quadrature<Tdim>> quadrature_{nullptr};
  //! dN/dx
  Eigen::MatrixXd dn_dx_centroid_;
  //! Velocity constraints
  //! key: face_id, value: pair of direction [0/1/2] and velocity value
  std::map<unsigned, std::vector<std::pair<unsigned, double>>>
      velocity_constraints_;
  //! Normal of face
  //! first-> face_id, second->vector of the normal
  std::map<unsigned, Eigen::VectorXd> face_normals_;
  //! Logger
  std::unique_ptr<spdlog::logger> console_;
};  // Cell class
}  // namespace mpm

#include "cell.tcc"

#endif  // MPM_CELL_H_<|MERGE_RESOLUTION|>--- conflicted
+++ resolved
@@ -274,13 +274,9 @@
                                            unsigned phase,
                                            const VectorDim& traction);
 
-<<<<<<< HEAD
+
   //! Compute the noal internal force  of a cell from particle stress and volume
   //! \param[in] dNdx dN/dx corresponding to local coordinates of particle
-=======
-  //! Compute the noal internal force of a cell from particle stress and volume
-  //! \param[in] bmatrix Bmatrix corresponding to local coordinates of particle
->>>>>>> 894a89eb
   //! \param[in] phase Phase associate to the particle
   //! \param[in] pforce Force of particle dim 6
   inline void compute_nodal_internal_force(
