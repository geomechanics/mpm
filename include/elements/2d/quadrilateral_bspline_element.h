--- conflicted
+++ resolved
@@ -203,11 +203,7 @@
   void initialise_bspline_connectivity_properties(
       const Eigen::MatrixXd& nodal_coordinates,
       const std::vector<std::vector<unsigned>>& nodal_properties,
-<<<<<<< HEAD
-      bool kernel_correction = false, unsigned kc_niteration = 1,
-=======
       bool kernel_correction = true, unsigned kc_niteration = 1,
->>>>>>> f6e37c2c
       double kc_tol = 0.0) override;
 
   //! Return the degree of shape function
@@ -274,11 +270,7 @@
   //! BSpline knot vector for different node type
   std::vector<std::vector<double>> BSplineKnotVector;
   //! Boolean to identify kernel correction
-<<<<<<< HEAD
-  bool kernel_correction_{false};
-=======
   bool kernel_correction_{true};
->>>>>>> f6e37c2c
   //! Number of kernel correction iteration
   unsigned kc_niteration_{1};
   //! Kernel correction tolerance
