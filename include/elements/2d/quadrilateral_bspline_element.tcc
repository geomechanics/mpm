--- conflicted
+++ resolved
@@ -1,11 +1,10 @@
-<<<<<<< HEAD
 //! Assign nodal connectivity property for bspline elements
 template <unsigned Tdim, unsigned Tpolynomial>
 void mpm::QuadrilateralBSplineElement<Tdim, Tpolynomial>::
     initialise_bspline_connectivity_properties(
         const Eigen::MatrixXd& nodal_coordinates,
         const std::vector<std::vector<unsigned>>& nodal_properties,
-        bool kernel_correction) {
+        bool kernel_correction, unsigned kc_niteration, double kc_tol) {
   assert(nodal_coordinates.rows() == nodal_properties.size());
 
   this->nconnectivity_ = nodal_coordinates.rows();
@@ -16,8 +15,10 @@
   this->spacing_length_ =
       std::abs(nodal_coordinates(1, 0) - nodal_coordinates(0, 0));
 
-  //! Kernel correction boolean
+  //! Kernel correction boolean and niteration
   this->kernel_correction_ = kernel_correction;
+  this->kc_niteration_ = kc_niteration;
+  this->kc_tol_ = kc_tol;
 }
 
 //! Return shape functions of a Quadrilateral BSpline Element at a given
@@ -83,10 +84,12 @@
       //! Check if we need to apply kernel correction if the shapefn is not
       //! equal to 1 (partition of unity is violated)
       bool apply_kernel_correction = false;
-      if (std::abs(shapefn.sum() - 1.0) > 1.e-8) apply_kernel_correction = true;
-
-      // If kernel correction is needed
-      if (apply_kernel_correction) {
+      if (std::abs(shapefn.sum() - 1.0) > kc_tol_)
+        apply_kernel_correction = true;
+
+      // Perform iteration
+      unsigned it = 0;
+      while (apply_kernel_correction) {
         // Compute M inverse matrix
         Eigen::Matrix<double, Tdim + 1, Tdim + 1> M =
             Eigen::Matrix<double, Tdim + 1, Tdim + 1>::Zero();
@@ -100,10 +103,19 @@
         const VectorDim& C2 = M_inv.block(1, 0, Tdim, 1);
 
         // Corrected shape function calculation
+        apply_kernel_correction = false;
         for (unsigned n = 0; n < this->nconnectivity_; ++n) {
           shapefn(n) *=
               (C1 + C2.dot(nodal_coordinates_.row(n).transpose() - pcoord));
-        }
+          if (kc_niteration_ > 1 && (shapefn(n) < 0.0)) {
+            shapefn(n) = 0;
+            apply_kernel_correction = true;
+          }
+        }
+
+        // Check iteration, exit if not needed
+        it++;
+        if (!(it < kc_niteration_)) break;
       }
     }
 
@@ -195,7 +207,8 @@
       //! Check if we need to apply kernel correction if the shapefn is not
       //! equal to 1 (partition of unity is violated)
       bool apply_kernel_correction = false;
-      if (std::abs(shapefn.sum() - 1.0) > 1.e-8) apply_kernel_correction = true;
+      if (std::abs(shapefn.sum() - 1.0) > kc_tol_)
+        apply_kernel_correction = true;
 
       if (!apply_kernel_correction) {
         //! Compute the shape function gradient following a multiplicative rule
@@ -475,496 +488,4 @@
     value = (absxi - 1.5) / spacing_length_ * signxi;
 
   return value;
-=======
-//! Assign nodal connectivity property for bspline elements
-template <unsigned Tdim, unsigned Tpolynomial>
-void mpm::QuadrilateralBSplineElement<Tdim, Tpolynomial>::
-    initialise_bspline_connectivity_properties(
-        const Eigen::MatrixXd& nodal_coordinates,
-        const std::vector<std::vector<unsigned>>& nodal_properties,
-        bool kernel_correction, unsigned kc_niteration, double kc_tol) {
-  assert(nodal_coordinates.rows() == nodal_properties.size());
-
-  this->nconnectivity_ = nodal_coordinates.rows();
-  this->nodal_coordinates_ = nodal_coordinates;
-  this->node_type_ = nodal_properties;
-
-  //! Uniform spacing length in 2D
-  this->spacing_length_ =
-      std::abs(nodal_coordinates(1, 0) - nodal_coordinates(0, 0));
-
-  //! Kernel correction boolean and niteration
-  this->kernel_correction_ = kernel_correction;
-  this->kc_niteration_ = kc_niteration;
-  this->kc_tol_ = kc_tol;
-}
-
-//! Return shape functions of a Quadrilateral BSpline Element at a given
-//! local coordinate
-template <unsigned Tdim, unsigned Tpolynomial>
-inline Eigen::VectorXd
-    mpm::QuadrilateralBSplineElement<Tdim, Tpolynomial>::shapefn(
-        const Eigen::Matrix<double, Tdim, 1>& xi,
-        Eigen::Matrix<double, Tdim, 1>& particle_size,
-        const Eigen::Matrix<double, Tdim, Tdim>& deformation_gradient) const {
-
-  //! To store shape functions
-  Eigen::VectorXd shapefn =
-      Eigen::VectorXd::Constant(this->nconnectivity_, 1.0);
-
-  if (this->nconnectivity_ == 4)
-    return mpm::QuadrilateralElement<Tdim, 4>::shapefn(xi, particle_size,
-                                                       deformation_gradient);
-
-  try {
-    //! Convert local coordinates to real coordinates
-    Eigen::Matrix<double, Tdim, 1> pcoord;
-    pcoord.setZero();
-    auto local_shapefn =
-        this->shapefn_local(xi, particle_size, deformation_gradient);
-    for (unsigned i = 0; i < local_shapefn.size(); ++i)
-      pcoord.noalias() +=
-          local_shapefn(i) * nodal_coordinates_.row(i).transpose();
-
-    if (!kernel_correction_) {
-      //! Compute shape function following a multiplicative rule
-      for (unsigned n = 0; n < this->nconnectivity_; ++n) {
-        //! Loop over dimension
-        for (unsigned i = 0; i < Tdim; ++i) {
-          double N = this->kernel(pcoord[i], nodal_coordinates_.row(n)[i],
-                                  this->node_type_[n][i], Tpolynomial);
-          switch (this->node_type_[n][i]) {
-            case 1:
-              N += this->kernel(pcoord[i], nodal_coordinates_.row(n)[i], 5,
-                                Tpolynomial);
-              break;
-            case 4:
-              N += this->kernel(pcoord[i], nodal_coordinates_.row(n)[i], 6,
-                                Tpolynomial);
-              break;
-          }
-
-          shapefn[n] = shapefn[n] * N;
-        }
-      }
-    }
-    //! If kernel correction is needed
-    else {
-      //! Compute shape function using a close-form quadratic B-Spline equation
-      for (unsigned n = 0; n < this->nconnectivity_; ++n) {
-        //! Loop over dimension
-        for (unsigned i = 0; i < Tdim; ++i) {
-          double N = this->kernel(pcoord[i], nodal_coordinates_.row(n)[i]);
-          shapefn[n] = shapefn[n] * N;
-        }
-      }
-
-      //! Check if we need to apply kernel correction if the shapefn is not
-      //! equal to 1 (partition of unity is violated)
-      bool apply_kernel_correction = false;
-      if (std::abs(shapefn.sum() - 1.0) > kc_tol_)
-        apply_kernel_correction = true;
-
-      // Perform iteration
-      unsigned it = 0;
-      while (apply_kernel_correction) {
-        // Compute M inverse matrix
-        Eigen::Matrix<double, Tdim + 1, Tdim + 1> M =
-            Eigen::Matrix<double, Tdim + 1, Tdim + 1>::Zero();
-        for (unsigned n = 0; n < this->nconnectivity_; ++n) {
-          Eigen::Matrix<double, Tdim + 1, 1> p;
-          p << 1.0, (nodal_coordinates_.row(n).transpose() - pcoord);
-          M.noalias() += shapefn(n) * p * p.transpose();
-        }
-        const auto& M_inv = M.inverse();
-        const double C1 = M_inv(0, 0);
-        const VectorDim& C2 = M_inv.block(1, 0, Tdim, 1);
-
-        // Corrected shape function calculation
-        apply_kernel_correction = false;
-        for (unsigned n = 0; n < this->nconnectivity_; ++n) {
-          shapefn(n) *=
-              (C1 + C2.dot(nodal_coordinates_.row(n).transpose() - pcoord));
-          if (kc_niteration_ > 1 && (shapefn(n) < 0.0)) {
-            shapefn(n) = 0;
-            apply_kernel_correction = true;
-          }
-        }
-
-        // Check iteration, exit if not needed
-        it++;
-        if (!(it < kc_niteration_)) break;
-      }
-    }
-
-  } catch (std::exception& exception) {
-    console_->error("{} #{}: {}\n", __FILE__, __LINE__, exception.what());
-    return shapefn;
-  }
-  return shapefn;
-}
-
-//! Return gradient of shape functions of a Quadrilateral BSpline Element at a
-//! given local coordinate
-template <unsigned Tdim, unsigned Tpolynomial>
-inline Eigen::MatrixXd
-    mpm::QuadrilateralBSplineElement<Tdim, Tpolynomial>::grad_shapefn(
-        const Eigen::Matrix<double, Tdim, 1>& xi,
-        Eigen::Matrix<double, Tdim, 1>& particle_size,
-        const Eigen::Matrix<double, Tdim, Tdim>& deformation_gradient) const {
-
-  //! To store grad shape functions
-  Eigen::MatrixXd grad_shapefn(this->nconnectivity_, Tdim);
-
-  if (this->nconnectivity_ == 4)
-    return mpm::QuadrilateralElement<Tdim, 4>::grad_shapefn(
-        xi, particle_size, deformation_gradient);
-
-  try {
-    //! Convert local coordinates to real coordinates
-    Eigen::Matrix<double, Tdim, 1> pcoord;
-    pcoord.setZero();
-    auto local_shapefn =
-        this->shapefn_local(xi, particle_size, deformation_gradient);
-    for (unsigned i = 0; i < local_shapefn.size(); ++i)
-      pcoord.noalias() +=
-          local_shapefn(i) * nodal_coordinates_.row(i).transpose();
-
-    if (!kernel_correction_) {
-      //! Compute the shape function gradient following a multiplicative rule
-      for (unsigned n = 0; n < this->nconnectivity_; ++n)
-        //! Loop over dimension
-        for (unsigned i = 0; i < Tdim; ++i) {
-          double dN_dx = this->gradient(pcoord[i], nodal_coordinates_.row(n)[i],
-                                        (this->node_type_[n])[i], Tpolynomial);
-          switch (this->node_type_[n][i]) {
-            case 1:
-              dN_dx += this->gradient(pcoord[i], nodal_coordinates_.row(n)[i],
-                                      5, Tpolynomial);
-              break;
-            case 4:
-              dN_dx += this->gradient(pcoord[i], nodal_coordinates_.row(n)[i],
-                                      6, Tpolynomial);
-              break;
-          }
-
-          for (unsigned j = 0; j < Tdim; ++j) {
-            if (j != i) {
-              double N = this->kernel(pcoord[j], nodal_coordinates_.row(n)[j],
-                                      this->node_type_[n][j], Tpolynomial);
-              switch (this->node_type_[n][j]) {
-                case 1:
-                  N += this->kernel(pcoord[j], nodal_coordinates_.row(n)[j], 5,
-                                    Tpolynomial);
-                  break;
-                case 4:
-                  N += this->kernel(pcoord[j], nodal_coordinates_.row(n)[j], 6,
-                                    Tpolynomial);
-                  break;
-              }
-              dN_dx = dN_dx * N;
-            }
-          }
-
-          grad_shapefn(n, i) = dN_dx;
-        }
-    } else {
-      Eigen::VectorXd shapefn =
-          Eigen::VectorXd::Constant(this->nconnectivity_, 1.0);
-
-      //! Compute shape function using a close-form quadratic B-Spline
-      //! equation
-      for (unsigned n = 0; n < this->nconnectivity_; ++n) {
-        //! Loop over dimension
-        for (unsigned i = 0; i < Tdim; ++i) {
-          double N = this->kernel(pcoord[i], nodal_coordinates_.row(n)[i]);
-          shapefn[n] = shapefn[n] * N;
-        }
-      }
-
-      //! Check if we need to apply kernel correction if the shapefn is not
-      //! equal to 1 (partition of unity is violated)
-      bool apply_kernel_correction = false;
-      if (std::abs(shapefn.sum() - 1.0) > kc_tol_)
-        apply_kernel_correction = true;
-
-      if (!apply_kernel_correction) {
-        //! Compute the shape function gradient following a multiplicative rule
-        for (unsigned n = 0; n < this->nconnectivity_; ++n)
-          //! Loop over dimension
-          for (unsigned i = 0; i < Tdim; ++i) {
-            double dN_dx =
-                this->gradient(pcoord[i], nodal_coordinates_.row(n)[i]);
-            for (unsigned j = 0; j < Tdim; ++j) {
-              if (j != i) {
-                double N =
-                    this->kernel(pcoord[j], nodal_coordinates_.row(n)[j]);
-                dN_dx = dN_dx * N;
-              }
-            }
-
-            grad_shapefn(n, i) = dN_dx;
-          }
-      } else {
-        // Compute M inverse matrix
-        Eigen::Matrix<double, Tdim + 1, Tdim + 1> M =
-            Eigen::Matrix<double, Tdim + 1, Tdim + 1>::Zero();
-        for (unsigned n = 0; n < this->nconnectivity_; ++n) {
-          Eigen::Matrix<double, Tdim + 1, 1> p;
-          p << 1.0, (nodal_coordinates_.row(n).transpose() - pcoord);
-          M.noalias() += shapefn(n) * p * p.transpose();
-        }
-        const auto& M_inv = M.inverse();
-        const VectorDim& C2 = M_inv.block(1, 0, Tdim, 1);
-        const MatrixDim& C3 = M_inv.block(1, 1, Tdim, Tdim);
-
-        // Corrected shape function gradient calculation
-        for (unsigned n = 0; n < this->nconnectivity_; ++n) {
-          grad_shapefn.row(n) =
-              shapefn(n) *
-              (C2 + C3 * (nodal_coordinates_.row(n).transpose() - pcoord))
-                  .transpose();
-        }
-      }
-    }
-
-  } catch (std::exception& exception) {
-    console_->error("{} #{}: {}\n", __FILE__, __LINE__, exception.what());
-    return grad_shapefn;
-  }
-  return grad_shapefn;
-}
-
-//! Compute dn_dx
-template <unsigned Tdim, unsigned Tpolynomial>
-inline Eigen::MatrixXd
-    mpm::QuadrilateralBSplineElement<Tdim, Tpolynomial>::dn_dx(
-        const VectorDim& xi, const Eigen::MatrixXd& nodal_coordinates,
-        VectorDim& particle_size, const MatrixDim& deformation_gradient) const {
-  // Get gradient shape functions
-  return this->grad_shapefn(xi, particle_size, deformation_gradient);
-}
-
-//! Compute local dn_dx
-template <unsigned Tdim, unsigned Tpolynomial>
-inline Eigen::MatrixXd
-    mpm::QuadrilateralBSplineElement<Tdim, Tpolynomial>::dn_dx_local(
-        const VectorDim& xi, const Eigen::MatrixXd& nodal_coordinates,
-        VectorDim& particle_size, const MatrixDim& deformation_gradient) const {
-  // Get gradient shape functions
-  Eigen::MatrixXd grad_sf = mpm::QuadrilateralElement<Tdim, 4>::grad_shapefn(
-      xi, particle_size, deformation_gradient);
-
-  // Jacobian dx_i/dxi_j
-  Eigen::Matrix<double, Tdim, Tdim> jacobian =
-      (grad_sf.transpose() * nodal_coordinates.block(0, 0, 4, Tdim));
-
-  // Gradient shapefn of the cell
-  // dN/dx = [J]^-1 * dN/dxi
-  const Eigen::MatrixXd dn_dx = grad_sf * (jacobian.inverse()).transpose();
-
-  // Compute dN/dx local
-  Eigen::MatrixXd dn_dx_local(this->nconnectivity_, Tdim);
-  dn_dx_local.setZero();
-  dn_dx_local.block(0, 0, 4, Tdim) = dn_dx;
-
-  return dn_dx_local;
-}
-
-//! Return the B-matrix of a Quadrilateral Element at a given local
-//! coordinate for a real cell
-template <unsigned Tdim, unsigned Tpolynomial>
-inline std::vector<Eigen::MatrixXd>
-    mpm::QuadrilateralBSplineElement<Tdim, Tpolynomial>::bmatrix(
-        const VectorDim& xi, const Eigen::MatrixXd& nodal_coordinates,
-        VectorDim& particle_size, const MatrixDim& deformation_gradient) const {
-
-  // Get gradient shape functions
-  Eigen::MatrixXd grad_shapefn =
-      this->grad_shapefn(xi, particle_size, deformation_gradient);
-
-  // B-Matrix
-  std::vector<Eigen::MatrixXd> bmatrix;
-  bmatrix.reserve(this->nconnectivity_);
-
-  try {
-    // Check if matrices dimensions are correct
-    if ((grad_shapefn.rows() != nodal_coordinates.rows()) ||
-        (xi.rows() != nodal_coordinates.cols()))
-      throw std::runtime_error(
-          "BMatrix - Jacobian calculation: Incorrect dimension of xi and "
-          "nodal_coordinates");
-  } catch (std::exception& exception) {
-    console_->error("{} #{}: {}\n", __FILE__, __LINE__, exception.what());
-    return bmatrix;
-  }
-
-  for (unsigned i = 0; i < this->nconnectivity_; ++i) {
-    Eigen::Matrix<double, 3, Tdim> bi;
-    // clang-format off
-          bi(0, 0) = grad_shapefn(i, 0); bi(0, 1) = 0.;
-          bi(1, 0) = 0.;                 bi(1, 1) = grad_shapefn(i, 1);
-          bi(2, 0) = grad_shapefn(i, 1); bi(2, 1) = grad_shapefn(i, 0);
-          bmatrix.push_back(bi);
-    // clang-format on
-  }
-  return bmatrix;
-}
-
-//! Return local shape functions of a BSpline Quadrilateral Element at a given
-//! local coordinate, with particle size and deformation gradient
-template <unsigned Tdim, unsigned Tpolynomial>
-inline Eigen::VectorXd
-    mpm::QuadrilateralBSplineElement<Tdim, Tpolynomial>::shapefn_local(
-        const VectorDim& xi, VectorDim& particle_size,
-        const MatrixDim& deformation_gradient) const {
-  return mpm::QuadrilateralElement<Tdim, 4>::shapefn(xi, particle_size,
-                                                     deformation_gradient);
-}
-
-//! Compute Jacobian with particle size and deformation gradient
-template <unsigned Tdim, unsigned Tpolynomial>
-inline Eigen::Matrix<double, Tdim, Tdim>
-    mpm::QuadrilateralBSplineElement<Tdim, Tpolynomial>::jacobian(
-        const VectorDim& xi, const Eigen::MatrixXd& nodal_coordinates,
-        VectorDim& particle_size, const MatrixDim& deformation_gradient) const {
-  // Jacobian dx_i/dxi_j local
-  return this->jacobian_local(xi, nodal_coordinates.block(0, 0, 4, 2),
-                              particle_size, deformation_gradient);
-}
-
-//! Compute Jacobian local with particle size and deformation gradient
-template <unsigned Tdim, unsigned Tpolynomial>
-inline Eigen::Matrix<double, Tdim, Tdim>
-    mpm::QuadrilateralBSplineElement<Tdim, Tpolynomial>::jacobian_local(
-        const VectorDim& xi, const Eigen::MatrixXd& nodal_coordinates,
-        VectorDim& particle_size, const MatrixDim& deformation_gradient) const {
-  // Jacobian dx_i/dxi_j
-  return mpm::QuadrilateralElement<2, 4>::jacobian(
-      xi, nodal_coordinates, particle_size, deformation_gradient);
-}
-
-//! Compute natural coordinates of a point (analytical)
-template <unsigned Tdim, unsigned Tpolynomial>
-inline Eigen::Matrix<double, Tdim, 1> mpm::QuadrilateralBSplineElement<
-    Tdim, Tpolynomial>::natural_coordinates_analytical(const VectorDim& point,
-                                                       const Eigen::MatrixXd&
-                                                           nodal_coordinates)
-    const {
-  // Local point coordinates
-  Eigen::Matrix<double, 2, 1> xi;
-  xi.fill(std::numeric_limits<double>::max());
-  throw std::runtime_error(
-      "Analytical solution for QuadBSpline<Tdim, Tpolynomial> has "
-      "not been "
-      "implemented");
-  return xi;
-}
-
-//! Compute B-Spline Basis Function using the recursive De Boor's algorithm
-//! for single direction
-template <unsigned Tdim, unsigned Tpolynomial>
-double mpm::QuadrilateralBSplineElement<Tdim, Tpolynomial>::kernel(
-    double point_coord, double nodal_coord, unsigned node_type,
-    unsigned poly_order, unsigned index) const {
-  double value = 0.0;
-  //! Compute knot coordinate
-  Eigen::VectorXd knot_vector = Eigen::Map<Eigen::VectorXd, Eigen::Unaligned>(
-      (this->knot(node_type)).data(), (this->knot(node_type)).size());
-  const Eigen::VectorXd one =
-      Eigen::VectorXd::Constant(knot_vector.size(), 1.0);
-  const Eigen::VectorXd knot_coord =
-      nodal_coord * one + spacing_length_ * knot_vector;
-
-  if (poly_order == 0) {
-    if (point_coord >= knot_coord[index] &&
-        point_coord < knot_coord[index + 1]) {
-      value = 1.0;
-    } else {
-      value = 0.0;
-    }
-  } else {
-    const double den_a = (knot_coord[index + poly_order] - knot_coord[index]);
-    double a = (point_coord - knot_coord(index)) / den_a;
-    if (den_a < std::numeric_limits<double>::epsilon()) a = 0;
-
-    const double den_b =
-        (knot_coord[index + poly_order + 1] - knot_coord[index + 1]);
-    double b = (knot_coord[index + poly_order + 1] - point_coord) / den_b;
-    if (den_b < std::numeric_limits<double>::epsilon()) b = 0;
-
-    value = a * this->kernel(point_coord, nodal_coord, node_type,
-                             poly_order - 1, index) +
-            b * this->kernel(point_coord, nodal_coord, node_type,
-                             poly_order - 1, index + 1);
-  }
-  return value;
-}
-
-//! Compute B-Spline Basis Function using the close-form equation
-template <unsigned Tdim, unsigned Tpolynomial>
-double mpm::QuadrilateralBSplineElement<Tdim, Tpolynomial>::kernel(
-    double point_coord, double nodal_coord) const {
-  // Compute normalized relative distance
-  double xi = std::abs((point_coord - nodal_coord) / spacing_length_);
-
-  // Shape function value
-  double value = 0.0;
-  if ((xi >= 0) && (xi < 0.5))
-    value = -xi * xi + 3. / 4.;
-  else if ((xi >= 0.5) && (xi < 1.5))
-    value = 0.5 * xi * xi - 1.5 * xi + 9. / 8.;
-
-  return value;
-}
-
-//! Compute B-Spline Basis Function Gradient using the recursive De Boor's
-//! algorithm for single direction
-template <unsigned Tdim, unsigned Tpolynomial>
-double mpm::QuadrilateralBSplineElement<Tdim, Tpolynomial>::gradient(
-    double point_coord, double nodal_coord, unsigned node_type,
-    unsigned poly_order, unsigned index) const {
-  double value = 0;
-  Eigen::VectorXd knot_vector = Eigen::Map<Eigen::VectorXd, Eigen::Unaligned>(
-      (this->knot(node_type)).data(), (this->knot(node_type)).size());
-  const Eigen::VectorXd one =
-      Eigen::VectorXd::Constant(knot_vector.size(), 1.0);
-  const Eigen::VectorXd knot_coord =
-      nodal_coord * one + spacing_length_ * knot_vector;
-
-  const double den_a = (knot_coord[index + poly_order] - knot_coord[index]);
-  double a = poly_order / den_a;
-  if (den_a < std::numeric_limits<double>::epsilon()) a = 0;
-
-  const double den_b =
-      (knot_coord[index + poly_order + 1] - knot_coord[index + 1]);
-  double b = poly_order / den_b;
-  if (den_b < std::numeric_limits<double>::epsilon()) b = 0;
-
-  value = a * this->kernel(point_coord, nodal_coord, node_type, poly_order - 1,
-                           index) -
-          b * this->kernel(point_coord, nodal_coord, node_type, poly_order - 1,
-                           index + 1);
-
-  return value;
-}
-
-//! Compute B-Spline Basis Function Gradient using the close-form equation
-template <unsigned Tdim, unsigned Tpolynomial>
-double mpm::QuadrilateralBSplineElement<Tdim, Tpolynomial>::gradient(
-    double point_coord, double nodal_coord) const {
-  // Compute normalized relative distance
-  double xi = (point_coord - nodal_coord) / spacing_length_;
-  double signxi = (xi >= 0.) ? 1.0 : -1.0;
-  double absxi = std::abs(xi);
-
-  // Shape function gradient value
-  double value = 0.0;
-  if ((absxi >= 0) && (absxi < 0.5))
-    value = -2. * xi / spacing_length_;
-  else if ((absxi >= 0.5) && (absxi < 1.5))
-    value = (absxi - 1.5) / spacing_length_ * signxi;
-
-  return value;
->>>>>>> c1af250b
 }