<<<<<<< HEAD
#ifndef MPM_HEXAHEDRON_ELEMENT_H_
#define MPM_HEXAHEDRON_ELEMENT_H_

#include "element.h"
#include "logger.h"

//! MPM namespace
namespace mpm {

//! Hexahedron element class derived from Element class
//! \brief Hexahedron element
//! \details 8-noded and 20-noded hexahedron element \n
//! Shape function, gradient shape function, B-matrix, indices \n
//! 8-node (Trilinear) Hexahedron Element \n
//! <pre>
//!        3               2
//!          0_ _ _ _ _ _0
//!         /|           /|
//!        / |          / |
//!     7 0_ |_ _ _ _ _0 6|
//!       |  |         |  |
//!       |  |         |  |
//!       |  0_ _ _ _ _|_ 0
//!       | / 0        | / 1
//!       |/           |/
//!       0_ _ _ _ _ _ 0
//!     4               5
//!
//!
//! </pre>
//! 20-node (Serendipity) Hexahedron Element \n
//! <pre>
//!        3       13          2
//!          0_ _ _ 0 _ _ _  0
//!          /|             / |
//!      15 0 |         14 0  |
//!        /  0 9         /   |
//!     7 0_ _| _ 0 _ _ _ 0 6 0 11
//!       |   |   19     |    |
//!       |   |      8   |    |
//!       | 0 0_ _ _ 0 _ |_ _ 0  1
//!    17 0  /           0 18 /
//!       | 0 10         |  0 12
//!       |/             | /
//!       0_ _ _ 0 _ _ _ 0
//!     4        16         5
//!
//! </pre>
//!
//! 27-node (Triquadratic) Hexahedron Element \n
//! Check with GMSH \n
//! <pre>
//!          3           13             2
//!            0_ _ _ _ _ 0 _ _ _ _ _ 0
//!            /|                     /|
//!           / |                    / |
//!          /  |    24             /  |
//!      15 0   |     0         14 0   |
//!        /    |      20 0       /    |
//!       /   9 0                /     0 11
//!      /      |               /      |
//!  7  0_ _ _ _|_ 0 _ _ _ _ _ 0 6     |
//!     |       | 19           |       |
//!     |  0 22 |              |   0 23|
//!     |       |    0 26  8   |       |
//!     |     0 0_ _ _ _ _ 0_ _|_ _ _  0  1
//!     |      /               |      /
//!  17 0     /    0 25        0 18  /
//!     |    /                 |    /
//!     |10 0         0        |   0 12
//!     |  /         21        |  /
//!     | /                    | /
//!     |/                     |/
//!     0_ _ _ _ _ 0 _ _ _ _ _ 0
//!   4           16            5
//!
//!
//! </pre>
//!
//! Face numbering for 8-node, 20-node and 27-node Hexaheron Element \n
//!
//! <pre>
//!            Behind: F4
//!        3      F2       2
//!          0_ _ _ _ _ _0
//!         /|           /|
//!        / |          / |
//!     7 0_ |_ _ _ _ _0 6|
//!       |  |         |  |
//!    F3 |  |         |  |   F1
//!       |  0_ _ _ _ _|_ 0
//!       | / 0        | / 1
//!       |/     F0    |/
//!       0_ _ _ _ _ _ 0
//!     4               5
//!         Front: F5
//!
//!
//! Bottom face: F0, Right face: F1, Top face: F2,
//! Left face: F3, Rear face: F4, Front face: F5
//! </pre>
//!
//! \tparam Tdim Dimension
//! \tparam Tnfunctions Number of functions
template <unsigned Tdim, unsigned Tnfunctions>
class HexahedronElement : public Element<Tdim> {

 public:
  //! Define a vector of size dimension
  using VectorDim = Eigen::Matrix<double, Tdim, 1>;

  //! Define a matrix of size dimension
  using MatrixDim = Eigen::Matrix<double, Tdim, Tdim>;

  //! constructor with number of shape functions
  HexahedronElement() : mpm::Element<Tdim>() {
    static_assert(Tdim == 3, "Invalid dimension for a hexahedron element");
    static_assert((Tnfunctions == 8 || Tnfunctions == 20),
                  "Specified number of shape functions is not defined");
    //! Logger
    std::string logger = "hexahedron::<" + std::to_string(Tdim) + ", " +
                         std::to_string(Tnfunctions) + ">";
    console_ = std::make_unique<spdlog::logger>(logger, mpm::stdout_sink);
  }

  //! Return number of functions
  unsigned nfunctions() const override { return Tnfunctions; }

  //! Return number of local shape functions
  unsigned nfunctions_local() const override { return Tnfunctions; }

  //! Evaluate shape functions at given local coordinates
  //! \param[in] xi given local coordinates
  //! \param[in] particle_size Particle size
  //! \param[in] deformation_gradient Deformation gradient
  //! \retval shapefn Shape function of a given cell
  Eigen::VectorXd shapefn(const VectorDim& xi, VectorDim& particle_size,
                          const MatrixDim& deformation_gradient) const override;

  //! Evaluate local shape functions at given local coordinates
  //! \param[in] xi given local coordinates
  //! \param[in] particle_size Particle size
  //! \param[in] deformation_gradient Deformation gradient
  //! \retval shapefn Shape function of a given cell
  Eigen::VectorXd shapefn_local(
      const VectorDim& xi, VectorDim& particle_size,
      const MatrixDim& deformation_gradient) const override;

  //! Evaluate gradient of shape functions
  //! \param[in] xi given local coordinates
  //! \param[in] particle_size Particle size
  //! \param[in] deformation_gradient Deformation gradient
  //! \retval grad_shapefn Gradient of shape function of a given cell
  Eigen::MatrixXd grad_shapefn(
      const VectorDim& xi, VectorDim& particle_size,
      const MatrixDim& deformation_gradient) const override;

  //! Compute Jacobian
  //! \param[in] xi given local coordinates
  //! \param[in] nodal_coordinates Coordinates of nodes forming the cell
  //! \param[in] particle_size Particle size
  //! \param[in] deformation_gradient Deformation gradient
  //! \retval jacobian Jacobian matrix
  Eigen::Matrix<double, Tdim, Tdim> jacobian(
      const Eigen::Matrix<double, 3, 1>& xi,
      const Eigen::MatrixXd& nodal_coordinates,
      Eigen::Matrix<double, 3, 1>& particle_size,
      const Eigen::Matrix<double, 3, 3>& deformation_gradient) const override;

  //! Compute Jacobian local
  //! \param[in] xi given local coordinates
  //! \param[in] nodal_coordinates Coordinates of nodes forming the cell
  //! \param[in] particle_size Particle size
  //! \param[in] deformation_gradient Deformation gradient
  //! \retval jacobian Jacobian matrix
  Eigen::Matrix<double, Tdim, Tdim> jacobian_local(
      const Eigen::Matrix<double, 3, 1>& xi,
      const Eigen::MatrixXd& nodal_coordinates,
      Eigen::Matrix<double, 3, 1>& particle_size,
      const Eigen::Matrix<double, 3, 3>& deformation_gradient) const override;

  //! Return the dN/dx at a given local coord
  //! \param[in] xi given local coordinates
  //! \param[in] nodal_coordinates Coordinates of nodes forming the cell
  //! \param[in] particle_size Particle size
  //! \param[in] deformation_gradient Deformation gradient
  Eigen::MatrixXd dn_dx(const VectorDim& xi,
                        const Eigen::MatrixXd& nodal_coordinates,
                        VectorDim& particle_size,
                        const MatrixDim& deformation_gradient) const override;

  //! Return the local dN/dx at a given local coord
  //! \param[in] xi given local coordinates
  //! \param[in] nodal_coordinates Coordinates of nodes forming the cell
  //! \param[in] particle_size Particle size
  //! \param[in] deformation_gradient Deformation gradient
  Eigen::MatrixXd dn_dx_local(
      const VectorDim& xi, const Eigen::MatrixXd& nodal_coordinates,
      VectorDim& particle_size,
      const MatrixDim& deformation_gradient) const override;

  //! Evaluate the B matrix at given local coordinates for a real cell
  //! \param[in] xi given local coordinates
  //! \param[in] nodal_coordinates Coordinates of nodes forming the cell
  //! \param[in] particle_size Particle size
  //! \param[in] deformation_gradient Deformation gradient
  //! \retval bmatrix B matrix
  std::vector<Eigen::MatrixXd> bmatrix(
      const VectorDim& xi, const Eigen::MatrixXd& nodal_coordinates,
      VectorDim& particle_size,
      const MatrixDim& deformation_gradient) const override;

  //! Return the degree of shape function
  mpm::ElementDegree degree() const override;

  //! Return the type of shape function
  mpm::ShapefnType shapefn_type() const override {
    return mpm::ShapefnType::NORMAL_MPM;
  }

  //! Return nodal coordinates of a unit cell
  Eigen::MatrixXd unit_cell_coordinates() const override;

  //! Return the side indices of a cell to calculate the cell length
  //! \retval indices Outer-indices that form the sides of the cell
  Eigen::MatrixXi sides_indices() const override;

  //! Return the corner indices of a cell to calculate the cell volume
  //! \retval indices Outer-indices that form the cell
  Eigen::VectorXi corner_indices() const override;

  //! Return indices of a face of an element
  //! \param[in] face_id given id of the face
  //! \retval indices Indices that make the face
  Eigen::VectorXi face_indices(unsigned face_id) const override;

  //! Return the number of faces in a hexahedron
  unsigned nfaces() const override { return 6; }

  //! Return unit element length
  double unit_element_length() const override { return 2.; }

  //! Return quadrature of the element
  std::shared_ptr<mpm::Quadrature<Tdim>> quadrature(
      unsigned nquadratures = 1) const override;

  //! Compute volume
  //! \param[in] nodal_coordinates Coordinates of nodes forming the cell
  //! \retval volume Return the volume of cell
  double compute_volume(
      const Eigen::MatrixXd& nodal_coordinates) const override;

  //! Return if natural coordinates can be evaluates
  bool isvalid_natural_coordinates_analytical() const override { return false; }

  //! Compute Natural coordinates of a point (analytical)
  //! \param[in] nodal_coordinates Coordinates of nodes forming the cell
  //! \param[in] point Location of the point in cell
  //! \retval xi Return the local coordinates
  VectorDim natural_coordinates_analytical(
      const VectorDim& point,
      const Eigen::MatrixXd& nodal_coordinates) const override;

  //! Assign nodal connectivity property for bspline elements
  //! \param[in] nodal_coordinates Coordinates of nodes forming the cell
  //! \param[in] nodal_properties Vector determining node type for each
  //! dimension
  //! \param[in] kernel_correction Apply Kernel correction at the boundary
  void initialise_bspline_connectivity_properties(
      const Eigen::MatrixXd& nodal_coordinates,
      const std::vector<std::vector<unsigned>>& nodal_properties,
      bool kernel_correction = false) override;

  //! Assign nodal connectivity property for LME elements
  //! \param[in] beta Coldness function of the system in the range of [0,inf)
  //! \param[in] radius Support radius of the kernel
  //! \param[in] anisotropy Shape function anisotropy (F^{-T}F^{-1})
  //! \param[in] nodal_coordinates Coordinates of nodes forming the cell
  void initialise_lme_connectivity_properties(
      double beta, double radius, bool anisotropy,
      const Eigen::MatrixXd& nodal_coordinates) override;

 private:
  //! Logger
  std::unique_ptr<spdlog::logger> console_;
};

}  // namespace mpm
#include "hexahedron_element.tcc"

#endif  // MPM_HEXAHEDRON_ELEMENT_H_
=======
#ifndef MPM_HEXAHEDRON_ELEMENT_H_
#define MPM_HEXAHEDRON_ELEMENT_H_

#include "element.h"
#include "logger.h"

//! MPM namespace
namespace mpm {

//! Hexahedron element class derived from Element class
//! \brief Hexahedron element
//! \details 8-noded and 20-noded hexahedron element \n
//! Shape function, gradient shape function, B-matrix, indices \n
//! 8-node (Trilinear) Hexahedron Element \n
//! <pre>
//!        3               2
//!          0_ _ _ _ _ _0
//!         /|           /|
//!        / |          / |
//!     7 0_ |_ _ _ _ _0 6|
//!       |  |         |  |
//!       |  |         |  |
//!       |  0_ _ _ _ _|_ 0
//!       | / 0        | / 1
//!       |/           |/
//!       0_ _ _ _ _ _ 0
//!     4               5
//!
//!
//! </pre>
//! 20-node (Serendipity) Hexahedron Element \n
//! <pre>
//!        3       13          2
//!          0_ _ _ 0 _ _ _  0
//!          /|             / |
//!      15 0 |         14 0  |
//!        /  0 9         /   |
//!     7 0_ _| _ 0 _ _ _ 0 6 0 11
//!       |   |   19     |    |
//!       |   |      8   |    |
//!       | 0 0_ _ _ 0 _ |_ _ 0  1
//!    17 0  /           0 18 /
//!       | 0 10         |  0 12
//!       |/             | /
//!       0_ _ _ 0 _ _ _ 0
//!     4        16         5
//!
//! </pre>
//!
//! 27-node (Triquadratic) Hexahedron Element \n
//! Check with GMSH \n
//! <pre>
//!          3           13             2
//!            0_ _ _ _ _ 0 _ _ _ _ _ 0
//!            /|                     /|
//!           / |                    / |
//!          /  |    24             /  |
//!      15 0   |     0         14 0   |
//!        /    |      20 0       /    |
//!       /   9 0                /     0 11
//!      /      |               /      |
//!  7  0_ _ _ _|_ 0 _ _ _ _ _ 0 6     |
//!     |       | 19           |       |
//!     |  0 22 |              |   0 23|
//!     |       |    0 26  8   |       |
//!     |     0 0_ _ _ _ _ 0_ _|_ _ _  0  1
//!     |      /               |      /
//!  17 0     /    0 25        0 18  /
//!     |    /                 |    /
//!     |10 0         0        |   0 12
//!     |  /         21        |  /
//!     | /                    | /
//!     |/                     |/
//!     0_ _ _ _ _ 0 _ _ _ _ _ 0
//!   4           16            5
//!
//!
//! </pre>
//!
//! Face numbering for 8-node, 20-node and 27-node Hexaheron Element \n
//!
//! <pre>
//!            Behind: F4
//!        3      F2       2
//!          0_ _ _ _ _ _0
//!         /|           /|
//!        / |          / |
//!     7 0_ |_ _ _ _ _0 6|
//!       |  |         |  |
//!    F3 |  |         |  |   F1
//!       |  0_ _ _ _ _|_ 0
//!       | / 0        | / 1
//!       |/     F0    |/
//!       0_ _ _ _ _ _ 0
//!     4               5
//!         Front: F5
//!
//!
//! Bottom face: F0, Right face: F1, Top face: F2,
//! Left face: F3, Rear face: F4, Front face: F5
//! </pre>
//!
//! \tparam Tdim Dimension
//! \tparam Tnfunctions Number of functions
template <unsigned Tdim, unsigned Tnfunctions>
class HexahedronElement : public Element<Tdim> {

 public:
  //! Define a vector of size dimension
  using VectorDim = Eigen::Matrix<double, Tdim, 1>;

  //! Define a matrix of size dimension
  using MatrixDim = Eigen::Matrix<double, Tdim, Tdim>;

  //! constructor with number of shape functions
  HexahedronElement() : mpm::Element<Tdim>() {
    static_assert(Tdim == 3, "Invalid dimension for a hexahedron element");
    static_assert((Tnfunctions == 8 || Tnfunctions == 20),
                  "Specified number of shape functions is not defined");
    //! Logger
    std::string logger = "hexahedron::<" + std::to_string(Tdim) + ", " +
                         std::to_string(Tnfunctions) + ">";
    console_ = std::make_unique<spdlog::logger>(logger, mpm::stdout_sink);
  }

  //! Return number of functions
  unsigned nfunctions() const override { return Tnfunctions; }

  //! Return number of local shape functions
  unsigned nfunctions_local() const override { return Tnfunctions; }

  //! Evaluate shape functions at given local coordinates
  //! \param[in] xi given local coordinates
  //! \param[in] particle_size Particle size
  //! \param[in] deformation_gradient Deformation gradient
  //! \retval shapefn Shape function of a given cell
  Eigen::VectorXd shapefn(const VectorDim& xi, VectorDim& particle_size,
                          const MatrixDim& deformation_gradient) const override;

  //! Evaluate local shape functions at given local coordinates
  //! \param[in] xi given local coordinates
  //! \param[in] particle_size Particle size
  //! \param[in] deformation_gradient Deformation gradient
  //! \retval shapefn Shape function of a given cell
  Eigen::VectorXd shapefn_local(
      const VectorDim& xi, VectorDim& particle_size,
      const MatrixDim& deformation_gradient) const override;

  //! Evaluate gradient of shape functions
  //! \param[in] xi given local coordinates
  //! \param[in] particle_size Particle size
  //! \param[in] deformation_gradient Deformation gradient
  //! \retval grad_shapefn Gradient of shape function of a given cell
  Eigen::MatrixXd grad_shapefn(
      const VectorDim& xi, VectorDim& particle_size,
      const MatrixDim& deformation_gradient) const override;

  //! Compute Jacobian
  //! \param[in] xi given local coordinates
  //! \param[in] nodal_coordinates Coordinates of nodes forming the cell
  //! \param[in] particle_size Particle size
  //! \param[in] deformation_gradient Deformation gradient
  //! \retval jacobian Jacobian matrix
  Eigen::Matrix<double, Tdim, Tdim> jacobian(
      const Eigen::Matrix<double, 3, 1>& xi,
      const Eigen::MatrixXd& nodal_coordinates,
      Eigen::Matrix<double, 3, 1>& particle_size,
      const Eigen::Matrix<double, 3, 3>& deformation_gradient) const override;

  //! Compute Jacobian local
  //! \param[in] xi given local coordinates
  //! \param[in] nodal_coordinates Coordinates of nodes forming the cell
  //! \param[in] particle_size Particle size
  //! \param[in] deformation_gradient Deformation gradient
  //! \retval jacobian Jacobian matrix
  Eigen::Matrix<double, Tdim, Tdim> jacobian_local(
      const Eigen::Matrix<double, 3, 1>& xi,
      const Eigen::MatrixXd& nodal_coordinates,
      Eigen::Matrix<double, 3, 1>& particle_size,
      const Eigen::Matrix<double, 3, 3>& deformation_gradient) const override;

  //! Return the dN/dx at a given local coord
  //! \param[in] xi given local coordinates
  //! \param[in] nodal_coordinates Coordinates of nodes forming the cell
  //! \param[in] particle_size Particle size
  //! \param[in] deformation_gradient Deformation gradient
  Eigen::MatrixXd dn_dx(const VectorDim& xi,
                        const Eigen::MatrixXd& nodal_coordinates,
                        VectorDim& particle_size,
                        const MatrixDim& deformation_gradient) const override;

  //! Return the local dN/dx at a given local coord
  //! \param[in] xi given local coordinates
  //! \param[in] nodal_coordinates Coordinates of nodes forming the cell
  //! \param[in] particle_size Particle size
  //! \param[in] deformation_gradient Deformation gradient
  Eigen::MatrixXd dn_dx_local(
      const VectorDim& xi, const Eigen::MatrixXd& nodal_coordinates,
      VectorDim& particle_size,
      const MatrixDim& deformation_gradient) const override;

  //! Evaluate the B matrix at given local coordinates for a real cell
  //! \param[in] xi given local coordinates
  //! \param[in] nodal_coordinates Coordinates of nodes forming the cell
  //! \param[in] particle_size Particle size
  //! \param[in] deformation_gradient Deformation gradient
  //! \retval bmatrix B matrix
  std::vector<Eigen::MatrixXd> bmatrix(
      const VectorDim& xi, const Eigen::MatrixXd& nodal_coordinates,
      VectorDim& particle_size,
      const MatrixDim& deformation_gradient) const override;

  //! Return the degree of shape function
  mpm::ElementDegree degree() const override;

  //! Return the type of shape function
  mpm::ShapefnType shapefn_type() const override {
    return mpm::ShapefnType::NORMAL_MPM;
  }

  //! Return nodal coordinates of a unit cell
  Eigen::MatrixXd unit_cell_coordinates() const override;

  //! Return the side indices of a cell to calculate the cell length
  //! \retval indices Outer-indices that form the sides of the cell
  Eigen::MatrixXi sides_indices() const override;

  //! Return the corner indices of a cell to calculate the cell volume
  //! \retval indices Outer-indices that form the cell
  Eigen::VectorXi corner_indices() const override;

  //! Return indices of a face of an element
  //! \param[in] face_id given id of the face
  //! \retval indices Indices that make the face
  Eigen::VectorXi face_indices(unsigned face_id) const override;

  //! Return the number of faces in a hexahedron
  unsigned nfaces() const override { return 6; }

  //! Return unit element length
  double unit_element_length() const override { return 2.; }

  //! Return quadrature of the element
  std::shared_ptr<mpm::Quadrature<Tdim>> quadrature(
      unsigned nquadratures = 1) const override;

  //! Compute volume
  //! \param[in] nodal_coordinates Coordinates of nodes forming the cell
  //! \retval volume Return the volume of cell
  double compute_volume(
      const Eigen::MatrixXd& nodal_coordinates) const override;

  //! Return if natural coordinates can be evaluates
  bool isvalid_natural_coordinates_analytical() const override { return false; }

  //! Compute Natural coordinates of a point (analytical)
  //! \param[in] nodal_coordinates Coordinates of nodes forming the cell
  //! \param[in] point Location of the point in cell
  //! \retval xi Return the local coordinates
  VectorDim natural_coordinates_analytical(
      const VectorDim& point,
      const Eigen::MatrixXd& nodal_coordinates) const override;

  //! Assign nodal connectivity property for bspline elements
  //! \param[in] nodal_coordinates Coordinates of nodes forming the cell
  //! \param[in] nodal_properties Vector determining node type for each
  //! dimension
  //! \param[in] kernel_correction Apply Kernel correction at the boundary
  void initialise_bspline_connectivity_properties(
      const Eigen::MatrixXd& nodal_coordinates,
      const std::vector<std::vector<unsigned>>& nodal_properties,
      bool kernel_correction = false, unsigned kc_niteration = 1,
      double kc_tol = 0.0) override;

  //! Assign nodal connectivity property for LME elements
  //! \param[in] beta Coldness function of the system in the range of [0,inf)
  //! \param[in] radius Support radius of the kernel
  //! \param[in] anisotropy Shape function anisotropy (F^{-T}F^{-1})
  //! \param[in] nodal_coordinates Coordinates of nodes forming the cell
  void initialise_lme_connectivity_properties(
      double beta, double radius, bool anisotropy,
      const Eigen::MatrixXd& nodal_coordinates) override;

 private:
  //! Logger
  std::unique_ptr<spdlog::logger> console_;
};

}  // namespace mpm
#include "hexahedron_element.tcc"

#endif  // MPM_HEXAHEDRON_ELEMENT_H_
>>>>>>> c1af250b
<|MERGE_RESOLUTION|>--- conflicted
+++ resolved
@@ -1,4 +1,3 @@
-<<<<<<< HEAD
 #ifndef MPM_HEXAHEDRON_ELEMENT_H_
 #define MPM_HEXAHEDRON_ELEMENT_H_
 
@@ -270,7 +269,8 @@
   void initialise_bspline_connectivity_properties(
       const Eigen::MatrixXd& nodal_coordinates,
       const std::vector<std::vector<unsigned>>& nodal_properties,
-      bool kernel_correction = false) override;
+      bool kernel_correction = false, unsigned kc_niteration = 1,
+      double kc_tol = 0.0) override;
 
   //! Assign nodal connectivity property for LME elements
   //! \param[in] beta Coldness function of the system in the range of [0,inf)
@@ -289,298 +289,4 @@
 }  // namespace mpm
 #include "hexahedron_element.tcc"
 
-#endif  // MPM_HEXAHEDRON_ELEMENT_H_
-=======
-#ifndef MPM_HEXAHEDRON_ELEMENT_H_
-#define MPM_HEXAHEDRON_ELEMENT_H_
-
-#include "element.h"
-#include "logger.h"
-
-//! MPM namespace
-namespace mpm {
-
-//! Hexahedron element class derived from Element class
-//! \brief Hexahedron element
-//! \details 8-noded and 20-noded hexahedron element \n
-//! Shape function, gradient shape function, B-matrix, indices \n
-//! 8-node (Trilinear) Hexahedron Element \n
-//! <pre>
-//!        3               2
-//!          0_ _ _ _ _ _0
-//!         /|           /|
-//!        / |          / |
-//!     7 0_ |_ _ _ _ _0 6|
-//!       |  |         |  |
-//!       |  |         |  |
-//!       |  0_ _ _ _ _|_ 0
-//!       | / 0        | / 1
-//!       |/           |/
-//!       0_ _ _ _ _ _ 0
-//!     4               5
-//!
-//!
-//! </pre>
-//! 20-node (Serendipity) Hexahedron Element \n
-//! <pre>
-//!        3       13          2
-//!          0_ _ _ 0 _ _ _  0
-//!          /|             / |
-//!      15 0 |         14 0  |
-//!        /  0 9         /   |
-//!     7 0_ _| _ 0 _ _ _ 0 6 0 11
-//!       |   |   19     |    |
-//!       |   |      8   |    |
-//!       | 0 0_ _ _ 0 _ |_ _ 0  1
-//!    17 0  /           0 18 /
-//!       | 0 10         |  0 12
-//!       |/             | /
-//!       0_ _ _ 0 _ _ _ 0
-//!     4        16         5
-//!
-//! </pre>
-//!
-//! 27-node (Triquadratic) Hexahedron Element \n
-//! Check with GMSH \n
-//! <pre>
-//!          3           13             2
-//!            0_ _ _ _ _ 0 _ _ _ _ _ 0
-//!            /|                     /|
-//!           / |                    / |
-//!          /  |    24             /  |
-//!      15 0   |     0         14 0   |
-//!        /    |      20 0       /    |
-//!       /   9 0                /     0 11
-//!      /      |               /      |
-//!  7  0_ _ _ _|_ 0 _ _ _ _ _ 0 6     |
-//!     |       | 19           |       |
-//!     |  0 22 |              |   0 23|
-//!     |       |    0 26  8   |       |
-//!     |     0 0_ _ _ _ _ 0_ _|_ _ _  0  1
-//!     |      /               |      /
-//!  17 0     /    0 25        0 18  /
-//!     |    /                 |    /
-//!     |10 0         0        |   0 12
-//!     |  /         21        |  /
-//!     | /                    | /
-//!     |/                     |/
-//!     0_ _ _ _ _ 0 _ _ _ _ _ 0
-//!   4           16            5
-//!
-//!
-//! </pre>
-//!
-//! Face numbering for 8-node, 20-node and 27-node Hexaheron Element \n
-//!
-//! <pre>
-//!            Behind: F4
-//!        3      F2       2
-//!          0_ _ _ _ _ _0
-//!         /|           /|
-//!        / |          / |
-//!     7 0_ |_ _ _ _ _0 6|
-//!       |  |         |  |
-//!    F3 |  |         |  |   F1
-//!       |  0_ _ _ _ _|_ 0
-//!       | / 0        | / 1
-//!       |/     F0    |/
-//!       0_ _ _ _ _ _ 0
-//!     4               5
-//!         Front: F5
-//!
-//!
-//! Bottom face: F0, Right face: F1, Top face: F2,
-//! Left face: F3, Rear face: F4, Front face: F5
-//! </pre>
-//!
-//! \tparam Tdim Dimension
-//! \tparam Tnfunctions Number of functions
-template <unsigned Tdim, unsigned Tnfunctions>
-class HexahedronElement : public Element<Tdim> {
-
- public:
-  //! Define a vector of size dimension
-  using VectorDim = Eigen::Matrix<double, Tdim, 1>;
-
-  //! Define a matrix of size dimension
-  using MatrixDim = Eigen::Matrix<double, Tdim, Tdim>;
-
-  //! constructor with number of shape functions
-  HexahedronElement() : mpm::Element<Tdim>() {
-    static_assert(Tdim == 3, "Invalid dimension for a hexahedron element");
-    static_assert((Tnfunctions == 8 || Tnfunctions == 20),
-                  "Specified number of shape functions is not defined");
-    //! Logger
-    std::string logger = "hexahedron::<" + std::to_string(Tdim) + ", " +
-                         std::to_string(Tnfunctions) + ">";
-    console_ = std::make_unique<spdlog::logger>(logger, mpm::stdout_sink);
-  }
-
-  //! Return number of functions
-  unsigned nfunctions() const override { return Tnfunctions; }
-
-  //! Return number of local shape functions
-  unsigned nfunctions_local() const override { return Tnfunctions; }
-
-  //! Evaluate shape functions at given local coordinates
-  //! \param[in] xi given local coordinates
-  //! \param[in] particle_size Particle size
-  //! \param[in] deformation_gradient Deformation gradient
-  //! \retval shapefn Shape function of a given cell
-  Eigen::VectorXd shapefn(const VectorDim& xi, VectorDim& particle_size,
-                          const MatrixDim& deformation_gradient) const override;
-
-  //! Evaluate local shape functions at given local coordinates
-  //! \param[in] xi given local coordinates
-  //! \param[in] particle_size Particle size
-  //! \param[in] deformation_gradient Deformation gradient
-  //! \retval shapefn Shape function of a given cell
-  Eigen::VectorXd shapefn_local(
-      const VectorDim& xi, VectorDim& particle_size,
-      const MatrixDim& deformation_gradient) const override;
-
-  //! Evaluate gradient of shape functions
-  //! \param[in] xi given local coordinates
-  //! \param[in] particle_size Particle size
-  //! \param[in] deformation_gradient Deformation gradient
-  //! \retval grad_shapefn Gradient of shape function of a given cell
-  Eigen::MatrixXd grad_shapefn(
-      const VectorDim& xi, VectorDim& particle_size,
-      const MatrixDim& deformation_gradient) const override;
-
-  //! Compute Jacobian
-  //! \param[in] xi given local coordinates
-  //! \param[in] nodal_coordinates Coordinates of nodes forming the cell
-  //! \param[in] particle_size Particle size
-  //! \param[in] deformation_gradient Deformation gradient
-  //! \retval jacobian Jacobian matrix
-  Eigen::Matrix<double, Tdim, Tdim> jacobian(
-      const Eigen::Matrix<double, 3, 1>& xi,
-      const Eigen::MatrixXd& nodal_coordinates,
-      Eigen::Matrix<double, 3, 1>& particle_size,
-      const Eigen::Matrix<double, 3, 3>& deformation_gradient) const override;
-
-  //! Compute Jacobian local
-  //! \param[in] xi given local coordinates
-  //! \param[in] nodal_coordinates Coordinates of nodes forming the cell
-  //! \param[in] particle_size Particle size
-  //! \param[in] deformation_gradient Deformation gradient
-  //! \retval jacobian Jacobian matrix
-  Eigen::Matrix<double, Tdim, Tdim> jacobian_local(
-      const Eigen::Matrix<double, 3, 1>& xi,
-      const Eigen::MatrixXd& nodal_coordinates,
-      Eigen::Matrix<double, 3, 1>& particle_size,
-      const Eigen::Matrix<double, 3, 3>& deformation_gradient) const override;
-
-  //! Return the dN/dx at a given local coord
-  //! \param[in] xi given local coordinates
-  //! \param[in] nodal_coordinates Coordinates of nodes forming the cell
-  //! \param[in] particle_size Particle size
-  //! \param[in] deformation_gradient Deformation gradient
-  Eigen::MatrixXd dn_dx(const VectorDim& xi,
-                        const Eigen::MatrixXd& nodal_coordinates,
-                        VectorDim& particle_size,
-                        const MatrixDim& deformation_gradient) const override;
-
-  //! Return the local dN/dx at a given local coord
-  //! \param[in] xi given local coordinates
-  //! \param[in] nodal_coordinates Coordinates of nodes forming the cell
-  //! \param[in] particle_size Particle size
-  //! \param[in] deformation_gradient Deformation gradient
-  Eigen::MatrixXd dn_dx_local(
-      const VectorDim& xi, const Eigen::MatrixXd& nodal_coordinates,
-      VectorDim& particle_size,
-      const MatrixDim& deformation_gradient) const override;
-
-  //! Evaluate the B matrix at given local coordinates for a real cell
-  //! \param[in] xi given local coordinates
-  //! \param[in] nodal_coordinates Coordinates of nodes forming the cell
-  //! \param[in] particle_size Particle size
-  //! \param[in] deformation_gradient Deformation gradient
-  //! \retval bmatrix B matrix
-  std::vector<Eigen::MatrixXd> bmatrix(
-      const VectorDim& xi, const Eigen::MatrixXd& nodal_coordinates,
-      VectorDim& particle_size,
-      const MatrixDim& deformation_gradient) const override;
-
-  //! Return the degree of shape function
-  mpm::ElementDegree degree() const override;
-
-  //! Return the type of shape function
-  mpm::ShapefnType shapefn_type() const override {
-    return mpm::ShapefnType::NORMAL_MPM;
-  }
-
-  //! Return nodal coordinates of a unit cell
-  Eigen::MatrixXd unit_cell_coordinates() const override;
-
-  //! Return the side indices of a cell to calculate the cell length
-  //! \retval indices Outer-indices that form the sides of the cell
-  Eigen::MatrixXi sides_indices() const override;
-
-  //! Return the corner indices of a cell to calculate the cell volume
-  //! \retval indices Outer-indices that form the cell
-  Eigen::VectorXi corner_indices() const override;
-
-  //! Return indices of a face of an element
-  //! \param[in] face_id given id of the face
-  //! \retval indices Indices that make the face
-  Eigen::VectorXi face_indices(unsigned face_id) const override;
-
-  //! Return the number of faces in a hexahedron
-  unsigned nfaces() const override { return 6; }
-
-  //! Return unit element length
-  double unit_element_length() const override { return 2.; }
-
-  //! Return quadrature of the element
-  std::shared_ptr<mpm::Quadrature<Tdim>> quadrature(
-      unsigned nquadratures = 1) const override;
-
-  //! Compute volume
-  //! \param[in] nodal_coordinates Coordinates of nodes forming the cell
-  //! \retval volume Return the volume of cell
-  double compute_volume(
-      const Eigen::MatrixXd& nodal_coordinates) const override;
-
-  //! Return if natural coordinates can be evaluates
-  bool isvalid_natural_coordinates_analytical() const override { return false; }
-
-  //! Compute Natural coordinates of a point (analytical)
-  //! \param[in] nodal_coordinates Coordinates of nodes forming the cell
-  //! \param[in] point Location of the point in cell
-  //! \retval xi Return the local coordinates
-  VectorDim natural_coordinates_analytical(
-      const VectorDim& point,
-      const Eigen::MatrixXd& nodal_coordinates) const override;
-
-  //! Assign nodal connectivity property for bspline elements
-  //! \param[in] nodal_coordinates Coordinates of nodes forming the cell
-  //! \param[in] nodal_properties Vector determining node type for each
-  //! dimension
-  //! \param[in] kernel_correction Apply Kernel correction at the boundary
-  void initialise_bspline_connectivity_properties(
-      const Eigen::MatrixXd& nodal_coordinates,
-      const std::vector<std::vector<unsigned>>& nodal_properties,
-      bool kernel_correction = false, unsigned kc_niteration = 1,
-      double kc_tol = 0.0) override;
-
-  //! Assign nodal connectivity property for LME elements
-  //! \param[in] beta Coldness function of the system in the range of [0,inf)
-  //! \param[in] radius Support radius of the kernel
-  //! \param[in] anisotropy Shape function anisotropy (F^{-T}F^{-1})
-  //! \param[in] nodal_coordinates Coordinates of nodes forming the cell
-  void initialise_lme_connectivity_properties(
-      double beta, double radius, bool anisotropy,
-      const Eigen::MatrixXd& nodal_coordinates) override;
-
- private:
-  //! Logger
-  std::unique_ptr<spdlog::logger> console_;
-};
-
-}  // namespace mpm
-#include "hexahedron_element.tcc"
-
-#endif  // MPM_HEXAHEDRON_ELEMENT_H_
->>>>>>> c1af250b
+#endif  // MPM_HEXAHEDRON_ELEMENT_H_