<<<<<<< HEAD
#ifndef MPM_TETRAHEDRON_ELEMENT_H_
#define MPM_TETRAHEDRON_ELEMENT_H_

#include "element.h"
#include "logger.h"

//! MPM namespace
namespace mpm {

//! Tetrahedron element class derived from Element class
//! \brief Tetrahedron element
//! \details 4-noded tetrahedron element \n
//! Shape function, gradient shape function, B-matrix, indices \n
//! 4-node (Linear) Tetrahedron Element \n
//! <pre>
//!       3
//!       *
//!      /|\
//!     / | \
//!    /  |  \
//! 2 *. -|- .* 1
//!      `*´
//!       0
//! </pre>
//!
//! \tparam Tdim Dimension
//! \tparam Tnfunctions Number of functions
template <unsigned Tdim, unsigned Tnfunctions>
class TetrahedronElement : public Element<Tdim> {

 public:
  //! Define a vector of size dimension
  using VectorDim = Eigen::Matrix<double, Tdim, 1>;

  //! Define a matrix of size dimension
  using MatrixDim = Eigen::Matrix<double, Tdim, Tdim>;

  //! constructor with number of shape functions
  TetrahedronElement() : mpm::Element<Tdim>() {
    static_assert(Tdim == 3, "Invalid dimension for a tetrahedron element");
    static_assert((Tnfunctions == 4),
                  "Specified number of shape functions is not defined");
    //! Logger
    std::string logger = "tetrahedron::<" + std::to_string(Tdim) + ", " +
                         std::to_string(Tnfunctions) + ">";
    console_ = std::make_unique<spdlog::logger>(logger, mpm::stdout_sink);
  }

  //! Return number of functions
  unsigned nfunctions() const override { return Tnfunctions; }

  //! Return number of local shape functions
  unsigned nfunctions_local() const override { return Tnfunctions; }

  //! Evaluate shape functions at given local coordinates
  //! \param[in] xi given local coordinates
  //! \param[in] particle_size Particle size
  //! \param[in] deformation_gradient Deformation gradient
  //! \retval shapefn Shape function of a given cell
  Eigen::VectorXd shapefn(const VectorDim& xi, VectorDim& particle_size,
                          const MatrixDim& deformation_gradient) const override;

  //! Evaluate local shape functions at given local coordinates
  //! \param[in] xi given local coordinates
  //! \param[in] particle_size Particle size
  //! \param[in] deformation_gradient Deformation gradient
  //! \retval shapefn Shape function of a given cell
  Eigen::VectorXd shapefn_local(
      const VectorDim& xi, VectorDim& particle_size,
      const MatrixDim& deformation_gradient) const override;

  //! Evaluate gradient of shape functions
  //! \param[in] xi given local coordinates
  //! \param[in] particle_size Particle size
  //! \param[in] deformation_gradient Deformation gradient
  //! \retval grad_shapefn Gradient of shape function of a given cell
  Eigen::MatrixXd grad_shapefn(
      const VectorDim& xi, VectorDim& particle_size,
      const MatrixDim& deformation_gradient) const override;

  //! Compute Jacobian
  //! \param[in] xi given local coordinates
  //! \param[in] nodal_coordinates Coordinates of nodes forming the cell
  //! \param[in] particle_size Particle size
  //! \param[in] deformation_gradient Deformation gradient
  //! \retval jacobian Jacobian matrix
  Eigen::Matrix<double, Tdim, Tdim> jacobian(
      const Eigen::Matrix<double, 3, 1>& xi,
      const Eigen::MatrixXd& nodal_coordinates,
      Eigen::Matrix<double, 3, 1>& particle_size,
      const Eigen::Matrix<double, 3, 3>& deformation_gradient) const override;

  //! Compute Jacobian local
  //! \param[in] xi given local coordinates
  //! \param[in] nodal_coordinates Coordinates of nodes forming the cell
  //! \param[in] particle_size Particle size
  //! \param[in] deformation_gradient Deformation gradient
  //! \retval jacobian Jacobian matrix
  Eigen::Matrix<double, Tdim, Tdim> jacobian_local(
      const Eigen::Matrix<double, 3, 1>& xi,
      const Eigen::MatrixXd& nodal_coordinates,
      Eigen::Matrix<double, 3, 1>& particle_size,
      const Eigen::Matrix<double, 3, 3>& deformation_gradient) const override;

  //! Return the dN/dx at a given local coord
  //! \param[in] xi given local coordinates
  //! \param[in] nodal_coordinates Coordinates of nodes forming the cell
  //! \param[in] particle_size Particle size
  //! \param[in] deformation_gradient Deformation gradient
  Eigen::MatrixXd dn_dx(const VectorDim& xi,
                        const Eigen::MatrixXd& nodal_coordinates,
                        VectorDim& particle_size,
                        const MatrixDim& deformation_gradient) const override;

  //! Return the local dN/dx at a given local coord
  //! \param[in] xi given local coordinates
  //! \param[in] nodal_coordinates Coordinates of nodes forming the cell
  //! \param[in] particle_size Particle size
  //! \param[in] deformation_gradient Deformation gradient
  Eigen::MatrixXd dn_dx_local(
      const VectorDim& xi, const Eigen::MatrixXd& nodal_coordinates,
      VectorDim& particle_size,
      const MatrixDim& deformation_gradient) const override;

  //! Evaluate the B matrix at given local coordinates for a real cell
  //! \param[in] xi given local coordinates
  //! \param[in] nodal_coordinates Coordinates of nodes forming the cell
  //! \param[in] particle_size Particle size
  //! \param[in] deformation_gradient Deformation gradient
  //! \retval bmatrix B matrix
  std::vector<Eigen::MatrixXd> bmatrix(
      const VectorDim& xi, const Eigen::MatrixXd& nodal_coordinates,
      VectorDim& particle_size,
      const MatrixDim& deformation_gradient) const override;

  //! Return the degree of shape function
  mpm::ElementDegree degree() const override;

  //! Return the type of shape function
  mpm::ShapefnType shapefn_type() const override {
    return mpm::ShapefnType::NORMAL_MPM;
  }

  //! Return nodal coordinates of a unit cell
  Eigen::MatrixXd unit_cell_coordinates() const override;

  //! Return the side indices of a cell to calculate the cell length
  //! \retval indices Outer-indices that form the sides of the cell
  Eigen::MatrixXi sides_indices() const override;

  //! Return the corner indices of a cell to calculate the cell volume
  //! \retval indices Outer-indices that form the cell
  Eigen::VectorXi corner_indices() const override;

  //! Return indices of a face of an element
  //! \param[in] face_id given id of the face
  //! \retval indices Indices that make the face
  Eigen::VectorXi face_indices(unsigned face_id) const override;

  //! Return the number of faces in a tetrahedron
  unsigned nfaces() const override { return 4; }

  //! Return unit element length
  double unit_element_length() const override { return 1.; }

  //! Return quadrature of the element
  std::shared_ptr<mpm::Quadrature<Tdim>> quadrature(
      unsigned nquadratures = 1) const override;

  //! Compute volume
  //! \param[in] nodal_coordinates Coordinates of nodes forming the cell
  //! \retval volume Return the volume of cell
  double compute_volume(
      const Eigen::MatrixXd& nodal_coordinates) const override;

  //! Return if natural coordinates can be evaluates
  bool isvalid_natural_coordinates_analytical() const override { return true; }

  //! Compute Natural coordinates of a point (analytical)
  //! \param[in] nodal_coordinates Coordinates of nodes forming the cell
  //! \param[in] point Location of the point in cell
  //! \retval xi Return the local coordinates
  VectorDim natural_coordinates_analytical(
      const VectorDim& point,
      const Eigen::MatrixXd& nodal_coordinates) const override;

  //! Assign nodal connectivity property for bspline elements
  //! \param[in] nodal_coordinates Coordinates of nodes forming the cell
  //! \param[in] nodal_properties Vector determining node type for each
  //! dimension
  //! \param[in] kernel_correction Apply Kernel correction at the boundary
  void initialise_bspline_connectivity_properties(
      const Eigen::MatrixXd& nodal_coordinates,
      const std::vector<std::vector<unsigned>>& nodal_properties,
      bool kernel_correction = false) override;

  //! Assign nodal connectivity property for LME elements
  //! \param[in] beta Coldness function of the system in the range of [0,inf)
  //! \param[in] radius Support radius of the kernel
  //! \param[in] anisotropy Shape function anisotropy (F^{-T}F^{-1})
  //! \param[in] nodal_coordinates Coordinates of nodes forming the cell
  void initialise_lme_connectivity_properties(
      double beta, double radius, bool anisotropy,
      const Eigen::MatrixXd& nodal_coordinates) override;

 private:
  //! Logger
  std::unique_ptr<spdlog::logger> console_;
};

}  // namespace mpm
#include "tetrahedron_element.tcc"

#endif  // MPM_TETRAHEDRON_ELEMENT_H_
=======
#ifndef MPM_TETRAHEDRON_ELEMENT_H_
#define MPM_TETRAHEDRON_ELEMENT_H_

#include "element.h"
#include "logger.h"

//! MPM namespace
namespace mpm {

//! Tetrahedron element class derived from Element class
//! \brief Tetrahedron element
//! \details 4-noded tetrahedron element \n
//! Shape function, gradient shape function, B-matrix, indices \n
//! 4-node (Linear) Tetrahedron Element \n
//! <pre>
//!       3
//!       *
//!      /|\
//!     / | \
//!    /  |  \
//! 2 *. -|- .* 1
//!      `*´
//!       0
//! </pre>
//!
//! \tparam Tdim Dimension
//! \tparam Tnfunctions Number of functions
template <unsigned Tdim, unsigned Tnfunctions>
class TetrahedronElement : public Element<Tdim> {

 public:
  //! Define a vector of size dimension
  using VectorDim = Eigen::Matrix<double, Tdim, 1>;

  //! Define a matrix of size dimension
  using MatrixDim = Eigen::Matrix<double, Tdim, Tdim>;

  //! constructor with number of shape functions
  TetrahedronElement() : mpm::Element<Tdim>() {
    static_assert(Tdim == 3, "Invalid dimension for a tetrahedron element");
    static_assert((Tnfunctions == 4),
                  "Specified number of shape functions is not defined");
    //! Logger
    std::string logger = "tetrahedron::<" + std::to_string(Tdim) + ", " +
                         std::to_string(Tnfunctions) + ">";
    console_ = std::make_unique<spdlog::logger>(logger, mpm::stdout_sink);
  }

  //! Return number of functions
  unsigned nfunctions() const override { return Tnfunctions; }

  //! Return number of local shape functions
  unsigned nfunctions_local() const override { return Tnfunctions; }

  //! Evaluate shape functions at given local coordinates
  //! \param[in] xi given local coordinates
  //! \param[in] particle_size Particle size
  //! \param[in] deformation_gradient Deformation gradient
  //! \retval shapefn Shape function of a given cell
  Eigen::VectorXd shapefn(const VectorDim& xi, VectorDim& particle_size,
                          const MatrixDim& deformation_gradient) const override;

  //! Evaluate local shape functions at given local coordinates
  //! \param[in] xi given local coordinates
  //! \param[in] particle_size Particle size
  //! \param[in] deformation_gradient Deformation gradient
  //! \retval shapefn Shape function of a given cell
  Eigen::VectorXd shapefn_local(
      const VectorDim& xi, VectorDim& particle_size,
      const MatrixDim& deformation_gradient) const override;

  //! Evaluate gradient of shape functions
  //! \param[in] xi given local coordinates
  //! \param[in] particle_size Particle size
  //! \param[in] deformation_gradient Deformation gradient
  //! \retval grad_shapefn Gradient of shape function of a given cell
  Eigen::MatrixXd grad_shapefn(
      const VectorDim& xi, VectorDim& particle_size,
      const MatrixDim& deformation_gradient) const override;

  //! Compute Jacobian
  //! \param[in] xi given local coordinates
  //! \param[in] nodal_coordinates Coordinates of nodes forming the cell
  //! \param[in] particle_size Particle size
  //! \param[in] deformation_gradient Deformation gradient
  //! \retval jacobian Jacobian matrix
  Eigen::Matrix<double, Tdim, Tdim> jacobian(
      const Eigen::Matrix<double, 3, 1>& xi,
      const Eigen::MatrixXd& nodal_coordinates,
      Eigen::Matrix<double, 3, 1>& particle_size,
      const Eigen::Matrix<double, 3, 3>& deformation_gradient) const override;

  //! Compute Jacobian local
  //! \param[in] xi given local coordinates
  //! \param[in] nodal_coordinates Coordinates of nodes forming the cell
  //! \param[in] particle_size Particle size
  //! \param[in] deformation_gradient Deformation gradient
  //! \retval jacobian Jacobian matrix
  Eigen::Matrix<double, Tdim, Tdim> jacobian_local(
      const Eigen::Matrix<double, 3, 1>& xi,
      const Eigen::MatrixXd& nodal_coordinates,
      Eigen::Matrix<double, 3, 1>& particle_size,
      const Eigen::Matrix<double, 3, 3>& deformation_gradient) const override;

  //! Return the dN/dx at a given local coord
  //! \param[in] xi given local coordinates
  //! \param[in] nodal_coordinates Coordinates of nodes forming the cell
  //! \param[in] particle_size Particle size
  //! \param[in] deformation_gradient Deformation gradient
  Eigen::MatrixXd dn_dx(const VectorDim& xi,
                        const Eigen::MatrixXd& nodal_coordinates,
                        VectorDim& particle_size,
                        const MatrixDim& deformation_gradient) const override;

  //! Return the local dN/dx at a given local coord
  //! \param[in] xi given local coordinates
  //! \param[in] nodal_coordinates Coordinates of nodes forming the cell
  //! \param[in] particle_size Particle size
  //! \param[in] deformation_gradient Deformation gradient
  Eigen::MatrixXd dn_dx_local(
      const VectorDim& xi, const Eigen::MatrixXd& nodal_coordinates,
      VectorDim& particle_size,
      const MatrixDim& deformation_gradient) const override;

  //! Evaluate the B matrix at given local coordinates for a real cell
  //! \param[in] xi given local coordinates
  //! \param[in] nodal_coordinates Coordinates of nodes forming the cell
  //! \param[in] particle_size Particle size
  //! \param[in] deformation_gradient Deformation gradient
  //! \retval bmatrix B matrix
  std::vector<Eigen::MatrixXd> bmatrix(
      const VectorDim& xi, const Eigen::MatrixXd& nodal_coordinates,
      VectorDim& particle_size,
      const MatrixDim& deformation_gradient) const override;

  //! Return the degree of shape function
  mpm::ElementDegree degree() const override;

  //! Return the type of shape function
  mpm::ShapefnType shapefn_type() const override {
    return mpm::ShapefnType::NORMAL_MPM;
  }

  //! Return nodal coordinates of a unit cell
  Eigen::MatrixXd unit_cell_coordinates() const override;

  //! Return the side indices of a cell to calculate the cell length
  //! \retval indices Outer-indices that form the sides of the cell
  Eigen::MatrixXi sides_indices() const override;

  //! Return the corner indices of a cell to calculate the cell volume
  //! \retval indices Outer-indices that form the cell
  Eigen::VectorXi corner_indices() const override;

  //! Return indices of a face of an element
  //! \param[in] face_id given id of the face
  //! \retval indices Indices that make the face
  Eigen::VectorXi face_indices(unsigned face_id) const override;

  //! Return the number of faces in a tetrahedron
  unsigned nfaces() const override { return 4; }

  //! Return unit element length
  double unit_element_length() const override { return 1.; }

  //! Return quadrature of the element
  std::shared_ptr<mpm::Quadrature<Tdim>> quadrature(
      unsigned nquadratures = 1) const override;

  //! Compute volume
  //! \param[in] nodal_coordinates Coordinates of nodes forming the cell
  //! \retval volume Return the volume of cell
  double compute_volume(
      const Eigen::MatrixXd& nodal_coordinates) const override;

  //! Return if natural coordinates can be evaluates
  bool isvalid_natural_coordinates_analytical() const override { return true; }

  //! Compute Natural coordinates of a point (analytical)
  //! \param[in] nodal_coordinates Coordinates of nodes forming the cell
  //! \param[in] point Location of the point in cell
  //! \retval xi Return the local coordinates
  VectorDim natural_coordinates_analytical(
      const VectorDim& point,
      const Eigen::MatrixXd& nodal_coordinates) const override;

  //! Assign nodal connectivity property for bspline elements
  //! \param[in] nodal_coordinates Coordinates of nodes forming the cell
  //! \param[in] nodal_properties Vector determining node type for each
  //! dimension
  //! \param[in] kernel_correction Apply Kernel correction at the boundary
  void initialise_bspline_connectivity_properties(
      const Eigen::MatrixXd& nodal_coordinates,
      const std::vector<std::vector<unsigned>>& nodal_properties,
      bool kernel_correction = false, unsigned kc_niteration = 1,
      double kc_tol = 0.0) override;

  //! Assign nodal connectivity property for LME elements
  //! \param[in] beta Coldness function of the system in the range of [0,inf)
  //! \param[in] radius Support radius of the kernel
  //! \param[in] anisotropy Shape function anisotropy (F^{-T}F^{-1})
  //! \param[in] nodal_coordinates Coordinates of nodes forming the cell
  void initialise_lme_connectivity_properties(
      double beta, double radius, bool anisotropy,
      const Eigen::MatrixXd& nodal_coordinates) override;

 private:
  //! Logger
  std::unique_ptr<spdlog::logger> console_;
};

}  // namespace mpm
#include "tetrahedron_element.tcc"

#endif  // MPM_TETRAHEDRON_ELEMENT_H_
>>>>>>> c1af250b
<|MERGE_RESOLUTION|>--- conflicted
+++ resolved
@@ -1,4 +1,3 @@
-<<<<<<< HEAD
 #ifndef MPM_TETRAHEDRON_ELEMENT_H_
 #define MPM_TETRAHEDRON_ELEMENT_H_
 
@@ -193,7 +192,8 @@
   void initialise_bspline_connectivity_properties(
       const Eigen::MatrixXd& nodal_coordinates,
       const std::vector<std::vector<unsigned>>& nodal_properties,
-      bool kernel_correction = false) override;
+      bool kernel_correction = false, unsigned kc_niteration = 1,
+      double kc_tol = 0.0) override;
 
   //! Assign nodal connectivity property for LME elements
   //! \param[in] beta Coldness function of the system in the range of [0,inf)
@@ -212,221 +212,4 @@
 }  // namespace mpm
 #include "tetrahedron_element.tcc"
 
-#endif  // MPM_TETRAHEDRON_ELEMENT_H_
-=======
-#ifndef MPM_TETRAHEDRON_ELEMENT_H_
-#define MPM_TETRAHEDRON_ELEMENT_H_
-
-#include "element.h"
-#include "logger.h"
-
-//! MPM namespace
-namespace mpm {
-
-//! Tetrahedron element class derived from Element class
-//! \brief Tetrahedron element
-//! \details 4-noded tetrahedron element \n
-//! Shape function, gradient shape function, B-matrix, indices \n
-//! 4-node (Linear) Tetrahedron Element \n
-//! <pre>
-//!       3
-//!       *
-//!      /|\
-//!     / | \
-//!    /  |  \
-//! 2 *. -|- .* 1
-//!      `*´
-//!       0
-//! </pre>
-//!
-//! \tparam Tdim Dimension
-//! \tparam Tnfunctions Number of functions
-template <unsigned Tdim, unsigned Tnfunctions>
-class TetrahedronElement : public Element<Tdim> {
-
- public:
-  //! Define a vector of size dimension
-  using VectorDim = Eigen::Matrix<double, Tdim, 1>;
-
-  //! Define a matrix of size dimension
-  using MatrixDim = Eigen::Matrix<double, Tdim, Tdim>;
-
-  //! constructor with number of shape functions
-  TetrahedronElement() : mpm::Element<Tdim>() {
-    static_assert(Tdim == 3, "Invalid dimension for a tetrahedron element");
-    static_assert((Tnfunctions == 4),
-                  "Specified number of shape functions is not defined");
-    //! Logger
-    std::string logger = "tetrahedron::<" + std::to_string(Tdim) + ", " +
-                         std::to_string(Tnfunctions) + ">";
-    console_ = std::make_unique<spdlog::logger>(logger, mpm::stdout_sink);
-  }
-
-  //! Return number of functions
-  unsigned nfunctions() const override { return Tnfunctions; }
-
-  //! Return number of local shape functions
-  unsigned nfunctions_local() const override { return Tnfunctions; }
-
-  //! Evaluate shape functions at given local coordinates
-  //! \param[in] xi given local coordinates
-  //! \param[in] particle_size Particle size
-  //! \param[in] deformation_gradient Deformation gradient
-  //! \retval shapefn Shape function of a given cell
-  Eigen::VectorXd shapefn(const VectorDim& xi, VectorDim& particle_size,
-                          const MatrixDim& deformation_gradient) const override;
-
-  //! Evaluate local shape functions at given local coordinates
-  //! \param[in] xi given local coordinates
-  //! \param[in] particle_size Particle size
-  //! \param[in] deformation_gradient Deformation gradient
-  //! \retval shapefn Shape function of a given cell
-  Eigen::VectorXd shapefn_local(
-      const VectorDim& xi, VectorDim& particle_size,
-      const MatrixDim& deformation_gradient) const override;
-
-  //! Evaluate gradient of shape functions
-  //! \param[in] xi given local coordinates
-  //! \param[in] particle_size Particle size
-  //! \param[in] deformation_gradient Deformation gradient
-  //! \retval grad_shapefn Gradient of shape function of a given cell
-  Eigen::MatrixXd grad_shapefn(
-      const VectorDim& xi, VectorDim& particle_size,
-      const MatrixDim& deformation_gradient) const override;
-
-  //! Compute Jacobian
-  //! \param[in] xi given local coordinates
-  //! \param[in] nodal_coordinates Coordinates of nodes forming the cell
-  //! \param[in] particle_size Particle size
-  //! \param[in] deformation_gradient Deformation gradient
-  //! \retval jacobian Jacobian matrix
-  Eigen::Matrix<double, Tdim, Tdim> jacobian(
-      const Eigen::Matrix<double, 3, 1>& xi,
-      const Eigen::MatrixXd& nodal_coordinates,
-      Eigen::Matrix<double, 3, 1>& particle_size,
-      const Eigen::Matrix<double, 3, 3>& deformation_gradient) const override;
-
-  //! Compute Jacobian local
-  //! \param[in] xi given local coordinates
-  //! \param[in] nodal_coordinates Coordinates of nodes forming the cell
-  //! \param[in] particle_size Particle size
-  //! \param[in] deformation_gradient Deformation gradient
-  //! \retval jacobian Jacobian matrix
-  Eigen::Matrix<double, Tdim, Tdim> jacobian_local(
-      const Eigen::Matrix<double, 3, 1>& xi,
-      const Eigen::MatrixXd& nodal_coordinates,
-      Eigen::Matrix<double, 3, 1>& particle_size,
-      const Eigen::Matrix<double, 3, 3>& deformation_gradient) const override;
-
-  //! Return the dN/dx at a given local coord
-  //! \param[in] xi given local coordinates
-  //! \param[in] nodal_coordinates Coordinates of nodes forming the cell
-  //! \param[in] particle_size Particle size
-  //! \param[in] deformation_gradient Deformation gradient
-  Eigen::MatrixXd dn_dx(const VectorDim& xi,
-                        const Eigen::MatrixXd& nodal_coordinates,
-                        VectorDim& particle_size,
-                        const MatrixDim& deformation_gradient) const override;
-
-  //! Return the local dN/dx at a given local coord
-  //! \param[in] xi given local coordinates
-  //! \param[in] nodal_coordinates Coordinates of nodes forming the cell
-  //! \param[in] particle_size Particle size
-  //! \param[in] deformation_gradient Deformation gradient
-  Eigen::MatrixXd dn_dx_local(
-      const VectorDim& xi, const Eigen::MatrixXd& nodal_coordinates,
-      VectorDim& particle_size,
-      const MatrixDim& deformation_gradient) const override;
-
-  //! Evaluate the B matrix at given local coordinates for a real cell
-  //! \param[in] xi given local coordinates
-  //! \param[in] nodal_coordinates Coordinates of nodes forming the cell
-  //! \param[in] particle_size Particle size
-  //! \param[in] deformation_gradient Deformation gradient
-  //! \retval bmatrix B matrix
-  std::vector<Eigen::MatrixXd> bmatrix(
-      const VectorDim& xi, const Eigen::MatrixXd& nodal_coordinates,
-      VectorDim& particle_size,
-      const MatrixDim& deformation_gradient) const override;
-
-  //! Return the degree of shape function
-  mpm::ElementDegree degree() const override;
-
-  //! Return the type of shape function
-  mpm::ShapefnType shapefn_type() const override {
-    return mpm::ShapefnType::NORMAL_MPM;
-  }
-
-  //! Return nodal coordinates of a unit cell
-  Eigen::MatrixXd unit_cell_coordinates() const override;
-
-  //! Return the side indices of a cell to calculate the cell length
-  //! \retval indices Outer-indices that form the sides of the cell
-  Eigen::MatrixXi sides_indices() const override;
-
-  //! Return the corner indices of a cell to calculate the cell volume
-  //! \retval indices Outer-indices that form the cell
-  Eigen::VectorXi corner_indices() const override;
-
-  //! Return indices of a face of an element
-  //! \param[in] face_id given id of the face
-  //! \retval indices Indices that make the face
-  Eigen::VectorXi face_indices(unsigned face_id) const override;
-
-  //! Return the number of faces in a tetrahedron
-  unsigned nfaces() const override { return 4; }
-
-  //! Return unit element length
-  double unit_element_length() const override { return 1.; }
-
-  //! Return quadrature of the element
-  std::shared_ptr<mpm::Quadrature<Tdim>> quadrature(
-      unsigned nquadratures = 1) const override;
-
-  //! Compute volume
-  //! \param[in] nodal_coordinates Coordinates of nodes forming the cell
-  //! \retval volume Return the volume of cell
-  double compute_volume(
-      const Eigen::MatrixXd& nodal_coordinates) const override;
-
-  //! Return if natural coordinates can be evaluates
-  bool isvalid_natural_coordinates_analytical() const override { return true; }
-
-  //! Compute Natural coordinates of a point (analytical)
-  //! \param[in] nodal_coordinates Coordinates of nodes forming the cell
-  //! \param[in] point Location of the point in cell
-  //! \retval xi Return the local coordinates
-  VectorDim natural_coordinates_analytical(
-      const VectorDim& point,
-      const Eigen::MatrixXd& nodal_coordinates) const override;
-
-  //! Assign nodal connectivity property for bspline elements
-  //! \param[in] nodal_coordinates Coordinates of nodes forming the cell
-  //! \param[in] nodal_properties Vector determining node type for each
-  //! dimension
-  //! \param[in] kernel_correction Apply Kernel correction at the boundary
-  void initialise_bspline_connectivity_properties(
-      const Eigen::MatrixXd& nodal_coordinates,
-      const std::vector<std::vector<unsigned>>& nodal_properties,
-      bool kernel_correction = false, unsigned kc_niteration = 1,
-      double kc_tol = 0.0) override;
-
-  //! Assign nodal connectivity property for LME elements
-  //! \param[in] beta Coldness function of the system in the range of [0,inf)
-  //! \param[in] radius Support radius of the kernel
-  //! \param[in] anisotropy Shape function anisotropy (F^{-T}F^{-1})
-  //! \param[in] nodal_coordinates Coordinates of nodes forming the cell
-  void initialise_lme_connectivity_properties(
-      double beta, double radius, bool anisotropy,
-      const Eigen::MatrixXd& nodal_coordinates) override;
-
- private:
-  //! Logger
-  std::unique_ptr<spdlog::logger> console_;
-};
-
-}  // namespace mpm
-#include "tetrahedron_element.tcc"
-
-#endif  // MPM_TETRAHEDRON_ELEMENT_H_
->>>>>>> c1af250b
+#endif  // MPM_TETRAHEDRON_ELEMENT_H_