--- conflicted
+++ resolved
@@ -1,4 +1,3 @@
-<<<<<<< HEAD
 #ifndef MPM_ELEMENT_H_
 #define MPM_ELEMENT_H_
 
@@ -185,7 +184,8 @@
   virtual void initialise_bspline_connectivity_properties(
       const Eigen::MatrixXd& nodal_coordinates,
       const std::vector<std::vector<unsigned>>& nodal_properties,
-      bool kernel_correction = false) = 0;
+      bool kernel_correction = false, unsigned kc_niteration = 1,
+      double kc_tol = 0.0) = 0;
 
   //! Assign nodal connectivity property for LME elements
   //! \param[in] beta Coldness function of the system in the range of [0,inf)
@@ -199,208 +199,4 @@
 
 }  // namespace mpm
 
-#endif  // MPM_ELEMENT_H_
-=======
-#ifndef MPM_ELEMENT_H_
-#define MPM_ELEMENT_H_
-
-#include <exception>
-#include <map>
-#include <memory>
-#include <vector>
-
-#include <Eigen/Dense>
-
-#include "factory.h"
-#include "quadrature.h"
-
-namespace mpm {
-
-// Degree of Element
-enum ElementDegree { Linear = 1, Quadratic = 2, Infinity = 99 };
-
-// Element Shapefn
-enum ShapefnType {
-  NORMAL_MPM = 1,
-  GIMP = 2,
-  CPDI = 3,
-  BSPLINE = 4,
-  LME = 5,
-  ALME = 6
-};
-
-//! Base class of shape functions
-//! \brief Base class that stores the information about shape functions
-//! \tparam Tdim Dimension
-template <unsigned Tdim>
-class Element {
- public:
-  //! Define a vector of size dimension
-  using VectorDim = Eigen::Matrix<double, Tdim, 1>;
-
-  //! Define a matrix of size dimension
-  using MatrixDim = Eigen::Matrix<double, Tdim, Tdim>;
-
-  //! Constructor
-  //! Assign variables to zero
-  Element() = default;
-
-  //! Destructor
-  virtual ~Element() {}
-
-  //! Return number of shape functions
-  virtual unsigned nfunctions() const = 0;
-
-  //! Return number of local shape functions
-  virtual unsigned nfunctions_local() const = 0;
-
-  //! Evaluate shape functions at given local coordinates
-  //! \param[in] xi given local coordinates
-  //! \param[in] particle_size Particle size
-  //! \param[in] deformation_gradient Deformation gradient
-  virtual Eigen::VectorXd shapefn(
-      const VectorDim& xi, VectorDim& particle_size,
-      const MatrixDim& deformation_gradient) const = 0;
-
-  //! Evaluate local shape functions at given coordinates
-  //! \param[in] xi given local coordinates
-  //! \param[in] particle_size Particle size
-  //! \param[in] deformation_gradient Deformation gradient
-  virtual Eigen::VectorXd shapefn_local(
-      const VectorDim& xi, VectorDim& particle_size,
-      const MatrixDim& deformation_gradient) const = 0;
-
-  //! Evaluate gradient of shape functions
-  //! \param[in] xi given local coordinates
-  //! \param[in] particle_size Particle size
-  //! \param[in] deformation_gradient Deformation gradient
-  virtual Eigen::MatrixXd grad_shapefn(
-      const VectorDim& xi, VectorDim& particle_size,
-      const MatrixDim& deformation_gradient) const = 0;
-
-  //! Compute Jacobian
-  //! \param[in] xi given local coordinates
-  //! \param[in] nodal_coordinates Coordinates of nodes forming the cell
-  //! \param[in] particle_size Particle size
-  //! \param[in] deformation_gradient Deformation gradient
-  //! \retval jacobian Jacobian matrix
-  virtual Eigen::Matrix<double, Tdim, Tdim> jacobian(
-      const VectorDim& xi, const Eigen::MatrixXd& nodal_coordinates,
-      VectorDim& particle_size,
-      const MatrixDim& deformation_gradient) const = 0;
-
-  //! Compute Jacobian local
-  //! \param[in] xi given local coordinates
-  //! \param[in] nodal_coordinates Coordinates of nodes forming the cell
-  //! \param[in] particle_size Particle size
-  //! \param[in] deformation_gradient Deformation gradient
-  //! \retval jacobian Jacobian matrix
-  virtual Eigen::Matrix<double, Tdim, Tdim> jacobian_local(
-      const VectorDim& xi, const Eigen::MatrixXd& nodal_coordinates,
-      VectorDim& particle_size,
-      const MatrixDim& deformation_gradient) const = 0;
-
-  //! Return the dN/dx at a given local coord
-  //! \param[in] xi given local coordinates
-  //! \param[in] nodal_coordinates Coordinates of nodes forming the cell
-  //! \param[in] particle_size Particle size
-  //! \param[in] deformation_gradient Deformation gradient
-  virtual Eigen::MatrixXd dn_dx(
-      const VectorDim& xi, const Eigen::MatrixXd& nodal_coordinates,
-      VectorDim& particle_size,
-      const MatrixDim& deformation_gradient) const = 0;
-
-  //! Return the local dN/dx at a given local coord
-  //! \param[in] xi given local coordinates
-  //! \param[in] nodal_coordinates Coordinates of nodes forming the cell
-  //! \param[in] particle_size Particle size
-  //! \param[in] deformation_gradient Deformation gradient
-  virtual Eigen::MatrixXd dn_dx_local(
-      const VectorDim& xi, const Eigen::MatrixXd& nodal_coordinates,
-      VectorDim& particle_size,
-      const MatrixDim& deformation_gradient) const = 0;
-
-  //! Evaluate the B matrix at given local coordinates for a real cell
-  //! \param[in] xi given local coordinates
-  //! \param[in] nodal_coordinates Coordinates of nodes forming the cell
-  //! \param[in] particle_size Particle size
-  //! \param[in] deformation_gradient Deformation gradient
-  //! \retval bmatrix B matrix
-  virtual std::vector<Eigen::MatrixXd> bmatrix(
-      const VectorDim& xi, const Eigen::MatrixXd& nodal_coordinates,
-      VectorDim& particle_size,
-      const MatrixDim& deformation_gradient) const = 0;
-
-  //! Return the degree of element
-  virtual mpm::ElementDegree degree() const = 0;
-
-  //! Return the shapefn type of element
-  virtual mpm::ShapefnType shapefn_type() const = 0;
-
-  //! Return nodal coordinates of a unit cell
-  virtual Eigen::MatrixXd unit_cell_coordinates() const = 0;
-
-  //! Return the side indices of a cell to calculate the cell length
-  //! \retval indices Outer-indices that form the sides of the cell
-  virtual Eigen::MatrixXi sides_indices() const = 0;
-
-  //! Return the corner indices of a cell to calculate the cell volume
-  //! \retval indices Outer-indices that form the cell
-  virtual Eigen::VectorXi corner_indices() const = 0;
-
-  //! Return indices of a face of an element
-  //! \param[in] face_id given id of the face
-  //! \retval indices Indices that make the face
-  virtual Eigen::VectorXi face_indices(unsigned face_id) const = 0;
-
-  //! Return number of faces
-  virtual unsigned nfaces() const = 0;
-  //! Return unit element length
-  virtual double unit_element_length() const = 0;
-
-  //! Return quadrature of the element
-  virtual std::shared_ptr<mpm::Quadrature<Tdim>> quadrature(
-      unsigned nquadratures) const = 0;
-
-  //! Compute volume
-  //! \param[in] nodal_coordinates Coordinates of nodes forming the cell
-  //! \retval volume Return the volume of cell
-  virtual double compute_volume(
-      const Eigen::MatrixXd& nodal_coordinates) const = 0;
-
-  //! Return if natural coordinates can be evaluates
-  virtual bool isvalid_natural_coordinates_analytical() const = 0;
-
-  //! Compute Natural coordinates of a point (analytical)
-  //! \param[in] nodal_coordinates Coordinates of nodes forming the cell
-  //! \param[in] point Location of the point in cell
-  //! \retval xi Return the local coordinates
-  virtual VectorDim natural_coordinates_analytical(
-      const VectorDim& point,
-      const Eigen::MatrixXd& nodal_coordinates) const = 0;
-
-  //! Assign nodal connectivity property for bspline elements
-  //! \param[in] nodal_coordinates Coordinates of nodes forming the cell
-  //! \param[in] nodal_properties Vector determining node type for each
-  //! dimension
-  //! \param[in] kernel_correction Apply Kernel correction at the boundary
-  virtual void initialise_bspline_connectivity_properties(
-      const Eigen::MatrixXd& nodal_coordinates,
-      const std::vector<std::vector<unsigned>>& nodal_properties,
-      bool kernel_correction = false, unsigned kc_niteration = 1,
-      double kc_tol = 0.0) = 0;
-
-  //! Assign nodal connectivity property for LME elements
-  //! \param[in] beta Coldness function of the system in the range of [0,inf)
-  //! \param[in] radius Support radius of the kernel
-  //! \param[in] anisotropy Shape function anisotropy (F^{-T}F^{-1})
-  //! \param[in] nodal_coordinates Coordinates of nodes forming the cell
-  virtual void initialise_lme_connectivity_properties(
-      double beta, double radius, bool anisotropy,
-      const Eigen::MatrixXd& nodal_coordinates) = 0;
-};
-
-}  // namespace mpm
-
-#endif  // MPM_ELEMENT_H_
->>>>>>> c1af250b
+#endif  // MPM_ELEMENT_H_