#ifndef MPM_HEXAHEDRON_ELEMENT_H_
#define MPM_HEXAHEDRON_ELEMENT_H_

#include "element.h"
#include "logger.h"

//! MPM namespace
namespace mpm {

//! Hexahedron element class derived from Element class
//! \brief Hexahedron element
//! \details 8-noded and 20-noded hexahedron element \n
//! Shape function, gradient shape function, B-matrix, indices \n
//! 8-node (Trilinear) Hexahedron Element \n
//! <pre>
//!        3               2
//!          0_ _ _ _ _ _0
//!         /|           /|
//!        / |          / |
//!     7 0_ |_ _ _ _ _0 6|
//!       |  |         |  |
//!       |  |         |  |
//!       |  0_ _ _ _ _|_ 0
//!       | / 0        | / 1
//!       |/           |/
//!       0_ _ _ _ _ _ 0
//!     4               5
//!
//!
//! </pre>
//! 20-node (Serendipity) Hexahedron Element \n
//! <pre>
//!        3       13          2
//!          0_ _ _ 0 _ _ _  0
//!          /|             / |
//!      15 0 |         14 0  |
//!        /  0 9         /   |
//!     7 0_ _| _ 0 _ _ _ 0 6 0 11
//!       |   |   19     |    |
//!       |   |      8   |    |
//!       | 0 0_ _ _ 0 _ |_ _ 0  1
//!    17 0  /           0 18 /
//!       | 0 10         |  0 12
//!       |/             | /
//!       0_ _ _ 0 _ _ _ 0
//!     4        16         5
//!
//! </pre>
//!
//! 27-node (Triquadratic) Hexahedron Element \n
//! Check with GMSH \n
//! <pre>
//!          3           13             2
//!            0_ _ _ _ _ 0 _ _ _ _ _ 0
//!            /|                     /|
//!           / |                    / |
//!          /  |    24             /  |
//!      15 0   |     0         14 0   |
//!        /    |      20 0       /    |
//!       /   9 0                /     0 11
//!      /      |               /      |
//!  7  0_ _ _ _|_ 0 _ _ _ _ _ 0 6     |
//!     |       | 19           |       |
//!     |  0 22 |              |   0 23|
//!     |       |    0 26  8   |       |
//!     |     0 0_ _ _ _ _ 0_ _|_ _ _  0  1
//!     |      /               |      /
//!  17 0     /    0 25        0 18  /
//!     |    /                 |    /
//!     |10 0         0        |   0 12
//!     |  /         21        |  /
//!     | /                    | /
//!     |/                     |/
//!     0_ _ _ _ _ 0 _ _ _ _ _ 0
//!   4           16            5
//!
//!
//! </pre>
//!
//! Face numbering for 8-node, 20-node and 27-node Hexaheron Element \n
//!
//! <pre>
//!            Behind: F4
//!        3      F2       2
//!          0_ _ _ _ _ _0
//!         /|           /|
//!        / |          / |
//!     7 0_ |_ _ _ _ _0 6|
//!       |  |         |  |
//!    F3 |  |         |  |   F1
//!       |  0_ _ _ _ _|_ 0
//!       | / 0        | / 1
//!       |/     F0    |/
//!       0_ _ _ _ _ _ 0
//!     4               5
//!         Front: F5
//!
//!
//! Bottom face: F0, Right face: F1, Top face: F2,
//! Left face: F3, Rear face: F4, Front face: F5
//! </pre>
//!
//! \tparam Tdim Dimension
//! \tparam Tnfunctions Number of functions
template <unsigned Tdim, unsigned Tnfunctions>
class HexahedronElement : public Element<Tdim> {

 public:
  //! Define a vector of size dimension
  using VectorDim = Eigen::Matrix<double, Tdim, 1>;

  //! constructor with number of shape functions
  HexahedronElement() : mpm::Element<Tdim>() {
    static_assert(Tdim == 3, "Invalid dimension for a hexahedron element");
    static_assert((Tnfunctions == 8 || Tnfunctions == 20),
                  "Specified number of shape functions is not defined");
    //! Logger
    std::string logger = "hexahedron::<" + std::to_string(Tdim) + ", " +
                         std::to_string(Tnfunctions) + ">";
    console_ = std::make_unique<spdlog::logger>(logger, mpm::stdout_sink);
  }

  //! Return number of functions
  unsigned nfunctions() const override { return Tnfunctions; }

  //! Evaluate shape functions at given local coordinates
  //! \param[in] xi given local coordinates
  //! \retval shapefn Shape function of a given cell
  Eigen::VectorXd shapefn(const VectorDim& xi) const override;

  //! Evaluate shape functions at given local coordinates
  //! \param[in] xi given local coordinates
  //! \param[in] particle_size Particle size
  //! \param[in] deformation_gradient Deformation gradient
  //! \retval shapefn Shape function of a given cell
  Eigen::VectorXd shapefn(const VectorDim& xi, const VectorDim& particle_size,
                          const VectorDim& deformation_gradient) const override;

  //! Evaluate gradient of shape functions
  //! \param[in] xi given local coordinates
  //! \retval grad_shapefn Gradient of shape function of a given cell
  Eigen::MatrixXd grad_shapefn(const VectorDim& xi) const override;

  //! Evaluate gradient of shape functions
  //! \param[in] xi given local coordinates
  //! \param[in] particle_size Particle size
  //! \param[in] deformation_gradient Deformation gradient
  //! \retval grad_shapefn Gradient of shape function of a given cell
  Eigen::MatrixXd grad_shapefn(
      const VectorDim& xi, const VectorDim& particle_size,
      const VectorDim& deformation_gradient) const override;

  //! Compute Jacobian
  //! \param[in] xi given local coordinates
  //! \param[in] nodal_coordinates Coordinates of nodes forming the cell
  //! \retval jacobian Jacobian matrix
  Eigen::Matrix<double, Tdim, Tdim> jacobian(
      const Eigen::Matrix<double, 3, 1>& xi,
      const Eigen::MatrixXd& nodal_coordinates) const override;

  //! Compute Jacobian
  //! \param[in] xi given local coordinates
  //! \param[in] nodal_coordinates Coordinates of nodes forming the cell
  //! \param[in] particle_size Particle size
  //! \param[in] deformation_gradient Deformation gradient
  //! \retval jacobian Jacobian matrix
  Eigen::Matrix<double, Tdim, Tdim> jacobian(
      const Eigen::Matrix<double, 3, 1>& xi,
      const Eigen::MatrixXd& nodal_coordinates,
      const Eigen::Matrix<double, 3, 1>& particle_size,
      const Eigen::Matrix<double, 3, 1>& deformation_gradient) const override;

  //! Evaluate B matrix at given local coordinates
  //! \param[in] xi given local coordinates
  //! \retval bmatrix B matrix
  std::vector<Eigen::MatrixXd> bmatrix(const VectorDim& xi) const override;

  //! Evaluate the B matrix at given local coordinates for a real cell
  //! \param[in] xi given local coordinates
  //! \param[in] nodal_coordinates Coordinates of nodes forming the cell
  //! \retval bmatrix B matrix
  std::vector<Eigen::MatrixXd> bmatrix(
      const VectorDim& xi,
      const Eigen::MatrixXd& nodal_coordinates) const override;

  //! Evaluate the B matrix at given local coordinates for a real cell
  //! \param[in] xi given local coordinates
  //! \param[in] nodal_coordinates Coordinates of nodes forming the cell
  //! \param[in] particle_size Particle size
  //! \param[in] deformation_gradient Deformation gradient
  //! \retval bmatrix B matrix
  std::vector<Eigen::MatrixXd> bmatrix(
      const VectorDim& xi, const Eigen::MatrixXd& nodal_coordinates,
      const VectorDim& particle_size,
      const VectorDim& deformation_gradient) const override;

  //! Evaluate the mass matrix
  //! \param[in] xi_s Vector of local coordinates
  //! \retval mass_matrix mass matrix
  Eigen::MatrixXd mass_matrix(
      const std::vector<VectorDim>& xi_s) const override;

  //! Evaluate the Laplace matrix at given local coordinates for a real cell
  //! \param[in] xi_s Vector of local coordinates
  //! \param[in] nodal_coordinates Coordinates of nodes forming the cell
  //! \retval laplace_matrix Laplace matrix
  Eigen::MatrixXd laplace_matrix(
      const std::vector<VectorDim>& xi_s,
      const Eigen::MatrixXd& nodal_coordinates) const override;

  //! Return the degree of shape function
  mpm::ElementDegree degree() const override;

  //! Return the type of shape function
  mpm::ShapefnType shapefn_type() const { return mpm::ShapefnType::NORMAL_MPM; }

  //! Return nodal coordinates of a unit cell
  Eigen::MatrixXd unit_cell_coordinates() const override;

  //! Return the side indices of a cell to calculate the cell length
  //! \retval indices Outer-indices that form the sides of the cell
  Eigen::MatrixXi sides_indices() const override;

  //! Return the corner indices of a cell to calculate the cell volume
  //! \retval indices Outer-indices that form the cell
  Eigen::VectorXi corner_indices() const override;

  //! Return indices of a sub-tetrahedrons in a volume
  //! to check if a point is inside /outside of a hedron
  //! \retval indices Indices that form sub-tetrahedrons
  Eigen::MatrixXi inhedron_indices() const override;

<<<<<<< HEAD
  //! Return indices of a face of an element
  //! \param[in] face_id given id of the face
  //! \retval indices Indices that make the face
  Eigen::VectorXi face_indices(unsigned face_id) const override;
=======
  //! Return unit cell volume 3D 2*2*2
  double unit_cell_volume() const { return 8; }
>>>>>>> fca9bfab

 private:
  //! Logger
  std::unique_ptr<spdlog::logger> console_;
};

}  // namespace mpm
#include "hexahedron_element.tcc"

#endif  // MPM_HEXAHEDRON_ELEMENT_H_<|MERGE_RESOLUTION|>--- conflicted
+++ resolved
@@ -230,15 +230,13 @@
   //! \retval indices Indices that form sub-tetrahedrons
   Eigen::MatrixXi inhedron_indices() const override;
 
-<<<<<<< HEAD
   //! Return indices of a face of an element
   //! \param[in] face_id given id of the face
   //! \retval indices Indices that make the face
   Eigen::VectorXi face_indices(unsigned face_id) const override;
-=======
+
   //! Return unit cell volume 3D 2*2*2
   double unit_cell_volume() const { return 8; }
->>>>>>> fca9bfab
 
  private:
   //! Logger
