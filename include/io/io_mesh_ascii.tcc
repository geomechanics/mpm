--- conflicted
+++ resolved
@@ -738,7 +738,6 @@
   return forces;
 }
 
-<<<<<<< HEAD
 //! Return id and levelset values
 template <unsigned Tdim>
 std::vector<std::tuple<mpm::Index, double>>
@@ -780,7 +779,7 @@
     file.close();
   }
   return phis;
-=======
+}
 // Return array with math function entries
 template <unsigned Tdim>
 std::array<std::vector<double>, 2> mpm::IOMeshAscii<Tdim>::read_math_functions(
@@ -801,5 +800,4 @@
   }
 
   return xfx_values;
->>>>>>> 19293fa7
 }