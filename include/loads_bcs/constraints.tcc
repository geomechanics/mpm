--- conflicted
+++ resolved
@@ -171,11 +171,7 @@
     auto nset = mesh_->nodes(set_id);
     if (nset.size() == 0)
       throw std::runtime_error(
-<<<<<<< HEAD
           "Node set is empty for assignment of friction constraints");
-=======
-          "Node set is empty for assignment of frictional constraints");
->>>>>>> 13633b83
     unsigned dir = fconstraint->dir();
     int nsign_n = fconstraint->sign_n();
     double friction = fconstraint->friction();
