--- conflicted
+++ resolved
@@ -1,4 +1,3 @@
-<<<<<<< HEAD
 #ifndef MPM_MATERIAL_LINEAR_ELASTIC_H_
 #define MPM_MATERIAL_LINEAR_ELASTIC_H_
 
@@ -75,38 +74,38 @@
   using Material<Tdim>::properties_;
   //! Logger
   using Material<Tdim>::console_;
-  //! Objective stress rate
-  mpm::StressRate stress_rate_{mpm::StressRate::None};
-
-  //! Compute stress using objective algorithm assuming Jaumann rate
-  //! \param[in] stress Stress (Voigt)
-  //! \param[in] dstrain Strain (Voigt)
-  //! \param[in] de Elastic constitutive tensor (Voigt)
-  //! \param[in] particle Constant point to particle base
-  //! \param[in] state_vars History-dependent state variables
-  //! \retval updated_stress Updated value of stress with Jaumann rate
-  virtual Vector6d compute_jaumann_stress(const Vector6d& stress,
-                                          const Vector6d& dstrain,
-                                          const Matrix6x6& de,
-                                          const ParticleBase<Tdim>* ptr,
-                                          mpm::dense_map* state_vars);
-
-  //! Compute stress using objective algorithm assuming Green-Naghdi rate
-  //! \param[in] stress Stress (Voigt)
-  //! \param[in] dstrain Strain (Voigt)
-  //! \param[in] de Elastic constitutive tensor (Voigt)
-  //! \param[in] particle Constant point to particle base
-  //! \param[in] state_vars History-dependent state variables
-  //! \retval updated_stress Updated value of stress with Green-Naghdi rate
-  virtual Vector6d compute_green_naghdi_stress(const Vector6d& stress,
-                                               const Vector6d& dstrain,
-                                               const Matrix6x6& de,
-                                               const ParticleBase<Tdim>* ptr,
-                                               mpm::dense_map* state_vars);
 
  private:
   //! Compute elastic tensor
   bool compute_elastic_tensor();
+//! Objective stress rate
+mpm::StressRate stress_rate_{mpm::StressRate::None};
+
+//! Compute stress using objective algorithm assuming Jaumann rate
+//! \param[in] stress Stress (Voigt)
+//! \param[in] dstrain Strain (Voigt)
+//! \param[in] de Elastic constitutive tensor (Voigt)
+//! \param[in] particle Constant point to particle base
+//! \param[in] state_vars History-dependent state variables
+//! \retval updated_stress Updated value of stress with Jaumann rate
+virtual Vector6d compute_jaumann_stress(const Vector6d& stress,
+                                        const Vector6d& dstrain,
+                                        const Matrix6x6& de,
+                                        const ParticleBase<Tdim>* ptr,
+                                        mpm::dense_map* state_vars);
+
+//! Compute stress using objective algorithm assuming Green-Naghdi rate
+//! \param[in] stress Stress (Voigt)
+//! \param[in] dstrain Strain (Voigt)
+//! \param[in] de Elastic constitutive tensor (Voigt)
+//! \param[in] particle Constant point to particle base
+//! \param[in] state_vars History-dependent state variables
+//! \retval updated_stress Updated value of stress with Green-Naghdi rate
+virtual Vector6d compute_green_naghdi_stress(const Vector6d& stress,
+                                             const Vector6d& dstrain,
+                                             const Matrix6x6& de,
+                                             const ParticleBase<Tdim>* ptr,
+                                             mpm::dense_map* state_vars);
 
  private:
   //! Elastic stiffness matrix
@@ -128,105 +127,4 @@
 
 #include "linear_elastic.tcc"
 
-#endif  // MPM_MATERIAL_LINEAR_ELASTIC_H_
-=======
-#ifndef MPM_MATERIAL_LINEAR_ELASTIC_H_
-#define MPM_MATERIAL_LINEAR_ELASTIC_H_
-
-#include <limits>
-
-#include "Eigen/Dense"
-
-#include "material.h"
-
-namespace mpm {
-
-//! LinearElastic class
-//! \brief Linear Elastic material model
-//! \details LinearElastic class stresses and strains
-//! \tparam Tdim Dimension
-template <unsigned Tdim>
-class LinearElastic : public Material<Tdim> {
- public:
-  //! Define a vector of 6 dof
-  using Vector6d = Eigen::Matrix<double, 6, 1>;
-  //! Define a Matrix of 6 x 6
-  using Matrix6x6 = Eigen::Matrix<double, 6, 6>;
-
-  //! Constructor with id
-  //! \param[in] material_properties Material properties
-  LinearElastic(unsigned id, const Json& material_properties);
-
-  //! Destructor
-  ~LinearElastic() override{};
-
-  //! Delete copy constructor
-  LinearElastic(const LinearElastic&) = delete;
-
-  //! Delete assignement operator
-  LinearElastic& operator=(const LinearElastic&) = delete;
-
-  //! Initialise history variables
-  //! \retval state_vars State variables with history
-  mpm::dense_map initialise_state_variables() override {
-    mpm::dense_map state_vars;
-    return state_vars;
-  }
-
-  //! State variables
-  std::vector<std::string> state_variables() const override { return {}; }
-
-  //! Compute stress
-  //! \param[in] stress Stress
-  //! \param[in] dstrain Strain
-  //! \param[in] particle Constant point to particle base
-  //! \param[in] state_vars History-dependent state variables
-  //! \retval updated_stress Updated value of stress
-  Vector6d compute_stress(const Vector6d& stress, const Vector6d& dstrain,
-                          const ParticleBase<Tdim>* ptr,
-                          mpm::dense_map* state_vars) override;
-
-  //! Compute consistent tangent matrix
-  //! \param[in] stress Updated stress
-  //! \param[in] prev_stress Stress at the current step
-  //! \param[in] dstrain Strain
-  //! \param[in] particle Constant point to particle base
-  //! \param[in] state_vars History-dependent state variables
-  //! \retval dmatrix Constitutive relations mattrix
-  Matrix6x6 compute_consistent_tangent_matrix(
-      const Vector6d& stress, const Vector6d& prev_stress,
-      const Vector6d& dstrain, const ParticleBase<Tdim>* ptr,
-      mpm::dense_map* state_vars) override;
-
-  bool compute_elastic_tensor();
-
- protected:
-  //! material id
-  using Material<Tdim>::id_;
-  //! Material properties
-  using Material<Tdim>::properties_;
-  //! Logger
-  using Material<Tdim>::console_;
-
- private:
-  //! Elastic stiffness matrix
-  Matrix6x6 de_;
-  //! Density
-  double density_{std::numeric_limits<double>::max()};
-  //! Youngs modulus
-  double youngs_modulus_{std::numeric_limits<double>::max()};
-  //! Poisson ratio
-  double poisson_ratio_{std::numeric_limits<double>::max()};
-  //! Bulk modulus
-  double bulk_modulus_{std::numeric_limits<double>::max()};
-  //! Compressional Wave Velocity
-  double vp_{std::numeric_limits<double>::max()};
-  //! Shear Wave Velocity
-  double vs_{std::numeric_limits<double>::max()};
-};  // LinearElastic class
-}  // namespace mpm
-
-#include "linear_elastic.tcc"
-
-#endif  // MPM_MATERIAL_LINEAR_ELASTIC_H_
->>>>>>> 2e49f531
+#endif  // MPM_MATERIAL_LINEAR_ELASTIC_H_