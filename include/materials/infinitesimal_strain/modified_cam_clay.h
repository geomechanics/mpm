--- conflicted
+++ resolved
@@ -1,4 +1,3 @@
-<<<<<<< HEAD
 #ifndef MPM_MATERIAL_MODIFIED_CAM_CLAY_H_
 #define MPM_MATERIAL_MODIFIED_CAM_CLAY_H_
 
@@ -60,10 +59,11 @@
   //! \param[in] dstrain Strain
   //! \param[in] particle Constant point to particle base
   //! \param[in] state_vars History-dependent state variables
+  //! \param[in] dt Time step increment
   //! \retval updated_stress Updated value of stress
   Vector6d compute_stress(const Vector6d& stress, const Vector6d& dstrain,
                           const ParticleBase<Tdim>* ptr,
-                          mpm::dense_map* state_vars) override;
+                          mpm::dense_map* state_vars, double dt) override;
 
   //! Compute stress invariants (j3, q, theta, and epsilon)
   //! \param[in] stress Stress
@@ -137,13 +137,14 @@
   //! \param[in] dstrain Strain
   //! \param[in] particle Constant point to particle base
   //! \param[in] state_vars History-dependent state variables
+  //! \param[in] dt Time step increment
   //! \param[in] hardening Boolean to consider hardening, default=true. If
   //! perfect-plastic tensor is needed pass false
   //! \retval dmatrix Constitutive relations mattrix
   Matrix6x6 compute_elasto_plastic_tensor(const Vector6d& stress,
                                           const Vector6d& dstrain,
                                           const ParticleBase<Tdim>* ptr,
-                                          mpm::dense_map* state_vars,
+                                          mpm::dense_map* state_vars, double dt,
                                           bool hardening = true) override;
 
   //! General parameters
@@ -203,213 +204,4 @@
 
 #include "modified_cam_clay.tcc"
 
-#endif  // MPM_MATERIAL_MODIFIED_CAM_CLAY_H_
-=======
-#ifndef MPM_MATERIAL_MODIFIED_CAM_CLAY_H_
-#define MPM_MATERIAL_MODIFIED_CAM_CLAY_H_
-
-#include <limits>
-
-#include <cmath>
-
-#include "Eigen/Dense"
-
-#include "infinitesimal_elasto_plastic.h"
-
-namespace mpm {
-
-namespace modifiedcamclay {
-//! Failure state
-enum class FailureState { Elastic = 0, Yield = 1 };
-}  // namespace modifiedcamclay
-
-//! ModifiedCamClay class
-//! \brief Modified Cam Clay material model
-//! \tparam Tdim Dimension
-template <unsigned Tdim>
-class ModifiedCamClay : public InfinitesimalElastoPlastic<Tdim> {
- public:
-  //! Define a vector of 6 dof
-  using Vector6d = Eigen::Matrix<double, 6, 1>;
-  //! Define a Matrix of 6 x 6
-  using Matrix6x6 = Eigen::Matrix<double, 6, 6>;
-
-  //! Constructor with id and material properties
-  //! \param[in] material_properties Material properties
-  ModifiedCamClay(unsigned id, const Json& material_properties);
-
-  //! Destructor
-  ~ModifiedCamClay() override{};
-
-  //! Delete copy constructor
-  ModifiedCamClay(const ModifiedCamClay&) = delete;
-
-  //! Delete assignement operator
-  ModifiedCamClay& operator=(const ModifiedCamClay&) = delete;
-
-  //! Initialise history variables
-  //! \retval state_vars State variables with history
-  mpm::dense_map initialise_state_variables() override;
-
-  //! State variables
-  std::vector<std::string> state_variables() const override;
-
-  //! Initialise material
-  //! \brief Function that initialise material to be called at the beginning of
-  //! time step
-  void initialise(mpm::dense_map* state_vars) override {
-    (*state_vars).at("yield_state") = 0;
-  };
-
-  //! Compute stress
-  //! \param[in] stress Stress
-  //! \param[in] dstrain Strain
-  //! \param[in] particle Constant point to particle base
-  //! \param[in] state_vars History-dependent state variables
-  //! \param[in] dt Time step increment
-  //! \retval updated_stress Updated value of stress
-  Vector6d compute_stress(const Vector6d& stress, const Vector6d& dstrain,
-                          const ParticleBase<Tdim>* ptr,
-                          mpm::dense_map* state_vars, double dt) override;
-
-  //! Compute stress invariants (j3, q, theta, and epsilon)
-  //! \param[in] stress Stress
-  //! \param[in] state_vars History-dependent state variables
-  //! \retval status of computation of stress invariants
-  bool compute_stress_invariants(const Vector6d& stress,
-                                 mpm::dense_map* state_vars);
-
-  //! Compute deviatoric stress tensor
-  //! \param[in] stress Stress
-  //! \param[in] state_vars History-dependent state variables
-  //! \retval Deviatoric stress tensor
-  Eigen::Matrix<double, 6, 1> compute_deviatoric_stress_tensor(
-      const Vector6d& stress, mpm::dense_map* state_vars);
-
-  //! Compute yield function and yield state
-  //! \param[in] state_vars History-dependent state variables
-  //! \retval yield_type Yield type (elastic or yield)
-  mpm::modifiedcamclay::FailureState compute_yield_state(
-      mpm::dense_map* state_vars);
-
-  //! Compute bonding parameters
-  //! \param[in] chi Degredation
-  //! \param[in] state_vars History-dependent state variables
-  void compute_bonding_parameters(const double chi, mpm::dense_map* state_vars);
-
-  //! Compute subloading parameters
-  //! \param[in] subloading_r Subloading ratio
-  //! \param[in] state_vars History-dependent state variables
-  void compute_subloading_parameters(const double subloading_r,
-                                     mpm::dense_map* state_vars);
-
-  //! Compute dF/dmul
-  //! \param[in] state_vars History-dependent state variables
-  //! \param[in] df_dmul dF / ddelta_phi
-  void compute_df_dmul(const mpm::dense_map* state_vars, double* df_dmul);
-
-  //! Compute dF/dSigma
-  //! \param[in] state_vars History-dependent state variables
-  //! \param[in] stress Stress
-  //! \param[in] df_dsigma dF/dSigma
-  void compute_df_dsigma(const mpm::dense_map* state_vars,
-                         const Vector6d& stress, Vector6d* df_dsigma);
-
-  //! Compute G and dG/dpc
-  //! \param[in] state_vars History-dependent state variables
-  //! \param[in] pc_n Preconsolidation pressure of last step
-  //! \param[in] p_trial Volumetric trial stress
-  //! \param[in] g_function G
-  //! \param[in] dg_dpc dG / dpc
-  void compute_dg_dpc(const mpm::dense_map* state_vars, const double pc_n,
-                      const double p_trial, double* g_function, double* dg_dpc);
-
- protected:
-  //! material id
-  using Material<Tdim>::id_;
-  //! Material properties
-  using Material<Tdim>::properties_;
-  //! Logger
-  using Material<Tdim>::console_;
-
- private:
-  //! Compute elastic tensor
-  //! \param[in] stress Stress
-  //! \param[in] state_vars History-dependent state variables
-  Eigen::Matrix<double, 6, 6> compute_elastic_tensor(
-      const Vector6d& stress, mpm::dense_map* state_vars);
-
-  //! Compute constitutive relations matrix for elasto-plastic material
-  //! \param[in] stress Stress
-  //! \param[in] dstrain Strain
-  //! \param[in] particle Constant point to particle base
-  //! \param[in] state_vars History-dependent state variables
-  //! \param[in] dt Time step increment
-  //! \param[in] hardening Boolean to consider hardening, default=true. If
-  //! perfect-plastic tensor is needed pass false
-  //! \retval dmatrix Constitutive relations mattrix
-  Matrix6x6 compute_elasto_plastic_tensor(const Vector6d& stress,
-                                          const Vector6d& dstrain,
-                                          const ParticleBase<Tdim>* ptr,
-                                          mpm::dense_map* state_vars, double dt,
-                                          bool hardening = true) override;
-
-  //! General parameters
-  //! Density
-  double density_{std::numeric_limits<double>::max()};
-  //! Shear Modulus
-  double shear_modulus_{std::numeric_limits<double>::max()};
-  //! Poisson ratio
-  double poisson_ratio_{std::numeric_limits<double>::max()};
-  //! Modified Cam Clay parameters
-  //! Reference mean pressure
-  double p_ref_{std::numeric_limits<double>::max()};
-  //! Reference void ratio
-  double e_ref_{std::numeric_limits<double>::max()};
-  //! Initial void ratio
-  double e0_{std::numeric_limits<double>::max()};
-  //! Initial preconsolidation pressure
-  double pc0_{std::numeric_limits<double>::max()};
-  //! OCR
-  double ocr_{std::numeric_limits<double>::max()};
-  //! M (or Mtc in "Three invariants type")
-  double m_{std::numeric_limits<double>::max()};
-  //! Lambda
-  double lambda_{std::numeric_limits<double>::max()};
-  //! Kappa
-  double kappa_{std::numeric_limits<double>::max()};
-  //! Three invariants
-  bool three_invariants_{true};
-  //! Subloading surface properties
-  //! Subloading status
-  bool subloading_{false};
-  //! Material constant controling plastic deformation
-  double subloading_u_{std::numeric_limits<double>::epsilon()};
-  //! Bonding properties
-  //! Bonding status
-  bool bonding_{false};
-  //! Material constants a
-  double mc_a_{std::numeric_limits<double>::epsilon()};
-  //! Material constants b
-  double mc_b_{std::numeric_limits<double>::epsilon()};
-  //! Material constants c
-  double mc_c_{std::numeric_limits<double>::epsilon()};
-  //! Material constants d
-  double mc_d_{std::numeric_limits<double>::epsilon()};
-  //! Degradation
-  double m_degradation_{std::numeric_limits<double>::epsilon()};
-  // Increment in shear modulus
-  double m_shear_ = {std::numeric_limits<double>::epsilon()};
-  //! Hydrate saturation
-  double s_h_{std::numeric_limits<double>::epsilon()};
-  //! Failure state map
-  std::map<int, mpm::modifiedcamclay::FailureState> yield_type_ = {
-      {0, mpm::modifiedcamclay::FailureState::Elastic},
-      {1, mpm::modifiedcamclay::FailureState::Yield}};
-};  // ModifiedCamClay class
-}  // namespace mpm
-
-#include "modified_cam_clay.tcc"
-
-#endif  // MPM_MATERIAL_MODIFIED_CAM_CLAY_H_
->>>>>>> c1af250b
+#endif  // MPM_MATERIAL_MODIFIED_CAM_CLAY_H_