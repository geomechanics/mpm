#ifndef MPM_MATERIAL_MATERIAL_H_
#define MPM_MATERIAL_MATERIAL_H_

#include <limits>

#include "Eigen/Dense"
#include "json.hpp"

#include "factory.h"
#include "logger.h"
#include "map.h"
#include "material_utility.h"
#include "particle.h"
#include "particle_base.h"

// JSON
using Json = nlohmann::json;

namespace mpm {

// Forward declaration of ParticleBase
template <unsigned Tdim>
class ParticleBase;

//! Material base class
//! \brief Base class that stores the information about materials
//! \details Material class stresses and strains
//! \tparam Tdim Dimension
template <unsigned Tdim>
class Material {
 public:
  //! Define a vector of 6 dof
  using Vector6d = Eigen::Matrix<double, 6, 1>;
  //! Define a Matrix of 6 x 6
  using Matrix6x6 = Eigen::Matrix<double, 6, 6>;

  // Constructor with id
  //! \param[in] id Material id
  Material(unsigned id, const Json& material_properties) : id_{id} {
    //! Logger
    std::string logger = "material::" + std::to_string(id);
    console_ = std::make_unique<spdlog::logger>(logger, mpm::stdout_sink);
  }

  //! Destructor
  virtual ~Material(){};

  //! Delete copy constructor
  Material(const Material&) = delete;

  //! Delete assignement operator
  Material& operator=(const Material&) = delete;

  //! Return id of the material
  unsigned id() const { return id_; }

  //! Get material property
  //! \tparam Ttype Return type for proerpty
  //! \param[in] key Material property key
  //! \retval result Value of material property
  template <typename Ttype>
  Ttype property(const std::string& key);

  //! Initialise history variables
  virtual mpm::dense_map initialise_state_variables() = 0;

  //! State variables
  virtual std::vector<std::string> state_variables() const = 0;

  //! Compute stress
  //! \param[in] stress Stress
  //! \param[in] dstrain Strain
  //! \param[in] particle Constant point to particle base
  //! \param[in] state_vars History-dependent state variables
  //! \retval updated_stress Updated value of stress
  virtual Vector6d compute_stress(const Vector6d& stress,
                                  const Vector6d& dstrain,
                                  const ParticleBase<Tdim>* ptr,
                                  mpm::dense_map* state_vars) = 0;

<<<<<<< HEAD
  //！ return Plastic stiffness matrix
  //! \param[in] stress Stress
  //! \param[in] state_vars History-dependent state variables
  //! \param[in] the yield status
  virtual Matrix6x6 dp(const Vector6d& stress, mpm::dense_map* state_vars,
                       bool& status) {
    return Matrix6x6::Zero();
  }
  //！ return Elastic stiffness matrix
  virtual Matrix6x6 de() { return Matrix6x6::Zero(); }
=======
  //! Compute constitutive relations matrix
  //! \ingroup Implicit
  //! \param[in] stress Stress
  //! \param[in] dstrain Strain
  //! \param[in] particle Constant point to particle base
  //! \param[in] state_vars History-dependent state variables
  //! \retval dmatrix Constitutive relations mattrix
  virtual Matrix6x6 compute_dmatrix(const Vector6d& stress,
                                    const Vector6d& dstrain,
                                    const ParticleBase<Tdim>* ptr,
                                    mpm::dense_map* state_vars) {
    auto error = Matrix6x6::Zero();
    throw std::runtime_error(
        "Calling the base class function (compute_dmatrix) in "
        "Material:: illegal operation!");
    return error;
  };
>>>>>>> 5fe982de

 protected:
  //! material id
  unsigned id_{std::numeric_limits<unsigned>::max()};
  //! Material properties
  Json properties_;
  //! Logger
  std::unique_ptr<spdlog::logger> console_;
};  // Material class
}  // namespace mpm

#include "material.tcc"

#endif  // MPM_MATERIAL_MATERIAL_H_<|MERGE_RESOLUTION|>--- conflicted
+++ resolved
@@ -78,7 +78,6 @@
                                   const ParticleBase<Tdim>* ptr,
                                   mpm::dense_map* state_vars) = 0;
 
-<<<<<<< HEAD
   //！ return Plastic stiffness matrix
   //! \param[in] stress Stress
   //! \param[in] state_vars History-dependent state variables
@@ -89,7 +88,6 @@
   }
   //！ return Elastic stiffness matrix
   virtual Matrix6x6 de() { return Matrix6x6::Zero(); }
-=======
   //! Compute constitutive relations matrix
   //! \ingroup Implicit
   //! \param[in] stress Stress
@@ -107,7 +105,6 @@
         "Material:: illegal operation!");
     return error;
   };
->>>>>>> 5fe982de
 
  protected:
   //! material id
