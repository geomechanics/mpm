--- conflicted
+++ resolved
@@ -1,99 +1,3 @@
-<<<<<<< HEAD
-#ifndef MPM_MATERIAL_BINGHAM_H_
-#define MPM_MATERIAL_BINGHAM_H_
-
-#include <limits>
-
-#include "Eigen/Dense"
-
-#include "material.h"
-
-namespace mpm {
-
-//! Bingham class
-//! \brief Bingham fluid material model
-//! \details Bingham class stresses and strains
-//! \tparam Tdim Dimension
-template <unsigned Tdim>
-class Bingham : public Material<Tdim> {
- public:
-  //! Define a vector of 6 dof
-  using Vector6d = Eigen::Matrix<double, 6, 1>;
-  //! Define a Matrix of 6 x 6
-  using Matrix6x6 = Eigen::Matrix<double, 6, 6>;
-
-  //! Constructor with id and material properties
-  //! \param[in] id Material ID
-  //! \param[in] material_properties Material properties
-  Bingham(unsigned id, const Json& material_properties);
-
-  //! Destructor
-  ~Bingham() override{};
-
-  //! Delete copy constructor
-  Bingham(const Bingham&) = delete;
-
-  //! Delete assignement operator
-  Bingham& operator=(const Bingham&) = delete;
-
-  //! Initialise history variables
-  //! \retval state_vars State variables with history
-  mpm::dense_map initialise_state_variables() override;
-
-  //! State variables
-  std::vector<std::string> state_variables() const override;
-
-  //! Compute stress
-  //! \param[in] stress Stress
-  //! \param[in] dstrain Strain
-  //! \param[in] particle Constant point to particle base
-  //! \param[in] state_vars History-dependent state variables
-  //! \retval updated_stress Updated value of stress
-  Vector6d compute_stress(const Vector6d& stress, const Vector6d& dstrain,
-                          const ParticleBase<Tdim>* ptr,
-                          mpm::dense_map* state_vars) override;
-
- protected:
-  //! material id
-  using Material<Tdim>::id_;
-  //! Material properties
-  using Material<Tdim>::properties_;
-  //! Logger
-  using Material<Tdim>::console_;
-
- private:
-  //! Thermodynamic pressure
-  //! \param[in] volumetric_strain dVolumetric_strain
-  //! \retval pressure Pressure for volumetric strain
-  double thermodynamic_pressure(double volumetric_strain) const;
-
-  //! Dirac delta function in Voigt notation
-  Eigen::Matrix<double, 6, 1> dirac_delta() const;
-
-  //! Density
-  double density_{std::numeric_limits<double>::max()};
-  //! Youngs modulus
-  double youngs_modulus_{std::numeric_limits<double>::max()};
-  //! Bulk modulus
-  double bulk_modulus_{std::numeric_limits<double>::max()};
-  //! Poisson ratio
-  double poisson_ratio_{std::numeric_limits<double>::max()};
-  //! Tau0 - shear yield stress in unit of [Pa]
-  double tau0_{std::numeric_limits<double>::max()};
-  //! mu - constant plastic viscosity [N s / m^2 or kg / m / s]
-  double mu_{std::numeric_limits<double>::max()};
-  //! Critical yielding shear rate
-  double critical_shear_rate_{std::numeric_limits<double>::max()};
-  //! Compressibility multiplier
-  double compressibility_multiplier_{1.0};
-
-};  // Bingham class
-}  // namespace mpm
-
-#include "bingham.tcc"
-
-#endif  // MPM_MATERIAL_BINGHAM_H_
-=======
 #ifndef MPM_MATERIAL_BINGHAM_H_
 #define MPM_MATERIAL_BINGHAM_H_
 
@@ -196,5 +100,4 @@
 
 #include "bingham.tcc"
 
-#endif  // MPM_MATERIAL_BINGHAM_H_
->>>>>>> c1af250b
+#endif  // MPM_MATERIAL_BINGHAM_H_