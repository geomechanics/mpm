<<<<<<< HEAD
//! Constructor with material properties
template <unsigned Tdim>
mpm::Bingham<Tdim>::Bingham(unsigned id, const Json& material_properties)
    : Material<Tdim>(id, material_properties) {
  try {
    density_ = material_properties.at("density").template get<double>();
    youngs_modulus_ =
        material_properties.at("youngs_modulus").template get<double>();
    poisson_ratio_ =
        material_properties.at("poisson_ratio").template get<double>();
    tau0_ = material_properties.at("tau0").template get<double>();
    mu_ = material_properties.at("mu").template get<double>();
    critical_shear_rate_ =
        material_properties["critical_shear_rate"].template get<double>();
    // Calculate bulk modulus
    bulk_modulus_ = youngs_modulus_ / (3.0 * (1. - 2. * poisson_ratio_));

    // Special material properties
    if (material_properties.contains("incompressible")) {
      bool incompressible =
          material_properties.at("incompressible").template get<bool>();
      if (incompressible) compressibility_multiplier_ = 0.0;
    }

    properties_ = material_properties;
  } catch (Json::exception& except) {
    console_->error("Material parameter not set: {} {}\n", except.what(),
                    except.id);
  }
}

//! Initialise history variables
template <unsigned Tdim>
mpm::dense_map mpm::Bingham<Tdim>::initialise_state_variables() {
  mpm::dense_map state_vars = {{"pressure", 0.0}};
  return state_vars;
}

//! State variables
template <unsigned Tdim>
std::vector<std::string> mpm::Bingham<Tdim>::state_variables() const {
  const std::vector<std::string> state_vars = {"pressure"};
  return state_vars;
}

//! Compute pressure
template <unsigned Tdim>
double mpm::Bingham<Tdim>::thermodynamic_pressure(
    double volumetric_strain) const {
  // Bulk modulus
  return (-bulk_modulus_ * volumetric_strain);
}

//! Compute stress
template <unsigned Tdim>
Eigen::Matrix<double, 6, 1> mpm::Bingham<Tdim>::compute_stress(
    const Vector6d& stress, const Vector6d& dstrain,
    const ParticleBase<Tdim>* ptr, mpm::dense_map* state_vars) {

  // Get strain rate
  auto strain_rate = ptr->strain_rate();

  // Convert strain rate to rate of deformation tensor
  strain_rate.tail(3) *= 0.5;

  // Set threshold for minimum critical shear rate
  const double shear_rate_threshold = 1.0E-15;
  if (critical_shear_rate_ < shear_rate_threshold)
    critical_shear_rate_ = shear_rate_threshold;

  // Rate of shear = sqrt(2 * D_ij * D_ij)
  // Since D (D_ij) is in Voigt notation (D_i), and the definition above is in
  // matrix, the last 3 components have to be doubled D_ij * D_ij = D_0^2 +
  // D_1^2 + D_2^2 + 2*D_3^2 + 2*D_4^2 + 2*D_5^2 Yielding is defined: rate of
  // shear > critical_shear_rate_^2 Checking yielding from strain rate vs
  // critical yielding shear rate
  double shear_rate =
      std::sqrt(2. * (strain_rate.dot(strain_rate) +
                      strain_rate.tail(3).dot(strain_rate.tail(3))));

  // Apparent_viscosity maps shear rate to shear stress
  // Check if shear rate is 0
  double apparent_viscosity = 0.;
  if (shear_rate * shear_rate > critical_shear_rate_ * critical_shear_rate_)
    apparent_viscosity = 2. * ((tau0_ / shear_rate) + mu_);

  // Compute shear change to volumetric
  // tau deviatoric part of cauchy stress tensor
  Eigen::Matrix<double, 6, 1> tau = apparent_viscosity * strain_rate;

  // von Mises criterion
  // trace of second invariant J2 of deviatoric stress in matrix form
  // Since tau is in Voigt notation, only the first three numbers matter
  // yield condition trace of the invariant > tau0^2
  const double trace_invariant2 = 0.5 * (tau.head(3)).dot(tau.head(3));
  if (trace_invariant2 < (tau0_ * tau0_)) tau.setZero();

  // Update pressure
  (*state_vars).at("pressure") +=
      (compressibility_multiplier_ *
       this->thermodynamic_pressure(ptr->dvolumetric_strain()));

  // Update volumetric and deviatoric stress
  // thermodynamic pressure is from material point
  // stress = -thermodynamic_pressure I + tau, where I is identity matrix or
  // direc_delta in Voigt notation
  const Eigen::Matrix<double, 6, 1> updated_stress =
      -(*state_vars).at("pressure") * this->dirac_delta() *
          compressibility_multiplier_ +
      tau;

  return updated_stress;
}

//! Dirac delta 2D
template <>
inline Eigen::Matrix<double, 6, 1> mpm::Bingham<2>::dirac_delta() const {

  return (Eigen::Matrix<double, 6, 1>() << 1.f, 1.f, 0.f, 0.f, 0.f, 0.f)
      .finished();
}

//! Dirac delta 3D
template <>
inline Eigen::Matrix<double, 6, 1> mpm::Bingham<3>::dirac_delta() const {

  return (Eigen::Matrix<double, 6, 1>() << 1.f, 1.f, 1.f, 0.f, 0.f, 0.f)
      .finished();
}
=======
//! Constructor with material properties
template <unsigned Tdim>
mpm::Bingham<Tdim>::Bingham(unsigned id, const Json& material_properties)
    : Material<Tdim>(id, material_properties) {
  try {
    // Fluid density
    density_ = material_properties.at("density").template get<double>();
    // Young's modulus
    youngs_modulus_ =
        material_properties.at("youngs_modulus").template get<double>();
    // Poisson ratio
    poisson_ratio_ =
        material_properties.at("poisson_ratio").template get<double>();
    // Bulk modulus
    bulk_modulus_ = youngs_modulus_ / (3.0 * (1. - 2. * poisson_ratio_));
    // Shear modulus
    shear_modulus_ = youngs_modulus_ / (2.0 * (1 + poisson_ratio_));

    // Volumetric terms
    c_ = std::sqrt(bulk_modulus_ / density_);
    gamma_ = material_properties.at("volumetric_gamma").template get<double>();

    // Shear terms
    // Dynamic viscosity: [Pa*s]
    dynamic_viscosity_ =
        material_properties.at("dynamic_viscosity").template get<double>();
    // Dynamic yield stress: [Pa]
    tau0_ = material_properties.at("tau0").template get<double>();

    // Regularization shape factor m
    m_ = material_properties.at("regularization_parameter")
             .template get<double>();

    // Thixotropy terms
    // Flocculation state flocculation_state
    lambda0_ =
        material_properties.at("flocculation_state").template get<double>();
    // Flocculation rate: [Pa/s]"flocculation_state"
    // athix_ > 0.5: highly thixtropix; athix_ < 0.1: Non-thixtropix;
    athix_ =
        material_properties.at("flocculation_parameter").template get<double>();
    // Deflocculation parameter: order of 0.01
    alpha_ =
        material_properties.at("deflocculation_rate").template get<double>();

    // Properties
    properties_ = material_properties;

  } catch (Json::exception& except) {
    console_->error("Material parameter not set: {} {}\n", except.what(),
                    except.id);
  }
}

//! Initialise history variables
template <unsigned Tdim>
mpm::dense_map mpm::Bingham<Tdim>::initialise_state_variables() {
  mpm::dense_map state_vars = {// Papanastasiou–Roussel Bingham parameters
                               // Pressure
                               {"pressure", 0.0},
                               // Volumetric strain
                               {"volumetric_strain", 0.0},
                               // Thixotropic parameters
                               {"lambda", lambda0_},
                               // Shear rate
                               {"gamma_dot", 0}};
  return state_vars;
}

//! State variables
template <unsigned Tdim>
std::vector<std::string> mpm::Bingham<Tdim>::state_variables() const {
  const std::vector<std::string> state_vars = {"pressure", "volumetric_strain",
                                               "lambda", "gamma_dot"};
  return state_vars;
}

//! Compute stress
template <unsigned Tdim>
Eigen::Matrix<double, 6, 1> mpm::Bingham<Tdim>::compute_stress(
    const Vector6d& stress, const Vector6d& dstrain,
    const ParticleBase<Tdim>* ptr, mpm::dense_map* state_vars, double dt) {

  // Get volumetric strain
  const double vol_strain =
      (*state_vars).at("volumetric_strain") + ptr->dvolumetric_strain();

  // Update bulk modulus and pressure from equation of state
  const double K = density_ * c_ * c_ * std::exp(-gamma_ * vol_strain);
  (*state_vars).at("pressure") = (K - bulk_modulus_) / gamma_;

  // Get strain rate
  auto strain_rate = ptr->strain_rate();
  // Convert strain rate to rate of deformation tensor
  strain_rate.tail(3) *= 0.5;

  // Compute deviatoric strain rate
  Eigen::Matrix<double, 6, 1> strain_rate_dev;
  strain_rate_dev = strain_rate;
  const double volumetric_strain_rate = strain_rate.head(3).sum() / 3.0;
  strain_rate_dev.head(3).noalias() +=
      -Eigen::Vector3d::Constant(volumetric_strain_rate);

  // Compute shear rate
  const double shear_rate =
      std::sqrt(2. * (strain_rate_dev.dot(strain_rate_dev) +
                      strain_rate_dev.tail(3).dot(strain_rate_dev.tail(3))));

  // Get thixotropic parameters
  double lambda = (*state_vars).at("lambda");
  double lambda_new = lambda;

  // Compute lambda
  if (lambda > 0)
    lambda_new += dt * (athix_ / tau0_ - alpha_ * lambda * shear_rate);
  // Lambda cannot be negative
  else
    lambda_new = 0;

  // Compute apparent viscosity
  double apparent_viscosity = 0.;
  if (shear_rate > 0)
    apparent_viscosity =
        dynamic_viscosity_ + (tau0_ / shear_rate) * (1 + lambda_new) *
                                 (1. - std::exp(-m_ * shear_rate));

  // Compute shear stress
  const Eigen::Matrix<double, 6, 1> tau =
      2 * apparent_viscosity * strain_rate_dev;

  // Update stress
  const Eigen::Matrix<double, 6, 1> updated_stress =
      -(*state_vars).at("pressure") * this->dirac_delta() + tau;

  (*state_vars).at("volumetric_strain") = vol_strain;
  (*state_vars).at("lambda") = lambda_new;
  (*state_vars).at("gamma_dot") = shear_rate;

  return updated_stress;
}

//! Dirac delta 2D
template <>
inline Eigen::Matrix<double, 6, 1> mpm::Bingham<2>::dirac_delta() const {
  return (Eigen::Matrix<double, 6, 1>() << 1.f, 1.f, 0.f, 0.f, 0.f, 0.f)
      .finished();
}

//! Dirac delta 3D
template <>
inline Eigen::Matrix<double, 6, 1> mpm::Bingham<3>::dirac_delta() const {
  return (Eigen::Matrix<double, 6, 1>() << 1.f, 1.f, 1.f, 0.f, 0.f, 0.f)
      .finished();
}
>>>>>>> c1af250b
<|MERGE_RESOLUTION|>--- conflicted
+++ resolved
@@ -1,134 +1,3 @@
-<<<<<<< HEAD
-//! Constructor with material properties
-template <unsigned Tdim>
-mpm::Bingham<Tdim>::Bingham(unsigned id, const Json& material_properties)
-    : Material<Tdim>(id, material_properties) {
-  try {
-    density_ = material_properties.at("density").template get<double>();
-    youngs_modulus_ =
-        material_properties.at("youngs_modulus").template get<double>();
-    poisson_ratio_ =
-        material_properties.at("poisson_ratio").template get<double>();
-    tau0_ = material_properties.at("tau0").template get<double>();
-    mu_ = material_properties.at("mu").template get<double>();
-    critical_shear_rate_ =
-        material_properties["critical_shear_rate"].template get<double>();
-    // Calculate bulk modulus
-    bulk_modulus_ = youngs_modulus_ / (3.0 * (1. - 2. * poisson_ratio_));
-
-    // Special material properties
-    if (material_properties.contains("incompressible")) {
-      bool incompressible =
-          material_properties.at("incompressible").template get<bool>();
-      if (incompressible) compressibility_multiplier_ = 0.0;
-    }
-
-    properties_ = material_properties;
-  } catch (Json::exception& except) {
-    console_->error("Material parameter not set: {} {}\n", except.what(),
-                    except.id);
-  }
-}
-
-//! Initialise history variables
-template <unsigned Tdim>
-mpm::dense_map mpm::Bingham<Tdim>::initialise_state_variables() {
-  mpm::dense_map state_vars = {{"pressure", 0.0}};
-  return state_vars;
-}
-
-//! State variables
-template <unsigned Tdim>
-std::vector<std::string> mpm::Bingham<Tdim>::state_variables() const {
-  const std::vector<std::string> state_vars = {"pressure"};
-  return state_vars;
-}
-
-//! Compute pressure
-template <unsigned Tdim>
-double mpm::Bingham<Tdim>::thermodynamic_pressure(
-    double volumetric_strain) const {
-  // Bulk modulus
-  return (-bulk_modulus_ * volumetric_strain);
-}
-
-//! Compute stress
-template <unsigned Tdim>
-Eigen::Matrix<double, 6, 1> mpm::Bingham<Tdim>::compute_stress(
-    const Vector6d& stress, const Vector6d& dstrain,
-    const ParticleBase<Tdim>* ptr, mpm::dense_map* state_vars) {
-
-  // Get strain rate
-  auto strain_rate = ptr->strain_rate();
-
-  // Convert strain rate to rate of deformation tensor
-  strain_rate.tail(3) *= 0.5;
-
-  // Set threshold for minimum critical shear rate
-  const double shear_rate_threshold = 1.0E-15;
-  if (critical_shear_rate_ < shear_rate_threshold)
-    critical_shear_rate_ = shear_rate_threshold;
-
-  // Rate of shear = sqrt(2 * D_ij * D_ij)
-  // Since D (D_ij) is in Voigt notation (D_i), and the definition above is in
-  // matrix, the last 3 components have to be doubled D_ij * D_ij = D_0^2 +
-  // D_1^2 + D_2^2 + 2*D_3^2 + 2*D_4^2 + 2*D_5^2 Yielding is defined: rate of
-  // shear > critical_shear_rate_^2 Checking yielding from strain rate vs
-  // critical yielding shear rate
-  double shear_rate =
-      std::sqrt(2. * (strain_rate.dot(strain_rate) +
-                      strain_rate.tail(3).dot(strain_rate.tail(3))));
-
-  // Apparent_viscosity maps shear rate to shear stress
-  // Check if shear rate is 0
-  double apparent_viscosity = 0.;
-  if (shear_rate * shear_rate > critical_shear_rate_ * critical_shear_rate_)
-    apparent_viscosity = 2. * ((tau0_ / shear_rate) + mu_);
-
-  // Compute shear change to volumetric
-  // tau deviatoric part of cauchy stress tensor
-  Eigen::Matrix<double, 6, 1> tau = apparent_viscosity * strain_rate;
-
-  // von Mises criterion
-  // trace of second invariant J2 of deviatoric stress in matrix form
-  // Since tau is in Voigt notation, only the first three numbers matter
-  // yield condition trace of the invariant > tau0^2
-  const double trace_invariant2 = 0.5 * (tau.head(3)).dot(tau.head(3));
-  if (trace_invariant2 < (tau0_ * tau0_)) tau.setZero();
-
-  // Update pressure
-  (*state_vars).at("pressure") +=
-      (compressibility_multiplier_ *
-       this->thermodynamic_pressure(ptr->dvolumetric_strain()));
-
-  // Update volumetric and deviatoric stress
-  // thermodynamic pressure is from material point
-  // stress = -thermodynamic_pressure I + tau, where I is identity matrix or
-  // direc_delta in Voigt notation
-  const Eigen::Matrix<double, 6, 1> updated_stress =
-      -(*state_vars).at("pressure") * this->dirac_delta() *
-          compressibility_multiplier_ +
-      tau;
-
-  return updated_stress;
-}
-
-//! Dirac delta 2D
-template <>
-inline Eigen::Matrix<double, 6, 1> mpm::Bingham<2>::dirac_delta() const {
-
-  return (Eigen::Matrix<double, 6, 1>() << 1.f, 1.f, 0.f, 0.f, 0.f, 0.f)
-      .finished();
-}
-
-//! Dirac delta 3D
-template <>
-inline Eigen::Matrix<double, 6, 1> mpm::Bingham<3>::dirac_delta() const {
-
-  return (Eigen::Matrix<double, 6, 1>() << 1.f, 1.f, 1.f, 0.f, 0.f, 0.f)
-      .finished();
-}
-=======
 //! Constructor with material properties
 template <unsigned Tdim>
 mpm::Bingham<Tdim>::Bingham(unsigned id, const Json& material_properties)
@@ -282,5 +151,4 @@
 inline Eigen::Matrix<double, 6, 1> mpm::Bingham<3>::dirac_delta() const {
   return (Eigen::Matrix<double, 6, 1>() << 1.f, 1.f, 1.f, 0.f, 0.f, 0.f)
       .finished();
-}
->>>>>>> c1af250b
+}