--- conflicted
+++ resolved
@@ -2188,7 +2188,6 @@
   }
 }
 
-<<<<<<< HEAD
 //! Compute nodal correction force
 template <unsigned Tdim>
 bool mpm::Mesh<Tdim>::compute_nodal_correction_force(
@@ -2229,473 +2228,6 @@
   return status;
 };
 
-//! Compute free surface cells, nodes, and particles
-template <unsigned Tdim>
-bool mpm::Mesh<Tdim>::compute_free_surface(const std::string& method,
-                                           double volume_tolerance) {
-  if (method == "density") {
-    return this->compute_free_surface_by_density(volume_tolerance);
-  } else if (method == "geometry") {
-    return this->compute_free_surface_by_geometry(volume_tolerance);
-  } else {
-    console_->info(
-        "The selected free-surface computation method: {}\n is not "
-        "available. "
-        "Using density approach as default method.",
-        method);
-    return this->compute_free_surface_by_density(volume_tolerance);
-  }
-}
-
-//! Compute free surface cells, nodes, and particles by density and geometry
-template <unsigned Tdim>
-bool mpm::Mesh<Tdim>::compute_free_surface_by_geometry(
-    double volume_tolerance) {
-  bool status = true;
-  try {
-    // Reset free surface cell and particles
-    this->iterate_over_cells(std::bind(&mpm::Cell<Tdim>::assign_free_surface,
-                                       std::placeholders::_1, false));
-
-    VectorDim temp_normal;
-    temp_normal.setZero();
-    this->iterate_over_particles_predicate(
-        std::bind(&mpm::ParticleBase<Tdim>::assign_normal,
-                  std::placeholders::_1, temp_normal),
-        std::bind(&mpm::ParticleBase<Tdim>::free_surface,
-                  std::placeholders::_1));
-
-    this->iterate_over_particles(
-        std::bind(&mpm::ParticleBase<Tdim>::assign_free_surface,
-                  std::placeholders::_1, false));
-
-    // Reset volume fraction
-    this->iterate_over_cells(std::bind(&mpm::Cell<Tdim>::assign_volume_fraction,
-                                       std::placeholders::_1, 0.0));
-
-    // Compute and assign volume fraction to each cell
-    for (auto citr = this->cells_.cbegin(); citr != this->cells_.cend();
-         ++citr) {
-      if ((*citr)->status()) {
-        // Compute volume fraction
-        double cell_volume_fraction = 0.0;
-        for (const auto p_id : (*citr)->particles())
-          cell_volume_fraction += map_particles_[p_id]->volume();
-
-        cell_volume_fraction = cell_volume_fraction / (*citr)->volume();
-        (*citr)->assign_volume_fraction(cell_volume_fraction);
-      }
-    }
-
-    // First, we detect the cell with possible free surfaces
-    // Compute boundary cells and nodes based on geometry
-    std::set<mpm::Index> free_surface_candidate_cells;
-    for (auto citr = this->cells_.cbegin(); citr != this->cells_.cend();
-         ++citr) {
-      // Cell contains particles
-      if ((*citr)->status()) {
-        bool candidate_cell = false;
-        const auto& node_id = (*citr)->nodes_id();
-        if ((*citr)->volume_fraction() < volume_tolerance) {
-          candidate_cell = true;
-          for (const auto id : node_id) {
-            map_nodes_[id]->assign_free_surface(true);
-          }
-        } else {
-          // Loop over neighbouring cells
-          for (const auto neighbour_cell_id : (*citr)->neighbours()) {
-            if (!map_cells_[neighbour_cell_id]->status()) {
-              candidate_cell = true;
-              const auto& n_node_id = map_cells_[neighbour_cell_id]->nodes_id();
-
-              // Detect common node id
-              std::set<mpm::Index> common_node_id;
-              std::set_intersection(
-                  node_id.begin(), node_id.end(), n_node_id.begin(),
-                  n_node_id.end(),
-                  std::inserter(common_node_id, common_node_id.begin()));
-
-              // Assign free surface nodes
-              if (!common_node_id.empty()) {
-                for (const auto common_id : common_node_id) {
-                  map_nodes_[common_id]->assign_free_surface(true);
-                }
-              }
-            }
-          }
-        }
-
-        // Assign free surface cell
-        if (candidate_cell) {
-          (*citr)->assign_free_surface(true);
-          free_surface_candidate_cells.insert((*citr)->id());
-        }
-      }
-    }
-
-    // Compute particle neighbours for particles at candidate cells
-    std::vector<mpm::Index> free_surface_candidate_particles_first;
-    for (const auto cell_id : free_surface_candidate_cells) {
-      this->find_particle_neighbours(map_cells_[cell_id]);
-      const auto& particle_ids = map_cells_[cell_id]->particles();
-      free_surface_candidate_particles_first.insert(
-          free_surface_candidate_particles_first.end(), particle_ids.begin(),
-          particle_ids.end());
-    }
-
-    // Compute boundary particles based on density function
-    // Lump cell volume to nodes
-    this->iterate_over_cells(std::bind(
-        &mpm::Cell<Tdim>::map_cell_volume_to_nodes, std::placeholders::_1, 0));
-
-    // Compute nodal value of mass density
-    this->iterate_over_nodes_predicate(
-        std::bind(&mpm::NodeBase<Tdim>::compute_density, std::placeholders::_1),
-        std::bind(&mpm::NodeBase<Tdim>::status, std::placeholders::_1));
-
-    std::set<mpm::Index> free_surface_candidate_particles_second;
-    for (const auto p_id : free_surface_candidate_particles_first) {
-      const auto& particle = map_particles_[p_id];
-      status = particle->compute_free_surface_by_density();
-      if (status) free_surface_candidate_particles_second.insert(p_id);
-    }
-
-    // Find free surface particles through geometry
-    for (const auto p_id : free_surface_candidate_particles_second) {
-      // Initialize renormalization matrix
-      Eigen::Matrix<double, Tdim, Tdim> renormalization_matrix_inv;
-      renormalization_matrix_inv.setZero();
-
-      // Loop over neighbours
-      const auto& particle = map_particles_[p_id];
-      const auto& p_coord = particle->coordinates();
-      const auto& neighbour_particles = particle->neighbours();
-      const double smoothing_length = 1.33 * particle->diameter();
-      for (const auto neighbour_particle_id : neighbour_particles) {
-        const auto& n_coord =
-            map_particles_[neighbour_particle_id]->coordinates();
-        const VectorDim rel_coord = n_coord - p_coord;
-
-        // Compute kernel gradient
-        const VectorDim kernel_gradient =
-            mpm::RadialBasisFunction::gradient<Tdim>(smoothing_length,
-                                                     -rel_coord, "gaussian");
-
-        // Inverse of renormalization matrix B
-        renormalization_matrix_inv +=
-            (particle->mass() / particle->mass_density()) * kernel_gradient *
-            rel_coord.transpose();
-      }
-
-      // Compute lambda: minimum eigenvalue of B_inverse
-      Eigen::SelfAdjointEigenSolver<Eigen::MatrixXd> es(
-          renormalization_matrix_inv);
-      double lambda = es.eigenvalues().minCoeff();
-
-      // Categorize particle based on lambda
-      bool free_surface = false;
-      bool secondary_check = false;
-      bool interior = false;
-      if (lambda <= 0.2)
-        free_surface = true;
-      else if (lambda > 0.2 && lambda <= 0.75)
-        secondary_check = true;
-      else
-        interior = true;
-
-      // Compute numerical normal vector
-      VectorDim normal;
-      normal.setZero();
-      if (!interior) {
-        VectorDim temporary_vec;
-        temporary_vec.setZero();
-        for (const auto neighbour_particle_id : neighbour_particles) {
-          const auto& n_coord =
-              map_particles_[neighbour_particle_id]->coordinates();
-          const VectorDim rel_coord = n_coord - p_coord;
-
-          // Compute kernel gradient
-          const VectorDim kernel_gradient =
-              mpm::RadialBasisFunction::gradient<Tdim>(smoothing_length,
-                                                       -rel_coord, "gaussian");
-
-          // Sum of kernel by volume
-          temporary_vec +=
-              (particle->mass() / particle->mass_density()) * kernel_gradient;
-        }
-        normal = -renormalization_matrix_inv.inverse() * temporary_vec;
-        if (normal.norm() > std::numeric_limits<double>::epsilon())
-          normal.normalize();
-        else
-          normal.setZero();
-      }
-
-      // If secondary check is needed
-      if (secondary_check) {
-        // Construct scanning region
-        // TODO: spacing distance should be a function of porosity
-        const double spacing_distance = smoothing_length;
-        VectorDim t_coord = p_coord + spacing_distance * normal;
-
-        // Check all neighbours
-        for (const auto neighbour_particle_id : neighbour_particles) {
-          const auto& n_coord =
-              map_particles_[neighbour_particle_id]->coordinates();
-          const VectorDim rel_coord_np = n_coord - p_coord;
-          const double distance_np = rel_coord_np.norm();
-          const VectorDim rel_coord_nt = n_coord - t_coord;
-          const double distance_nt = rel_coord_nt.norm();
-
-          free_surface = true;
-          if (distance_np < std::sqrt(2) * spacing_distance) {
-            if (std::acos(normal.dot(rel_coord_np) / distance_np) < M_PI / 4) {
-              free_surface = false;
-              break;
-            }
-          } else {
-            if (distance_nt < spacing_distance) {
-              free_surface = false;
-              break;
-            }
-          }
-        }
-      }
-
-      // Assign normal only to validated free surface
-      if (free_surface) {
-        particle->assign_free_surface(true);
-        particle->assign_normal(normal);
-      }
-    }
-  } catch (std::exception& exception) {
-    console_->error("{} #{}: {}\n", __FILE__, __LINE__, exception.what());
-  }
-  return status;
-}
-
-//! Compute free surface cells, nodes, and particles by density
-template <unsigned Tdim>
-bool mpm::Mesh<Tdim>::compute_free_surface_by_density(double volume_tolerance) {
-  bool status = true;
-  try {
-
-    // Get number of MPI ranks
-    int mpi_rank = 0;
-    int mpi_size = 1;
-
-#ifdef USE_MPI
-    MPI_Comm_size(MPI_COMM_WORLD, &mpi_size);
-    MPI_Comm_rank(MPI_COMM_WORLD, &mpi_rank);
-
-    // Reset solving status
-    this->iterate_over_cells(std::bind(&mpm::Cell<Tdim>::assign_solving_status,
-                                       std::placeholders::_1, false));
-
-    // Initialize pointer of booleans for send and receive
-    bool* send_cell_solving_status = new bool[ncells()];
-    memset(send_cell_solving_status, 0, ncells() * sizeof(bool));
-    bool* receive_cell_solving_status = new bool[ncells()];
-
-    for (auto citr = cells_.cbegin(); citr != cells_.cend(); ++citr)
-      if ((*citr)->status())
-        // Assign solving status for MPI solver
-        send_cell_solving_status[(*citr)->id()] = true;
-
-    MPI_Allreduce(send_cell_solving_status, receive_cell_solving_status,
-                  ncells(), MPI_CXX_BOOL, MPI_LOR, MPI_COMM_WORLD);
-
-    for (auto citr = cells_.cbegin(); citr != cells_.cend(); ++citr) {
-      if (receive_cell_solving_status[(*citr)->id()]) {
-        // Assign solving status for MPI solver
-        (*citr)->assign_solving_status(true);
-      }
-    }
-
-    delete[] send_cell_solving_status;
-    delete[] receive_cell_solving_status;
-#endif
-
-    // Reset free surface cell
-    this->iterate_over_cells(std::bind(&mpm::Cell<Tdim>::assign_free_surface,
-                                       std::placeholders::_1, false));
-
-    // Reset volume fraction
-    this->iterate_over_cells(std::bind(&mpm::Cell<Tdim>::assign_volume_fraction,
-                                       std::placeholders::_1, 0.0));
-
-    // Reset free surface particle
-    this->iterate_over_particles(
-        std::bind(&mpm::ParticleBase<Tdim>::assign_free_surface,
-                  std::placeholders::_1, false));
-
-    // Compute and assign volume fraction to each cell
-    for (auto citr = this->cells_.cbegin(); citr != this->cells_.cend();
-         ++citr) {
-      if ((*citr)->status()) {
-        // Compute volume fraction
-        double cell_volume_fraction = 0.0;
-        for (const auto p_id : (*citr)->particles())
-          cell_volume_fraction += map_particles_[p_id]->volume();
-
-        cell_volume_fraction = cell_volume_fraction / (*citr)->volume();
-        (*citr)->assign_volume_fraction(cell_volume_fraction);
-      }
-    }
-
-#ifdef USE_MPI
-    // Initialize vector of double for send and receive
-    std::vector<double> send_cell_vol_fraction;
-    send_cell_vol_fraction.resize(ncells());
-    std::vector<double> receive_cell_vol_fraction;
-    receive_cell_vol_fraction.resize(ncells());
-
-    for (auto citr = cells_.cbegin(); citr != cells_.cend(); ++citr)
-      if ((*citr)->status())
-        // Assign volume_fraction for MPI solver
-        send_cell_vol_fraction[(*citr)->id()] = (*citr)->volume_fraction();
-
-    MPI_Allreduce(send_cell_vol_fraction.data(),
-                  receive_cell_vol_fraction.data(), ncells(), MPI_DOUBLE,
-                  MPI_SUM, MPI_COMM_WORLD);
-
-    for (auto citr = cells_.cbegin(); citr != cells_.cend(); ++citr) {
-      // Assign volume_fraction for MPI solver
-      (*citr)->assign_volume_fraction(receive_cell_vol_fraction[(*citr)->id()]);
-    }
-#endif
-
-    // Compute boundary cells and nodes based on geometry
-    for (auto citr = this->cells_.cbegin(); citr != this->cells_.cend();
-         ++citr) {
-
-      if ((*citr)->status()) {
-        bool cell_at_interface = false;
-        const auto& node_id = (*citr)->nodes_id();
-        bool internal = true;
-
-        //! Check internal cell
-        for (const auto neighbour_cell_id : (*citr)->neighbours()) {
-#if USE_MPI
-          if (!map_cells_[neighbour_cell_id]->solving_status()) {
-            internal = false;
-            break;
-          }
-#else
-          if (!map_cells_[neighbour_cell_id]->status()) {
-            internal = false;
-            break;
-          }
-#endif
-        }
-
-        //! Check volume fraction only for boundary cell
-        if (!internal) {
-          if ((*citr)->volume_fraction() < volume_tolerance) {
-            cell_at_interface = true;
-            for (const auto id : node_id) {
-              map_nodes_[id]->assign_free_surface(cell_at_interface);
-            }
-          } else {
-            for (const auto neighbour_cell_id : (*citr)->neighbours()) {
-              if (map_cells_[neighbour_cell_id]->volume_fraction() <
-                  volume_tolerance) {
-                cell_at_interface = true;
-                const auto& n_node_id =
-                    map_cells_[neighbour_cell_id]->nodes_id();
-
-                // Detect common node id
-                std::set<mpm::Index> common_node_id;
-                std::set_intersection(
-                    node_id.begin(), node_id.end(), n_node_id.begin(),
-                    n_node_id.end(),
-                    std::inserter(common_node_id, common_node_id.begin()));
-
-                // Assign free surface nodes
-                if (!common_node_id.empty()) {
-                  for (const auto common_id : common_node_id) {
-                    map_nodes_[common_id]->assign_free_surface(true);
-                  }
-                }
-              }
-            }
-          }
-
-          // Assign free surface cell
-          if (cell_at_interface) {
-            (*citr)->assign_free_surface(cell_at_interface);
-          }
-        }
-      }
-    }
-
-    // Compute boundary particles based on density function
-    // Lump cell volume to nodes
-    this->iterate_over_cells(
-        std::bind(&mpm::Cell<Tdim>::map_cell_volume_to_nodes,
-                  std::placeholders::_1, mpm::ParticlePhase::SinglePhase));
-
-#ifdef USE_MPI
-    // Run if there is more than a single MPI task
-    if (mpi_size > 1) {
-      // MPI all reduce nodal volume
-      this->template nodal_halo_exchange<double, 1>(
-          std::bind(&mpm::NodeBase<Tdim>::volume, std::placeholders::_1,
-                    mpm::ParticlePhase::SinglePhase),
-          std::bind(&mpm::NodeBase<Tdim>::update_volume, std::placeholders::_1,
-                    false, mpm::ParticlePhase::SinglePhase,
-                    std::placeholders::_2));
-    }
-#endif
-
-    // Compute nodal value of mass density
-    this->iterate_over_nodes_predicate(
-        std::bind(&mpm::NodeBase<Tdim>::compute_density, std::placeholders::_1),
-        std::bind(&mpm::NodeBase<Tdim>::status, std::placeholders::_1));
-
-    // Evaluate free surface particles
-    for (auto pitr = this->particles_.cbegin(); pitr != this->particles_.cend();
-         ++pitr) {
-      bool status = (*pitr)->compute_free_surface_by_density();
-      if (status) {
-        (*pitr)->assign_free_surface(status);
-      }
-    }
-  } catch (std::exception& exception) {
-    console_->error("{} #{}: {}\n", __FILE__, __LINE__, exception.what());
-  }
-  return status;
-}
-
-//! Get free surface node set
-template <unsigned Tdim>
-std::set<mpm::Index> mpm::Mesh<Tdim>::free_surface_nodes() {
-  std::set<mpm::Index> id_set;
-  for (auto nitr = this->nodes_.cbegin(); nitr != this->nodes_.cend(); ++nitr)
-    if ((*nitr)->free_surface()) id_set.insert((*nitr)->id());
-  return id_set;
-}
-
-//! Get free surface cell set
-template <unsigned Tdim>
-std::set<mpm::Index> mpm::Mesh<Tdim>::free_surface_cells() {
-  std::set<mpm::Index> id_set;
-  for (auto citr = this->cells_.cbegin(); citr != this->cells_.cend(); ++citr)
-    if ((*citr)->free_surface()) id_set.insert((*citr)->id());
-  return id_set;
-}
-
-//! Get free surface particle set
-template <unsigned Tdim>
-std::set<mpm::Index> mpm::Mesh<Tdim>::free_surface_particles() {
-  std::set<mpm::Index> id_set;
-  for (auto pitr = this->particles_.cbegin(); pitr != this->particles_.cend();
-       ++pitr)
-    if ((*pitr)->free_surface()) id_set.insert((*pitr)->id());
-  return id_set;
-}
-
-=======
->>>>>>> eae0fbf4
 // Initialise the nodal properties' map
 template <unsigned Tdim>
 void mpm::Mesh<Tdim>::initialise_nodal_properties() {
