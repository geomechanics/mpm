--- conflicted
+++ resolved
@@ -1964,7 +1964,6 @@
     nodal_properties_ = std::make_shared<mpm::NodalProperties>();
 
   // Check if nodes_ is empty and throw runtime error if they are
-<<<<<<< HEAD
   assert(nodes_.size());
   // Compute number of rows in nodal properties for vector entities
   const unsigned nrows = nodes_.size() * Tdim;
@@ -1982,29 +1981,6 @@
   for (auto nitr = nodes_.cbegin(); nitr != nodes_.cend(); ++nitr)
     (*nitr)->initialise_discontinuity_property_handle((*nitr)->id(),
                                                       nodal_properties_);
-=======
-  if (nodes_.size() != 0) {
-    // Compute number of rows in nodal properties for vector entities
-    const unsigned nrows = nodes_.size() * Tdim;
-    // Create pool data for each property in the nodal properties struct
-    // object. Properties must be named in the plural form
-    nodal_properties_->create_property("mass_enrich", nodes_.size(), 1);
-    nodal_properties_->create_property("momenta_enrich", nrows, 1);
-    nodal_properties_->create_property("internal_force_enrich", nrows, 1);
-    nodal_properties_->create_property("external_force_enrich", nrows, 1);
-    nodal_properties_->create_property("normal_unit_vectors_discontinuity",
-                                       nrows, 1);
-    nodal_properties_->create_property("friction_coef",
-                                       nodes_.size(), 1);
-    // Iterate over all nodes to initialise the property handle in each node
-    // and assign its node id as the prop id in the nodal property data pool
-    for (auto nitr = nodes_.cbegin(); nitr != nodes_.cend(); ++nitr)
-      (*nitr)->initialise_discontinuity_property_handle((*nitr)->id(),
-                                                        nodal_properties_);
-  } else {
-    throw std::runtime_error("Number of nodes is zero");
-  }
->>>>>>> ce0c7b38
 }
 
 // Initialise the nodal properties' map
@@ -2014,58 +1990,31 @@
   nodal_properties_->initialise_nodal_properties();
 }
 
-<<<<<<< HEAD
 //! Locate points in a cell
 template <unsigned Tdim>
 void mpm::Mesh<Tdim>::locate_discontinuity() {
   for (unsigned i = 0; i < discontinuities_.size(); ++i) {
     discontinuities_[i]->locate_discontinuity_mesh(cells_, map_cells_);
-=======
-//! Set particles lsm values
-template <unsigned Tdim>
-void mpm::Mesh<Tdim>::assign_particle_levelset(std::vector<double>& phi_list) {
-  for (mpm::Index i = 0; i < nparticles(); ++i)
-    particles_[i]->assign_levelsetphi(phi_list[i]);
-}
-
-//! Locate points in a cell
-template <unsigned Tdim>
-void mpm::Mesh<Tdim>::locate_discontinuity_mesh() {
-  for (unsigned i = 0; i < discontinuities_.size(); ++i) {
-    auto discontinuity = discontinuities_[i];
-    discontinuity->locate_discontinuity_mesh(cells_, map_cells_);
->>>>>>> ce0c7b38
   }
 }
 //! updated_position of discontinuity
 template <unsigned Tdim>
 void mpm::Mesh<Tdim>::compute_updated_position_discontinuity(double dt) {
   for (unsigned i = 0; i < discontinuities_.size(); ++i) {
-<<<<<<< HEAD
     discontinuities_[i]->compute_updated_position(dt);
-=======
-    auto discontinuity = discontinuities_[i];
-    discontinuity->compute_updated_position(dt);
->>>>>>> ce0c7b38
   }
 }
 //! compute shape function
 template <unsigned Tdim>
 void mpm::Mesh<Tdim>::compute_shapefn_discontinuity() {
   for (unsigned i = 0; i < discontinuities_.size(); ++i) {
-<<<<<<< HEAD
     discontinuities_[i]->compute_shapefn();
-=======
-    auto discontinuity = discontinuities_[i];
-    discontinuity->compute_shapefn();
->>>>>>> ce0c7b38
   }
 }
 
 // compute the normal vector of enriched nodes at the discontinuity
 template <unsigned Tdim>
 void mpm::Mesh<Tdim>::compute_normal_vector_discontinuity() {
-<<<<<<< HEAD
   VectorDim normal;
   normal.setZero();
   for (unsigned i = 0; i < discontinuities_.size(); ++i) {
@@ -2091,21 +2040,5 @@
                                             phi_particle);
       particles_[j]->assign_levelsetphi(phi_particle);
     }
-=======
-  // just compute for one discontinuity for now
-  unsigned discontinuity_id = 0;
-  auto discontinuity = discontinuities_[discontinuity_id];
-
-  VectorDim normal;
-  normal.setZero();
-
-  for (auto nitr = nodes_.cbegin(); nitr != nodes_.cend(); ++nitr) {
-
-    discontinuity->compute_normal((*nitr)->coordinates(), normal);
-
-    nodal_properties_->assign_property("normal_unit_vectors_discontinuity",
-                                       (*nitr)->discontinuity_prop_id(), 0,
-                                       normal, Tdim);
->>>>>>> ce0c7b38
   }
 }