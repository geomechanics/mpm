#ifndef MPM_MESH_H_
#define MPM_MESH_H_

#include <algorithm>
#include <array>
#include <iostream>
#include <limits>
#include <memory>
#include <numeric>
#include <vector>

// Eigen
#include "Eigen/Dense"
#include <Eigen/Sparse>
// MPI
#ifdef USE_MPI
#include "mpi.h"
#endif
// OpenMP
#ifdef _OPENMP
#include <omp.h>
#endif
// TSL Maps
#include <tsl/robin_map.h>
// JSON
#include "json.hpp"
using Json = nlohmann::json;

#include "absorbing_constraint.h"
#include "acceleration_constraint.h"
<<<<<<< HEAD
=======
#include "bodyforce.h"
>>>>>>> 44e40249
#include "cell.h"
#include "factory.h"
#include "friction_constraint.h"
#include "function_base.h"
#include "generators/injection.h"
#include "geometry.h"
#include "io.h"
#include "io_mesh.h"
#include "logger.h"
#include "material.h"
#include "nodal_properties.h"
#include "node.h"
#include "particle.h"
#include "particle_base.h"
#include "pod_particle.h"
<<<<<<< HEAD
#include "point_base.h"
=======
>>>>>>> 44e40249
#include "radial_basis_function.h"
#include "traction.h"
#include "vector.h"
#include "velocity_constraint.h"

namespace mpm {

//! Mesh class
//! \brief Base class that stores the information about meshes
//! \details Mesh class which stores the particles, nodes, cells and neighbours
//! \tparam Tdim Dimension
template <unsigned Tdim>
class Mesh {
 public:
  //! Define a vector of size dimension
  using VectorDim = Eigen::Matrix<double, Tdim, 1>;

  // Construct a mesh with a global unique id
  //! \param[in] id Global mesh id
  //! \param[in] isoparametric Mesh is isoparametric
  Mesh(unsigned id, bool isoparametric = true);

  //! Default destructor
  ~Mesh() = default;

  //! Delete copy constructor
  Mesh(const Mesh<Tdim>&) = delete;

  //! Delete assignement operator
  Mesh& operator=(const Mesh<Tdim>&) = delete;

  //! Return id of the mesh
  unsigned id() const { return id_; }

  //! Return if a mesh is isoparametric
  bool is_isoparametric() const { return isoparametric_; }

  //! Create nodes from coordinates
  //! \param[in] gnid Global node id
  //! \param[in] node_type Node type
  //! \param[in] coordinates Nodal coordinates
  //! \param[in] check_duplicates Parameter to check duplicates
  //! \retval status Create node status
  bool create_nodes(mpm::Index gnid, const std::string& node_type,
                    const std::vector<VectorDim>& coordinates,
                    bool check_duplicates = true);

  //! Add a node to the mesh
  //! \param[in] node A shared pointer to node
  //! \param[in] check_duplicates Parameter to check duplicates
  //! \retval insertion_status Return the successful addition of a node
  bool add_node(const std::shared_ptr<mpm::NodeBase<Tdim>>& node,
                bool check_duplicates = true);

  //! Remove a node from the mesh
  //! \param[in] node A shared pointer to node
  //! \retval insertion_status Return the successful addition of a node
  bool remove_node(const std::shared_ptr<mpm::NodeBase<Tdim>>& node);

  //! Return the number of nodes
  mpm::Index nnodes() const { return nodes_.size(); }

  //! Return container of nodes
  mpm::Vector<NodeBase<Tdim>> nodes() { return nodes_; }

  //! Return the number of nodes in rank
  mpm::Index nnodes_rank();

  //! Iterate over nodes
  //! \tparam Toper Callable object typically a baseclass functor
  template <typename Toper>
  void iterate_over_nodes(Toper oper);

  //! Iterate over node set
  //! \tparam Toper Callable object typically a baseclass functor
  //! \param[in] set_id particle set id
  template <typename Toper>
  void iterate_over_node_set(int set_id, Toper oper);

  //! Iterate over nodes with predicate
  //! \tparam Toper Callable object typically a baseclass functor
  //! \tparam Tpred Predicate
  template <typename Toper, typename Tpred>
  void iterate_over_nodes_predicate(Toper oper, Tpred pred);

  //! Return a vector of nodes
  //! \param[in] set_id Set of id of nodes (-1 for all nodes)
  Vector<NodeBase<Tdim>> nodes(unsigned set_id) const {
    return (set_id == -1) ? this->nodes_ : node_sets_.at(set_id);
  }

  //! Return a nodal shared_ptr
  std::shared_ptr<NodeBase<Tdim>> node(unsigned node_id) {
    return map_nodes_[node_id];
  }

  //! Create a list of active nodes in mesh
  void find_active_nodes();

  //! Iterate over active nodes
  //! \tparam Toper Callable object typically a baseclass functor
  template <typename Toper>
  void iterate_over_active_nodes(Toper oper);

#ifdef USE_MPI
  //! All reduce over nodal property
  //! \tparam Ttype Type of property to accumulate
  //! \tparam Tnparam Size of individual property
  //! \tparam Tgetfunctor Functor for getter
  //! \tparam Tsetfunctor Functor for setter
  //! \param[in] getter Getter function
  template <typename Ttype, unsigned Tnparam, typename Tgetfunctor,
            typename Tsetfunctor>
  void nodal_halo_exchange(Tgetfunctor getter, Tsetfunctor setter);
#endif

  //! Create cells from list of nodes
  //! \param[in] gcid Global cell id
  //! \param[in] element Element type
  //! \param[in] cells Node ids of cells
  //! \param[in] check_duplicates Parameter to check duplicates
  //! \retval status Create cells status
  bool create_cells(mpm::Index gnid,
                    const std::shared_ptr<mpm::Element<Tdim>>& element,
                    const std::vector<std::vector<mpm::Index>>& cells,
                    bool check_duplicates = true);

  //! Add a cell from the mesh
  //! \param[in] cell A shared pointer to cell
  //! \param[in] check_duplicates Parameter to check duplicates
  //! \retval insertion_status Return the successful addition of a cell
  bool add_cell(const std::shared_ptr<mpm::Cell<Tdim>>& cell,
                bool check_duplicates = true);

  //! Remove a cell from the mesh
  //! \param[in] cell A shared pointer to cell
  //! \retval insertion_status Return the successful addition of a cell
  bool remove_cell(const std::shared_ptr<mpm::Cell<Tdim>>& cell);

  //! Number of cells in the mesh
  mpm::Index ncells() const { return cells_.size(); }

  //! Number of cells in mesh rank
  mpm::Index ncells_rank(bool active_cells = false);

  //! Compute average cell size
  double compute_average_cell_size() const;

  //! Iterate over cells
  //! \tparam Toper Callable object typically a baseclass functor
  template <typename Toper>
  void iterate_over_cells(Toper oper);

  //! Find cell neighbours
  void find_cell_neighbours();

  //! Find global nparticles across MPI ranks / cell
  void find_nglobal_particles_cells();

  //! Create particles from coordinates
  //! \param[in] particle_type Particle type
  //! \param[in] coordinates Nodal coordinates
  //! \param[in] material_id ID of the material
  //! \param[in] pset_id Set ID of the particles
  //! \param[in] check_duplicates Parameter to check duplicates
  //! \retval status Create particle status
  bool create_particles(const std::string& particle_type,
                        const std::vector<VectorDim>& coordinates,
                        const std::vector<unsigned>& material_ids,
                        unsigned pset_id, bool check_duplicates = true);

  //! Add a particle to the mesh
  //! \param[in] particle A shared pointer to particle
  //! \param[in] checks Parameter to check duplicates and addition
<<<<<<< HEAD
  //! \retval insertion_status Return the successful deletion of a particle
=======
  //! \retval insertion_status Return the successful addition of a particle
>>>>>>> 44e40249
  bool add_particle(const std::shared_ptr<mpm::ParticleBase<Tdim>>& particle,
                    bool checks = true);

  //! Remove a particle from the mesh
  //! \param[in] particle A shared pointer to particle
<<<<<<< HEAD
  //! \retval insertion_status Return the successful deletion of a particle
=======
  //! \retval insertion_status Return the successful addition of a particle
>>>>>>> 44e40249
  bool remove_particle(
      const std::shared_ptr<mpm::ParticleBase<Tdim>>& particle);

  //! Remove a particle by id
  bool remove_particle_by_id(mpm::Index id);

  //! Remove a particle from the mesh
  //! \param[in] pids Vector of particle ids
  void remove_particles(const std::vector<mpm::Index>& pids);

  //! Remove all particles in a cell in nonlocal rank
  void remove_all_nonrank_particles();

  //! Transfer halo particles to different ranks
  void transfer_halo_particles();

  //! Transfer particles to different ranks in nonlocal rank cells
  //! \param[in] exchange_cells Vector of cell ids that needs exchange
  void transfer_nonrank_particles(
      const std::vector<mpm::Index>& exchange_cells);

<<<<<<< HEAD
  //! Create points from coordinates
  //! \param[in] point_type Point type
  //! \param[in] coordinates Nodal coordinates
  //! \param[in] pset_id Set ID of the points
  //! \param[in] check_duplicates Parameter to check duplicates
  //! \retval status Create point status
  bool create_points(const std::string& point_type,
                     const std::vector<VectorDim>& coordinates,
                     unsigned pset_id, bool check_duplicates = true);

  //! Add a point to the mesh
  //! \param[in] point A shared pointer to point
  //! \param[in] checks Parameter to check duplicates and addition
  //! \retval insertion_status Return the successful addition of a point
  bool add_point(const std::shared_ptr<mpm::PointBase<Tdim>>& point,
                 bool checks = true);

  //! Remove a point from the mesh
  //! \param[in] point A shared pointer to point
  //! \retval insertion_status Return the successful deletion of a point
  bool remove_point(const std::shared_ptr<mpm::PointBase<Tdim>>& point);

  //! Remove points from the mesh
  //! \param[in] pids Vector of point ids
  void remove_points(const std::vector<mpm::Index>& pids);

  //! Remove all points in a cell in nonlocal rank
  void remove_all_nonrank_points();

  //! Transfer halo points to different ranks
  void transfer_halo_points();

  //! Transfer points to different ranks in nonlocal rank cells
  //! \param[in] exchange_cells Vector of cell ids that needs exchange
  void transfer_nonrank_points(const std::vector<mpm::Index>& exchange_cells);

=======
>>>>>>> 44e40249
  //! Resume cell ranks and partitioned domain
  void resume_domain_cell_ranks();

  //! Find shared nodes across MPI domains in the mesh
  void find_domain_shared_nodes();

  //! Find number of domain shared nodes in local rank
  mpm::Index nshared_nodes() const { return domain_shared_nodes_.size(); }

  //! Number of particles in the mesh
  mpm::Index nparticles() const { return particles_.size(); }

  //! Number of particles in the mesh with specific type
  //! \param[in] particle particle_type A string denoting particle type
  mpm::Index nparticles(const std::string& particle_type) const;

<<<<<<< HEAD
  //! Number of points in the mesh
  mpm::Index npoints() const { return points_.size(); }

=======
>>>>>>> 44e40249
  //! Locate particles in a cell
  //! Iterate over all cells in a mesh to find the cell in which particles
  //! are located.
  //! \retval particles Particles which cannot be located in the mesh
  std::vector<std::shared_ptr<mpm::ParticleBase<Tdim>>> locate_particles_mesh();

<<<<<<< HEAD
  //! Locate points in a cell
  //! Iterate over all cells in a mesh to find the cell in which points
  //! are located.
  //! \retval points Points which cannot be located in the mesh
  std::vector<std::shared_ptr<mpm::PointBase<Tdim>>> locate_points_mesh();

=======
>>>>>>> 44e40249
  //! Iterate over particles
  //! \tparam Toper Callable object typically a baseclass functor
  template <typename Toper>
  void iterate_over_particles(Toper oper);

  //! Iterate over particles with predicate
  //! \tparam Toper Callable object typically a baseclass functor
  //! \tparam Tpred Predicate
  template <typename Toper, typename Tpred>
  void iterate_over_particles_predicate(Toper oper, Tpred pred);

  //! Iterate over particle set
  //! \tparam Toper Callable object typically a baseclass functor
  //! \param[in] set_id particle set id
  template <typename Toper>
  void iterate_over_particle_set(int set_id, Toper oper);

<<<<<<< HEAD
  //! Iterate over points
  //! \tparam Toper Callable object typically a baseclass functor
  template <typename Toper>
  void iterate_over_points(Toper oper);

  //! Iterate over particle set
  //! \tparam Toper Callable object typically a baseclass functor
  //! \param[in] set_id particle set id
  template <typename Toper>
  void iterate_over_point_set(int set_id, Toper oper);

=======
>>>>>>> 44e40249
  //! Return coordinates of particles
  std::vector<Eigen::Matrix<double, 3, 1>> particle_coordinates();

  //! Return particles scalar data
  //! \param[in] attribute Name of the scalar data attribute
  //! \retval scalar_data Vector containing scalar properties from particles
  std::vector<double> particles_scalar_data(const std::string& attribute) const;

  //! Return particles vector data
  //! \param[in] attribute Name of the tensor data attribute
  //! \retval vector_data Vector containing vector properties from particles
  std::vector<Eigen::Matrix<double, 3, 1>> particles_vector_data(
      const std::string& attribute) const;

  //! Return particles tensor data
  //! \param[in] attribute Name of the tensor data attribute
  //! \retval tensor_data Vector containing tensor properties from particles
  template <unsigned Tsize>
  std::vector<Eigen::Matrix<double, Tsize, 1>> particles_tensor_data(
      const std::string& attribute) const;

  //! Return particles state variable data
  //! \param[in] attribute Name of the state variable attribute
  //! \param[in] phase Index corresponding to the phase
  //! \retval statevars_data Vector containing state variable from particles
  std::vector<double> particles_statevars_data(
      const std::string& attribute, unsigned phase = mpm::ParticlePhase::Solid);

<<<<<<< HEAD
  //! Return coordinates of points
  std::vector<Eigen::Matrix<double, 3, 1>> point_coordinates();

  //! Return points scalar data
  //! \param[in] attribute Name of the scalar data attribute
  //! \retval scalar_data Vector containing scalar properties from points
  std::vector<double> points_scalar_data(const std::string& attribute) const;

  //! Return points vector data
  //! \param[in] attribute Name of the tensor data attribute
  //! \retval vector_data Vector containing vector properties from points
  std::vector<Eigen::Matrix<double, 3, 1>> points_vector_data(
      const std::string& attribute) const;

  //! Return points tensor data
  //! \param[in] attribute Name of the tensor data attribute
  //! \retval tensor_data Vector containing tensor properties from points
  template <unsigned Tsize>
  std::vector<Eigen::Matrix<double, Tsize, 1>> points_tensor_data(
      const std::string& attribute) const;

=======
>>>>>>> 44e40249
  //! Compute and assign rotation matrix to nodes
  //! \param[in] euler_angles Map of node number and respective euler_angles
  bool compute_nodal_rotation_matrices(
      const std::map<mpm::Index, Eigen::Matrix<double, Tdim, 1>>& euler_angles);

  //! Assign particles volumes
<<<<<<< HEAD
  //! \param[in] particle_volumes Volume of particles
  bool assign_particles_volumes(
      const std::vector<std::tuple<mpm::Index, double>>& particle_volumes);

  //! Assign points areas
  //! \param[in] point_areas Area of points
  bool assign_points_areas(
      const std::vector<std::tuple<mpm::Index, double>>& point_areas);

=======
  //! \param[in] particle_volumes Volume at dir on particle
  bool assign_particles_volumes(
      const std::vector<std::tuple<mpm::Index, double>>& particle_volumes);

>>>>>>> 44e40249
  //! Create particles tractions
  //! \param[in] mfunction Math function if defined
  //! \param[in] setid Particle set id
  //! \param[in] dir Direction of traction load
  //! \param[in] traction Particle traction
  bool create_particles_tractions(
      const std::shared_ptr<FunctionBase>& mfunction, int set_id, unsigned dir,
      double traction);

<<<<<<< HEAD
  //! Apply traction to particles
  //! \param[in] current_time Current time
  void apply_traction_on_particles(double current_time);

=======
  //! Create particles body force
  //! \param[in] amplitude Amplitude of the body force
  //! \param[in] mfunction Math function if defined
  //! \param[in] setid Particle set id
  //! \param[in] dir Direction of body force
  bool create_particles_body_force(
      const std::shared_ptr<FunctionBase>& mfunction, int set_id, unsigned dir,
      double amplitude);
  //! Apply traction to particles
  //! \param[in] current_time Current time
  void apply_traction_on_particles(double current_time);
  //! Apply body force to particles
  //! \param[in] current_time Current time
  void apply_body_force_on_particles(double current_time);
>>>>>>> 44e40249
  //! Create nodal acceleration constraints
  //! \param[in] setid Node set id
  //! \param[in] constraint Acceleration constraint
  bool create_nodal_acceleration_constraint(
      int set_id,
      const std::shared_ptr<mpm::AccelerationConstraint>& constraint);

  //! Update nodal acceleration constraints
  //! \param[in] current_time Current time
  void update_nodal_acceleration_constraints(double current_time);

  //! Create particle velocity constraints
  //! \param[in] setid Node set id
  //! \param[in] constraint Velocity constraint
  bool create_particle_velocity_constraint(
      int set_id, const std::shared_ptr<mpm::VelocityConstraint>& constraint);

  //! Apply particles velocity constraints
  void apply_particle_velocity_constraints();

<<<<<<< HEAD
  //! Create point velocity constraints
  //! \param[in] setid Node set id
  //! \param[in] constraint Velocity constraint
  //! \param[in] constraint_type Constraint type, e.g. "fixed", "slip"
  //! \param[in] penalty_factor Penalty factor
  //! \param[in] normal_type Normal type, e.g. "cartesian", "assign", "auto"
  //! \param[in] normal_vector Normal vector
  bool create_point_velocity_constraint(
      int set_id, const std::shared_ptr<mpm::VelocityConstraint>& constraint,
      const std::string& constraint_type, double penalty_factor,
      const std::string& normal_type, const VectorDim& normal_vector);

  //! Create point kelvin voigt constraints
  //! \param[in] setid Node set id
  //! \param[in] constraint Kelvin voigt constraint
  //! \param[in] constraint_type Constraint type, e.g. "fixed", "slip"
  //! \param[in] normal_type Normal type, e.g. "cartesian", "assign", "auto"
  //! \param[in] normal_vector Normal vector
  bool create_point_kelvin_voigt_constraint(
      int set_id, const std::shared_ptr<mpm::AbsorbingConstraint>& constraint,
      const std::string& normal_type, const VectorDim& normal_vector);

  //! Apply points velocity constraints
  void apply_point_velocity_constraints();

  //! Apply points kelvin voigt constraints
  void apply_point_kelvin_voigt_constraints();
  
=======
>>>>>>> 44e40249
  //! Assign nodal concentrated force
  //! \param[in] nodal_forces Force at dir on nodes
  bool assign_nodal_concentrated_forces(
      const std::vector<std::tuple<mpm::Index, unsigned, double>>&
          nodal_forces);

  //! Assign nodal concentrated force
  //! \param[in] mfunction Math function if defined
  //! \param[in] setid Node set id
  //! \param[in] dir Direction of force
  //! \param[in] node_forces Concentrated force at dir on nodes
  bool assign_nodal_concentrated_forces(
      const std::shared_ptr<FunctionBase>& mfunction, int set_id, unsigned dir,
      double force);

  //! Assign particles stresses
  //! \param[in] particle_stresses Initial stresses of particle
  bool assign_particles_stresses(
      const std::vector<Eigen::Matrix<double, 6, 1>>& particle_stresses);

  //! Assign pml particles distance functions
  //! \param[in] particle_distance_functions Particle distance functions
  bool assign_pml_particles_distance_functions(
      const std::vector<std::tuple<mpm::Index, Eigen::Matrix<double, Tdim, 1>>>&
          particle_distance_functions);

  //! Assign pml particles displacements
  //! \param[in] particle_displacements Particle displacements
  bool assign_pml_particles_displacements(
      const std::vector<std::tuple<mpm::Index, Eigen::Matrix<double, Tdim, 1>>>&
          particle_displacements);

  //! Assign particles cells
  //! \param[in] particles_cells Particles and cells
  bool assign_particles_cells(
      const std::vector<std::array<mpm::Index, 2>>& particles_cells);

  //! Return particles cells
  //! \retval particles_cells Particles and cells
  std::vector<std::array<mpm::Index, 2>> particles_cells() const;

  //! Return status of the mesh. A mesh is active, if at least one particle is
  //! present
  bool status() const { return particles_.size(); }

  //! Generate points
  //! \param[in] nquadratures Number of points per direction in cell
  //! \param[in] particle_type Particle type
  //! \param[in] material_id ID of the material
  //! \param[in] cset_id Set ID of the cell [-1 for all cells]
  //! \param[in] pset_id Set ID of the particles
  //! \retval point Material point coordinates
  bool generate_material_points(unsigned nquadratures,
                                const std::string& particle_type,
                                const std::vector<unsigned>& material_ids,
                                int cset_id, unsigned pset_id);

  //! Initialise material models
  //! \param[in] materials Material models
  void initialise_material_models(
      const std::map<unsigned, std::shared_ptr<mpm::Material<Tdim>>>&
          materials) {
    materials_ = materials;
  }

  //! Find particle neighbours
  //! \param[in] cell of interest
  void find_particle_neighbours();

  //! Find particle neighbours
  //! \param[in] cell of interest
  void find_particle_neighbours(const std::shared_ptr<mpm::Cell<Tdim>>& cell);

  //! Add a neighbour mesh, using the local id for the new mesh and a mesh
  //! pointer
  //! \param[in] local_id local id of the mesh
  //! \param[in] neighbour A shared pointer to the neighbouring mesh
  //! \retval insertion_status Return the successful addition of a node
  bool add_neighbour(unsigned local_id,
                     const std::shared_ptr<Mesh<Tdim>>& neighbour);

  //! Return the number of neighbouring meshes
  unsigned nneighbours() const { return neighbour_meshes_.size(); }

  //! Find ghost boundary cells
  void find_ghost_boundary_cells();

  //! Write HDF5 particles
  //! \param[in] filename Name of HDF5 file to write particles data
  //! \retval status Status of writing HDF5 output
  bool write_particles_hdf5(const std::string& filename);

  //! Write HDF5 particles for two-phase-one-point particle
  //! \param[in] filename Name of HDF5 file to write particles data
  //! \retval status Status of writing HDF5 output
  bool write_particles_hdf5_twophase(const std::string& filename);

<<<<<<< HEAD
  //! Write HDF5 points
  //! \param[in] filename Name of HDF5 file to write particles data
  //! \retval status Status of writing HDF5 output
  bool write_points_hdf5(const std::string& filename);

=======
>>>>>>> 44e40249
  //! Read HDF5 particles with type name
  //! \param[in] filename Name of HDF5 file to write particles data
  //! \param[in] typename Name of particle type name
  //! \param[in] particle_type Particle type to be generated
  //! \retval status Status of reading HDF5 output
  bool read_particles_hdf5(const std::string& filename,
                           const std::string& type_name,
                           const std::string& particle_type);

  //! Read HDF5 particles for singlephase particle
  //! \param[in] filename Name of HDF5 file to write particles data
  //! \param[in] particle_type Particle type to be generated
  //! \retval status Status of reading HDF5 output
  bool read_particles_hdf5(const std::string& filename,
                           const std::string& particle_type);

  //! Read HDF5 particles for twophase particle
  //! \param[in] filename Name of HDF5 file to write particles data
  //! \param[in] particle_type Particle type to be generated
  //! \retval status Status of reading HDF5 output
  bool read_particles_hdf5_twophase(const std::string& filename,
                                    const std::string& particle_type);

  //! Return HDF5 particles
  //! \retval particles_hdf5 Vector of HDF5 particles
  std::vector<mpm::PODParticle> particles_hdf5() const;

<<<<<<< HEAD
  //! Read HDF5 points with type name
  //! \param[in] filename Name of HDF5 file to write points data
  //! \param[in] typename Name of point type name
  //! \param[in] point_type Point type to be generated
  //! \retval status Status of reading HDF5 output
  bool read_points_hdf5(const std::string& filename,
                        const std::string& type_name,
                        const std::string& point_type);

  //! Read HDF5 points
  //! \param[in] filename Name of HDF5 file to write points data
  //! \param[in] point_type Point type to be generated
  //! \retval status Status of reading HDF5 output
  bool read_points_hdf5(const std::string& filename,
                        const std::string& point_type);

=======
>>>>>>> 44e40249
  //! Return nodal coordinates
  std::vector<Eigen::Matrix<double, 3, 1>> nodal_coordinates() const;

  //! Return node pairs
  std::vector<std::array<mpm::Index, 2>> node_pairs(bool active = false) const;

  //! Create map of vector of particles in sets
  //! \param[in] map of particles ids in sets
  //! \param[in] check_duplicates Parameter to check duplicates
  //! \retval status Status of  create particle sets
  bool create_particle_sets(
      const tsl::robin_map<mpm::Index, std::vector<mpm::Index>>& particle_sets,
      bool check_duplicates);

<<<<<<< HEAD
  //! Create map of vector of points in sets
  //! \param[in] map of points ids in sets
  //! \param[in] check_duplicates Parameter to check duplicates
  //! \retval status Status of  create particle sets
  bool create_point_sets(
      const tsl::robin_map<mpm::Index, std::vector<mpm::Index>>& point_sets,
      bool check_duplicates);

=======
>>>>>>> 44e40249
  //! Create map of vector of nodes in sets
  //! \param[in] map of nodes ids in sets
  //! \param[in] check_duplicates Parameter to check duplicates
  //! \retval status Status of  create node sets
  bool create_node_sets(
      const tsl::robin_map<mpm::Index, std::vector<mpm::Index>>& node_sets,
      bool check_duplicates);

  //! Create map of vector of cells in sets
  //! \param[in] map of cells ids in sets
  //! \param[in] check_duplicates Parameter to check duplicates
  //! \retval status Status of  create cell sets
  bool create_cell_sets(
      const tsl::robin_map<mpm::Index, std::vector<mpm::Index>>& cell_sets,
      bool check_duplicates);

  //! Get the vector of cell
  mpm::Vector<Cell<Tdim>> cells();

  //! Return particle cell ids
  std::map<mpm::Index, mpm::Index>* particles_cell_ids();

  //! Return nghost cells
  unsigned nghost_cells() const { return ghost_cells_.size(); }

  //! Return nlocal ghost cells
  unsigned nlocal_ghost_cells() const { return local_ghost_cells_.size(); }

  //! Generate particles
  //! \param[in] io IO object handle
  //! \param[in] generator Point generator object
  bool generate_particles(const std::shared_ptr<mpm::IO>& io,
                          const Json& generator);

  //! Inject particles
  void inject_particles(double current_time);

  // Create the nodal properties' map
  void create_nodal_properties();

  // Create the nodal properties' map for analysis with perfectly matched layer
  void create_nodal_properties_pml(const bool& pml_type);

  //! Assign pml nodes status (only used in MPI)
  void assign_pml_nodes();

  // Initialise the nodal properties' map
  void initialise_nodal_properties();

<<<<<<< HEAD
  //! Generate points
  //! \param[in] io IO object handle
  //! \param[in] generator Point generator object
  bool generate_points(const std::shared_ptr<mpm::IO>& io,
                       const Json& generator);

=======
>>>>>>> 44e40249
  /**
   * \defgroup MultiPhase Functions dealing with multi-phase MPM
   */
  /**@{*/

  //! Compute cell volume fraction
  //! \ingroup MultiPhase
  //! \details Compute cell volume fraction based on the number of particle
  //! see (Kularathna & Soga 2017).
  void compute_cell_vol_fraction();

  //! Compute free surface
  //! \ingroup MultiPhase
  //! \param[in] method Type of method to use
  //! \param[in] volume_tolerance for volume_fraction approach
  //! \param[in] cell_neighbourhood for nonlocal free surface detection
  //! \retval status Status of compute_free_surface
  bool compute_free_surface(
      const std::string& method = "density",
      double volume_tolerance = std::numeric_limits<unsigned>::epsilon(),
      unsigned cell_neighbourhood = 0);

  //! Compute free surface by density method
  //! \ingroup MultiPhase
  //! \details Using simple approach of volume fraction approach as (Kularathna
  //! & Soga, 2017) and density ratio comparison (Hamad, 2015). This method is
  //! fast, but less accurate.
  //! \param[in] volume_tolerance for volume_fraction approach
  //! \param[in] cell_neighbourhood for nonlocal free surface detection
  //! \retval status Status of compute_free_surface
  bool compute_free_surface_by_density(
      double volume_tolerance = std::numeric_limits<unsigned>::epsilon(),
      unsigned cell_neighbourhood = 0);

  //! Compute free surface by geometry method
  //! \ingroup MultiPhase
  //! \details Using a more expensive approach using neighbouring particles and
  //! current geometry. This method combine multiple checks in order to simplify
  //! and fasten the process: (1) Volume fraction approach as (Kularathna & Soga
  //! 2017), (2) Density comparison approach as (Hamad, 2015), and (3) Geometry
  //! based approach as (Marrone et al. 2010)
  //! \param[in] volume_tolerance for volume_fraction approach
  //! \param[in] cell_neighbourhood for nonlocal free surface detection
  //! \retval status Status of compute_free_surface
  bool compute_free_surface_by_geometry(
      double volume_tolerance = std::numeric_limits<unsigned>::epsilon(),
      unsigned cell_neighbourhood = 0);

  //! \ingroup MultiPhase
  //! \retval id_set Set of free surface node ids
  std::set<mpm::Index> free_surface_nodes();

  //! Get free surface cell set
  //! \ingroup MultiPhase
  //! \retval id_set Set of free surface cell ids
  std::set<mpm::Index> free_surface_cells();

  //! Get free surface particle set
  //! \ingroup MultiPhase
  //! \retval id_set Set of free surface particle ids
  std::set<mpm::Index> free_surface_particles();

  //! Assign particles pore pressures
  //! \ingroup MultiPhase
  //! \param[in] particle_pore_pressure Initial pore pressure of particle
  bool assign_particles_pore_pressures(
      const std::vector<std::tuple<mpm::Index, double>>&
          particle_pore_pressures);

  //! Create a list of active nodes in mesh and assign active node id
  //! (rank-wise)
  //! \ingroup MultiPhase
  unsigned assign_active_nodes_id();

  //! Assign active node id (globally in All MPI ranks)
  //! \ingroup MultiPhase
  unsigned assign_global_active_nodes_id();

  //! Return container of active nodes
  //! \ingroup MultiPhase
  mpm::Vector<NodeBase<Tdim>> active_nodes() { return active_nodes_; }

  //! Return global node indices
  //! \ingroup MultiPhase
  std::vector<Eigen::VectorXi> global_node_indices() const;

  //! Compute correction force in the node
  //! \ingroup MultiPhase
  bool compute_nodal_correction_force(
      const Eigen::SparseMatrix<double>& correction_matrix,
      const Eigen::VectorXd& pressure_increment, double dt);

  //! Compute correction force in the node for twophase
  //! \ingroup MultiPhase
  //! \param[in] correction_matrix Matrix to be multiplied with the pressure
  //! vector
  //! \param[in] pressure_increment vector of pressure increment solved from PPE
  //! \param[in] dt time step size
  bool compute_nodal_correction_force_twophase(
      const Eigen::SparseMatrix<double>& correction_matrix,
      const Eigen::VectorXd& pressure_increment, double dt);

  /**@}*/

  /**
   * \defgroup Nonlocal Functions dealing with MPM with nonlocal shape function
   */
  /**@{*/

  //! Upgrade cells to nonlocal cells
  //! \ingroup Nonlocal
  //! \param[in] cell_type string indicating the cell type
  //! \param[in] cell_neighbourhood size of nonlocal cell neighbourhood
  //! \param[in] nonlocal_properties A map of selected nonlocal element
  //! properties
  bool upgrade_cells_to_nonlocal(
      const std::string& cell_type, unsigned cell_neighbourhood,
      const tsl::robin_map<std::string, double>& nonlocal_properties);

  //! Return node neighbours id set given a size of cell neighbourhood via in a
  //! recursion strategy
  //! \ingroup Nonlocal
  //! \param[in] cell cell pointer
  //! \param[in] cell_neighbourhood size of nonlocal cell neighbourhood
  std::set<mpm::Index> cell_neighbourhood_nodes_id(
      const std::shared_ptr<mpm::Cell<Tdim>>& cell,
      unsigned cell_neighbourhood);

  //! Assign nonlocal node type
  //! \ingroup Nonlocal
  //! \param[in] set_id Set ID of the boundary and intermediate nodes
  //! \param[in] dir Direction of the boundary
  //! \param[in] node_type Type id of the node
  //! \brief: The following should be defined in the .json file
  //! Regular = 0 (Default),
  //! LowerBoundary = 1,
  //! LowerIntermediate = 2,
  //! UpperIntermediate = 3
  //! UpperBoundary = 4
  bool assign_nodal_nonlocal_type(int set_id, unsigned dir, unsigned node_type);

  /**@}*/

 private:
  // Read particles from file
  //! \param[in] pset_id Set ID of the particles
  bool read_particles_file(const std::shared_ptr<mpm::IO>& io,
                           const Json& generator, unsigned pset_id);

  // Locate a particle in mesh cells
  bool locate_particle_cells(
      const std::shared_ptr<mpm::ParticleBase<Tdim>>& particle);

<<<<<<< HEAD
  // Read points from file
  //! \param[in] pset_id Set ID of the particles
  bool read_points_file(const std::shared_ptr<mpm::IO>& io,
                        const Json& generator, unsigned pset_id);

  // Locate a point in mesh cells
  bool locate_point_cells(const std::shared_ptr<mpm::PointBase<Tdim>>& point);

=======
>>>>>>> 44e40249
 private:
  //! mesh id
  unsigned id_{std::numeric_limits<unsigned>::max()};
  //! Isoparametric mesh
  bool isoparametric_{true};
  //! Vector of mesh neighbours
  Map<Mesh<Tdim>> neighbour_meshes_;
<<<<<<< HEAD

=======
>>>>>>> 44e40249
  //! Vector of particles
  Vector<ParticleBase<Tdim>> particles_;
  //! Vector of particles ids and cell ids
  std::map<mpm::Index, mpm::Index> particles_cell_ids_;
  //! Vector of particle sets
  tsl::robin_map<unsigned, std::vector<mpm::Index>> particle_sets_;
  //! Map of particles for fast retrieval
  Map<ParticleBase<Tdim>> map_particles_;
<<<<<<< HEAD

  //! Vector of points
  Vector<PointBase<Tdim>> points_;
  //! Vector of points ids and cell ids
  std::map<mpm::Index, mpm::Index> points_cell_ids_;
  //! Vector of particle sets
  tsl::robin_map<unsigned, std::vector<mpm::Index>> point_sets_;
  //! Map of points for fast retrieval
  Map<PointBase<Tdim>> map_points_;

=======
>>>>>>> 44e40249
  //! Vector of nodes
  Vector<NodeBase<Tdim>> nodes_;
  //! Vector of domain shared nodes
  Vector<NodeBase<Tdim>> domain_shared_nodes_;
  //! Boundary nodes
  Vector<NodeBase<Tdim>> boundary_nodes_;
  //! Vector of node sets
  tsl::robin_map<unsigned, Vector<NodeBase<Tdim>>> node_sets_;
  //! Vector of active nodes
  Vector<NodeBase<Tdim>> active_nodes_;
  //! Map of nodes for fast retrieval
  Map<NodeBase<Tdim>> map_nodes_;
<<<<<<< HEAD

=======
>>>>>>> 44e40249
  //! Map of cells for fast retrieval
  Map<Cell<Tdim>> map_cells_;
  //! Vector of cells
  Vector<Cell<Tdim>> cells_;
  //! Vector of ghost cells sharing the current MPI rank
  Vector<Cell<Tdim>> ghost_cells_;
  //! Vector of local ghost cells
  Vector<Cell<Tdim>> local_ghost_cells_;
  //! Vector of cell sets
  tsl::robin_map<unsigned, Vector<Cell<Tdim>>> cell_sets_;
  //! Map of ghost cells to the neighbours ranks
  std::map<unsigned, std::vector<unsigned>> ghost_cells_neighbour_ranks_;
<<<<<<< HEAD

=======
>>>>>>> 44e40249
  //! Faces and cells
  std::multimap<std::vector<mpm::Index>, mpm::Index> faces_cells_;
  //! Materials
  std::map<unsigned, std::shared_ptr<mpm::Material<Tdim>>> materials_;
<<<<<<< HEAD

  //! Loading (Particle tractions)
  std::vector<std::shared_ptr<mpm::Traction>> particle_tractions_;
=======
  //! Loading (Particle tractions)
  std::vector<std::shared_ptr<mpm::Traction>> particle_tractions_;
  //! Loading (Particle body forces)
  std::vector<std::shared_ptr<mpm::BodyForce>> particle_body_forces_;
>>>>>>> 44e40249
  //! Nodal acceleration constraints
  std::vector<std::shared_ptr<mpm::AccelerationConstraint>>
      nodal_acceleration_constraints_;
  //! Particle velocity constraints
  std::vector<std::shared_ptr<mpm::VelocityConstraint>>
      particle_velocity_constraints_;
<<<<<<< HEAD
  //! Point velocity constraints
  std::vector<std::shared_ptr<mpm::VelocityConstraint>>
      point_velocity_constraints_;
  //! Point kelvin voigt constraints
  std::vector<std::shared_ptr<mpm::AbsorbingConstraint>>
      point_kelvin_voigt_constraints_;
=======
>>>>>>> 44e40249
  //! Vector of generators for particle injections
  std::vector<mpm::Injection> particle_injections_;
  //! Nodal property pool
  std::shared_ptr<mpm::NodalProperties> nodal_properties_{nullptr};
  //! Logger
  std::unique_ptr<spdlog::logger> console_;
  //! Maximum number of halo nodes
  unsigned nhalo_nodes_{0};
  //! Maximum number of halo nodes
  unsigned ncomms_{0};
};  // Mesh class
}  // namespace mpm

#include "mesh.tcc"
#include "mesh_multiphase.tcc"

#endif  // MPM_MESH_H_<|MERGE_RESOLUTION|>--- conflicted
+++ resolved
@@ -28,10 +28,7 @@
 
 #include "absorbing_constraint.h"
 #include "acceleration_constraint.h"
-<<<<<<< HEAD
-=======
 #include "bodyforce.h"
->>>>>>> 44e40249
 #include "cell.h"
 #include "factory.h"
 #include "friction_constraint.h"
@@ -47,10 +44,7 @@
 #include "particle.h"
 #include "particle_base.h"
 #include "pod_particle.h"
-<<<<<<< HEAD
 #include "point_base.h"
-=======
->>>>>>> 44e40249
 #include "radial_basis_function.h"
 #include "traction.h"
 #include "vector.h"
@@ -225,21 +219,13 @@
   //! Add a particle to the mesh
   //! \param[in] particle A shared pointer to particle
   //! \param[in] checks Parameter to check duplicates and addition
-<<<<<<< HEAD
   //! \retval insertion_status Return the successful deletion of a particle
-=======
-  //! \retval insertion_status Return the successful addition of a particle
->>>>>>> 44e40249
   bool add_particle(const std::shared_ptr<mpm::ParticleBase<Tdim>>& particle,
                     bool checks = true);
 
   //! Remove a particle from the mesh
   //! \param[in] particle A shared pointer to particle
-<<<<<<< HEAD
   //! \retval insertion_status Return the successful deletion of a particle
-=======
-  //! \retval insertion_status Return the successful addition of a particle
->>>>>>> 44e40249
   bool remove_particle(
       const std::shared_ptr<mpm::ParticleBase<Tdim>>& particle);
 
@@ -261,7 +247,6 @@
   void transfer_nonrank_particles(
       const std::vector<mpm::Index>& exchange_cells);
 
-<<<<<<< HEAD
   //! Create points from coordinates
   //! \param[in] point_type Point type
   //! \param[in] coordinates Nodal coordinates
@@ -298,8 +283,6 @@
   //! \param[in] exchange_cells Vector of cell ids that needs exchange
   void transfer_nonrank_points(const std::vector<mpm::Index>& exchange_cells);
 
-=======
->>>>>>> 44e40249
   //! Resume cell ranks and partitioned domain
   void resume_domain_cell_ranks();
 
@@ -316,27 +299,21 @@
   //! \param[in] particle particle_type A string denoting particle type
   mpm::Index nparticles(const std::string& particle_type) const;
 
-<<<<<<< HEAD
   //! Number of points in the mesh
   mpm::Index npoints() const { return points_.size(); }
 
-=======
->>>>>>> 44e40249
   //! Locate particles in a cell
   //! Iterate over all cells in a mesh to find the cell in which particles
   //! are located.
   //! \retval particles Particles which cannot be located in the mesh
   std::vector<std::shared_ptr<mpm::ParticleBase<Tdim>>> locate_particles_mesh();
 
-<<<<<<< HEAD
   //! Locate points in a cell
   //! Iterate over all cells in a mesh to find the cell in which points
   //! are located.
   //! \retval points Points which cannot be located in the mesh
   std::vector<std::shared_ptr<mpm::PointBase<Tdim>>> locate_points_mesh();
 
-=======
->>>>>>> 44e40249
   //! Iterate over particles
   //! \tparam Toper Callable object typically a baseclass functor
   template <typename Toper>
@@ -354,7 +331,6 @@
   template <typename Toper>
   void iterate_over_particle_set(int set_id, Toper oper);
 
-<<<<<<< HEAD
   //! Iterate over points
   //! \tparam Toper Callable object typically a baseclass functor
   template <typename Toper>
@@ -366,8 +342,6 @@
   template <typename Toper>
   void iterate_over_point_set(int set_id, Toper oper);
 
-=======
->>>>>>> 44e40249
   //! Return coordinates of particles
   std::vector<Eigen::Matrix<double, 3, 1>> particle_coordinates();
 
@@ -396,7 +370,6 @@
   std::vector<double> particles_statevars_data(
       const std::string& attribute, unsigned phase = mpm::ParticlePhase::Solid);
 
-<<<<<<< HEAD
   //! Return coordinates of points
   std::vector<Eigen::Matrix<double, 3, 1>> point_coordinates();
 
@@ -418,15 +391,12 @@
   std::vector<Eigen::Matrix<double, Tsize, 1>> points_tensor_data(
       const std::string& attribute) const;
 
-=======
->>>>>>> 44e40249
   //! Compute and assign rotation matrix to nodes
   //! \param[in] euler_angles Map of node number and respective euler_angles
   bool compute_nodal_rotation_matrices(
       const std::map<mpm::Index, Eigen::Matrix<double, Tdim, 1>>& euler_angles);
 
   //! Assign particles volumes
-<<<<<<< HEAD
   //! \param[in] particle_volumes Volume of particles
   bool assign_particles_volumes(
       const std::vector<std::tuple<mpm::Index, double>>& particle_volumes);
@@ -436,12 +406,6 @@
   bool assign_points_areas(
       const std::vector<std::tuple<mpm::Index, double>>& point_areas);
 
-=======
-  //! \param[in] particle_volumes Volume at dir on particle
-  bool assign_particles_volumes(
-      const std::vector<std::tuple<mpm::Index, double>>& particle_volumes);
-
->>>>>>> 44e40249
   //! Create particles tractions
   //! \param[in] mfunction Math function if defined
   //! \param[in] setid Particle set id
@@ -451,12 +415,6 @@
       const std::shared_ptr<FunctionBase>& mfunction, int set_id, unsigned dir,
       double traction);
 
-<<<<<<< HEAD
-  //! Apply traction to particles
-  //! \param[in] current_time Current time
-  void apply_traction_on_particles(double current_time);
-
-=======
   //! Create particles body force
   //! \param[in] amplitude Amplitude of the body force
   //! \param[in] mfunction Math function if defined
@@ -471,7 +429,6 @@
   //! Apply body force to particles
   //! \param[in] current_time Current time
   void apply_body_force_on_particles(double current_time);
->>>>>>> 44e40249
   //! Create nodal acceleration constraints
   //! \param[in] setid Node set id
   //! \param[in] constraint Acceleration constraint
@@ -492,7 +449,6 @@
   //! Apply particles velocity constraints
   void apply_particle_velocity_constraints();
 
-<<<<<<< HEAD
   //! Create point velocity constraints
   //! \param[in] setid Node set id
   //! \param[in] constraint Velocity constraint
@@ -521,8 +477,6 @@
   //! Apply points kelvin voigt constraints
   void apply_point_kelvin_voigt_constraints();
   
-=======
->>>>>>> 44e40249
   //! Assign nodal concentrated force
   //! \param[in] nodal_forces Force at dir on nodes
   bool assign_nodal_concentrated_forces(
@@ -620,14 +574,11 @@
   //! \retval status Status of writing HDF5 output
   bool write_particles_hdf5_twophase(const std::string& filename);
 
-<<<<<<< HEAD
   //! Write HDF5 points
   //! \param[in] filename Name of HDF5 file to write particles data
   //! \retval status Status of writing HDF5 output
   bool write_points_hdf5(const std::string& filename);
 
-=======
->>>>>>> 44e40249
   //! Read HDF5 particles with type name
   //! \param[in] filename Name of HDF5 file to write particles data
   //! \param[in] typename Name of particle type name
@@ -655,7 +606,6 @@
   //! \retval particles_hdf5 Vector of HDF5 particles
   std::vector<mpm::PODParticle> particles_hdf5() const;
 
-<<<<<<< HEAD
   //! Read HDF5 points with type name
   //! \param[in] filename Name of HDF5 file to write points data
   //! \param[in] typename Name of point type name
@@ -672,8 +622,6 @@
   bool read_points_hdf5(const std::string& filename,
                         const std::string& point_type);
 
-=======
->>>>>>> 44e40249
   //! Return nodal coordinates
   std::vector<Eigen::Matrix<double, 3, 1>> nodal_coordinates() const;
 
@@ -688,7 +636,6 @@
       const tsl::robin_map<mpm::Index, std::vector<mpm::Index>>& particle_sets,
       bool check_duplicates);
 
-<<<<<<< HEAD
   //! Create map of vector of points in sets
   //! \param[in] map of points ids in sets
   //! \param[in] check_duplicates Parameter to check duplicates
@@ -697,8 +644,6 @@
       const tsl::robin_map<mpm::Index, std::vector<mpm::Index>>& point_sets,
       bool check_duplicates);
 
-=======
->>>>>>> 44e40249
   //! Create map of vector of nodes in sets
   //! \param[in] map of nodes ids in sets
   //! \param[in] check_duplicates Parameter to check duplicates
@@ -748,15 +693,12 @@
   // Initialise the nodal properties' map
   void initialise_nodal_properties();
 
-<<<<<<< HEAD
   //! Generate points
   //! \param[in] io IO object handle
   //! \param[in] generator Point generator object
   bool generate_points(const std::shared_ptr<mpm::IO>& io,
                        const Json& generator);
 
-=======
->>>>>>> 44e40249
   /**
    * \defgroup MultiPhase Functions dealing with multi-phase MPM
    */
@@ -910,7 +852,6 @@
   bool locate_particle_cells(
       const std::shared_ptr<mpm::ParticleBase<Tdim>>& particle);
 
-<<<<<<< HEAD
   // Read points from file
   //! \param[in] pset_id Set ID of the particles
   bool read_points_file(const std::shared_ptr<mpm::IO>& io,
@@ -919,8 +860,6 @@
   // Locate a point in mesh cells
   bool locate_point_cells(const std::shared_ptr<mpm::PointBase<Tdim>>& point);
 
-=======
->>>>>>> 44e40249
  private:
   //! mesh id
   unsigned id_{std::numeric_limits<unsigned>::max()};
@@ -928,10 +867,7 @@
   bool isoparametric_{true};
   //! Vector of mesh neighbours
   Map<Mesh<Tdim>> neighbour_meshes_;
-<<<<<<< HEAD
-
-=======
->>>>>>> 44e40249
+
   //! Vector of particles
   Vector<ParticleBase<Tdim>> particles_;
   //! Vector of particles ids and cell ids
@@ -940,7 +876,6 @@
   tsl::robin_map<unsigned, std::vector<mpm::Index>> particle_sets_;
   //! Map of particles for fast retrieval
   Map<ParticleBase<Tdim>> map_particles_;
-<<<<<<< HEAD
 
   //! Vector of points
   Vector<PointBase<Tdim>> points_;
@@ -951,8 +886,6 @@
   //! Map of points for fast retrieval
   Map<PointBase<Tdim>> map_points_;
 
-=======
->>>>>>> 44e40249
   //! Vector of nodes
   Vector<NodeBase<Tdim>> nodes_;
   //! Vector of domain shared nodes
@@ -965,10 +898,7 @@
   Vector<NodeBase<Tdim>> active_nodes_;
   //! Map of nodes for fast retrieval
   Map<NodeBase<Tdim>> map_nodes_;
-<<<<<<< HEAD
-
-=======
->>>>>>> 44e40249
+
   //! Map of cells for fast retrieval
   Map<Cell<Tdim>> map_cells_;
   //! Vector of cells
@@ -981,39 +911,28 @@
   tsl::robin_map<unsigned, Vector<Cell<Tdim>>> cell_sets_;
   //! Map of ghost cells to the neighbours ranks
   std::map<unsigned, std::vector<unsigned>> ghost_cells_neighbour_ranks_;
-<<<<<<< HEAD
-
-=======
->>>>>>> 44e40249
+
   //! Faces and cells
   std::multimap<std::vector<mpm::Index>, mpm::Index> faces_cells_;
   //! Materials
   std::map<unsigned, std::shared_ptr<mpm::Material<Tdim>>> materials_;
-<<<<<<< HEAD
-
-  //! Loading (Particle tractions)
-  std::vector<std::shared_ptr<mpm::Traction>> particle_tractions_;
-=======
+
   //! Loading (Particle tractions)
   std::vector<std::shared_ptr<mpm::Traction>> particle_tractions_;
   //! Loading (Particle body forces)
   std::vector<std::shared_ptr<mpm::BodyForce>> particle_body_forces_;
->>>>>>> 44e40249
   //! Nodal acceleration constraints
   std::vector<std::shared_ptr<mpm::AccelerationConstraint>>
       nodal_acceleration_constraints_;
   //! Particle velocity constraints
   std::vector<std::shared_ptr<mpm::VelocityConstraint>>
       particle_velocity_constraints_;
-<<<<<<< HEAD
   //! Point velocity constraints
   std::vector<std::shared_ptr<mpm::VelocityConstraint>>
       point_velocity_constraints_;
   //! Point kelvin voigt constraints
   std::vector<std::shared_ptr<mpm::AbsorbingConstraint>>
       point_kelvin_voigt_constraints_;
-=======
->>>>>>> 44e40249
   //! Vector of generators for particle injections
   std::vector<mpm::Injection> particle_injections_;
   //! Nodal property pool
