--- conflicted
+++ resolved
@@ -1,4 +1,3 @@
-<<<<<<< HEAD
 // Constructor with id
 template <unsigned Tdim>
 mpm::Mesh<Tdim>::Mesh(unsigned id, bool isoparametric)
@@ -750,44 +749,50 @@
   MPI_Comm_rank(MPI_COMM_WORLD, &mpi_rank);
 
   if (mpi_size > 1) {
+    // Stable count buffers + properly sized requests
+    const std::size_t nghost = this->ghost_cells_.size();
+    std::vector<unsigned> send_counts(nghost, 0);
     std::vector<MPI_Request> send_requests;
-    send_requests.reserve(ghost_cells_.size());
-
-    unsigned i = 0;
-    unsigned np = 0;
+    send_requests.resize(nghost);
+
+    // Collect particles
     std::vector<mpm::Index> remove_pids;
-    // Iterate through the ghost cells and send particles
+
+    // Iterate through the ghost cells and send counts (nonblocking)
+    std::size_t i = 0;
     for (auto citr = this->ghost_cells_.cbegin();
          citr != this->ghost_cells_.cend(); ++citr, ++i) {
 
+      const auto& particle_ids = (*citr)->particles();
+      send_counts[i] = static_cast<unsigned>(particle_ids.size());
+
+      MPI_Isend(&send_counts[i], 1, MPI_UNSIGNED, (*citr)->rank(), 1,
+                MPI_COMM_WORLD, &send_requests[i]);
+    }
+
+    // Iterate through the ghost cells and send payloads (blocking, unchanged)
+    for (auto citr = this->ghost_cells_.cbegin();
+         citr != this->ghost_cells_.cend(); ++citr) {
       // Send number of particles to receiver rank
-      auto particle_ids = (*citr)->particles();
-      unsigned nparticles = particle_ids.size();
-      MPI_Isend(&nparticles, 1, MPI_UNSIGNED, (*citr)->rank(), 1,
-                MPI_COMM_WORLD, &send_requests[i]);
-    }
-
-    // Iterate through the ghost cells and send particles
-    for (auto citr = this->ghost_cells_.cbegin();
-         citr != this->ghost_cells_.cend(); ++citr, ++i) {
-      // Send number of particles to receiver rank
-      auto particle_ids = (*citr)->particles();
+      const auto& particle_ids = (*citr)->particles();
       for (auto& id : particle_ids) {
         // Create a vector of serialized particle
         std::vector<uint8_t> buffer = map_particles_[id]->serialize();
-        MPI_Send(buffer.data(), buffer.size(), MPI_UINT8_T, (*citr)->rank(), 0,
-                 MPI_COMM_WORLD);
-        ++np;
+        MPI_Send(buffer.data(), static_cast<int>(buffer.size()), MPI_UINT8_T,
+                 (*citr)->rank(), 0, MPI_COMM_WORLD);
+
         // Particles to be removed from the current rank
         remove_pids.emplace_back(id);
       }
       (*citr)->clear_particle_ids();
     }
+
     // Remove all sent particles
     this->remove_particles(remove_pids);
-    // Send complete
-    for (unsigned i = 0; i < this->ghost_cells_.size(); ++i)
-      MPI_Wait(&send_requests[i], MPI_STATUS_IGNORE);
+
+    // Wait for all count sends to complete
+    for (std::size_t k = 0; k < nghost; ++k)
+      MPI_Wait(&send_requests[k], MPI_STATUS_IGNORE);
 
     // Particle id
     mpm::Index pid = 0;
@@ -800,15 +805,15 @@
          citr != this->local_ghost_cells_.cend(); ++citr) {
       std::vector<unsigned> neighbour_ranks =
           ghost_cells_neighbour_ranks_[(*citr)->id()];
-      // Total number of particles
+      // Total number of particles (one count per neighbour rank)
       std::vector<unsigned> nrank_particles(neighbour_ranks.size(), 0);
-      for (unsigned i = 0; i < neighbour_ranks.size(); ++i)
-        MPI_Recv(&nrank_particles[i], 1, MPI_UNSIGNED, neighbour_ranks[i], 1,
+      for (unsigned ir = 0; ir < neighbour_ranks.size(); ++ir)
+        MPI_Recv(&nrank_particles[ir], 1, MPI_UNSIGNED, neighbour_ranks[ir], 1,
                  MPI_COMM_WORLD, MPI_STATUS_IGNORE);
 
       // Receive number of particles
       unsigned nrecv_particles =
-          std::accumulate(nrank_particles.begin(), nrank_particles.end(), 0);
+          std::accumulate(nrank_particles.begin(), nrank_particles.end(), 0u);
 
       for (unsigned j = 0; j < nrecv_particles; ++j) {
         // Retrieve information about the incoming message
@@ -816,37 +821,37 @@
         MPI_Probe(MPI_ANY_SOURCE, 0, MPI_COMM_WORLD, &status);
 
         // Get buffer size
-        int size;
+        int size = 0;
         MPI_Get_count(&status, MPI_UINT8_T, &size);
 
         // Allocate the buffer now that we know how many elements there are
-        std::vector<uint8_t> buffer;
-        buffer.resize(size);
-
-        // Finally receive the message
-        MPI_Recv(buffer.data(), size, MPI_UINT8_T, MPI_ANY_SOURCE, 0,
-                 MPI_COMM_WORLD, MPI_STATUS_IGNORE);
-
-        uint8_t* bufptr = const_cast<uint8_t*>(&buffer[0]);
+        std::vector<uint8_t> buffer(static_cast<std::size_t>(size));
+
+        // Receive from the probed source+tag
+        MPI_Recv(buffer.data(), size, MPI_UINT8_T, status.MPI_SOURCE,
+                 status.MPI_TAG, MPI_COMM_WORLD, MPI_STATUS_IGNORE);
+
+        uint8_t* bufptr = const_cast<uint8_t*>(buffer.data());
         int position = 0;
 
         // Get particle type
-        int ptype;
-        MPI_Unpack(bufptr, buffer.size(), &position, &ptype, 1, MPI_INT,
-                   MPI_COMM_WORLD);
+        unsigned ptype = 0;
+        MPI_Unpack(bufptr, static_cast<int>(buffer.size()), &position, &ptype,
+                   1, MPI_UNSIGNED, MPI_COMM_WORLD);
         std::string particle_type = mpm::ParticleTypeName.at(ptype);
 
-        // Get materials material id
-        int nmaterials = 0;
-        MPI_Unpack(bufptr, buffer.size(), &position, &nmaterials, 1,
-                   MPI_UNSIGNED, MPI_COMM_WORLD);
+        // Get materials material ids
+        unsigned nmaterials = 0;
+        MPI_Unpack(bufptr, static_cast<int>(buffer.size()), &position,
+                   &nmaterials, 1, MPI_UNSIGNED, MPI_COMM_WORLD);
+
         // Vector of materials
         std::vector<std::shared_ptr<mpm::Material<Tdim>>> materials;
-        materials.reserve(nmaterials);
+        materials.reserve(static_cast<std::size_t>(nmaterials));
         for (unsigned k = 0; k < nmaterials; ++k) {
-          int mat_id;
-          MPI_Unpack(bufptr, buffer.size(), &position, &mat_id, 1, MPI_UNSIGNED,
-                     MPI_COMM_WORLD);
+          unsigned mat_id = 0;
+          MPI_Unpack(bufptr, static_cast<int>(buffer.size()), &position,
+                     &mat_id, 1, MPI_UNSIGNED, MPI_COMM_WORLD);
           materials.emplace_back(materials_.at(mat_id));
         }
 
@@ -856,6 +861,7 @@
                     const Eigen::Matrix<double, Tdim, 1>&>::instance()
                 ->create(particle_type, static_cast<mpm::Index>(pid),
                          pcoordinates);
+
         particle->deserialize(buffer, materials);
         // Add particle to mesh
         this->add_particle(particle, true);
@@ -1938,7 +1944,44 @@
         &mpm::ParticleBase<Tdim>::map_traction_force, std::placeholders::_1));
   }
 }
-
+//! Create particle body force
+template <unsigned Tdim>
+bool mpm::Mesh<Tdim>::create_particles_body_force(
+    const std::shared_ptr<FunctionBase>& mfunction, int set_id, unsigned dir,
+    double amplitude) {
+  bool status = true;
+  try {
+    if (set_id == -1 || particle_sets_.find(set_id) != particle_sets_.end())
+      // Create a particle body force
+      particle_body_forces_.emplace_back(
+          std::make_shared<mpm::BodyForce>(set_id, mfunction, dir, amplitude));
+    else
+      throw std::runtime_error("No particle set found to assign body force");
+
+  } catch (std::exception& exception) {
+    console_->error("{} #{}: {}\n", __FILE__, __LINE__, exception.what());
+    status = false;
+  }
+  return status;
+}
+//! Apply particle body forces
+template <unsigned Tdim>
+void mpm::Mesh<Tdim>::apply_body_force_on_particles(double current_time) {
+  // Iterate over all particle body forces
+  for (const auto& pforce : particle_body_forces_) {
+    int set_id = pforce->setid();
+    unsigned dir = pforce->dir();
+    double force = pforce->amplitude(current_time);
+    this->iterate_over_particle_set(
+        set_id, std::bind(&mpm::ParticleBase<Tdim>::assign_body_force,
+                          std::placeholders::_1, dir, force));
+  }
+  if (!particle_body_forces_.empty()) {
+    this->iterate_over_particles(
+        std::bind(&mpm::ParticleBase<Tdim>::map_body_force_not_gravity,
+                  std::placeholders::_1));
+  }
+}
 //! Create nodal acceleration constraints
 template <unsigned Tdim>
 bool mpm::Mesh<Tdim>::create_nodal_acceleration_constraint(
@@ -3396,2605 +3439,4 @@
   delete[] send_nodal_pml_status;
   delete[] receive_nodal_pml_status;
 #endif
-=======
-// Constructor with id
-template <unsigned Tdim>
-mpm::Mesh<Tdim>::Mesh(unsigned id, bool isoparametric)
-    : id_{id}, isoparametric_{isoparametric} {
-  // Check if the dimension is between 1 & 3
-  static_assert((Tdim >= 1 && Tdim <= 3), "Invalid global dimension");
-  //! Logger
-  std::string logger = "mesh::" + std::to_string(id);
-  console_ = std::make_unique<spdlog::logger>(logger, mpm::stdout_sink);
-
-  particles_.clear();
-}
-
-//! Create nodes from coordinates
-template <unsigned Tdim>
-bool mpm::Mesh<Tdim>::create_nodes(mpm::Index gnid,
-                                   const std::string& node_type,
-                                   const std::vector<VectorDim>& coordinates,
-                                   bool check_duplicates) {
-  bool status = true;
-  try {
-    // Check if nodal coordinates is empty
-    if (coordinates.empty())
-      throw std::runtime_error("List of coordinates is empty");
-    // Iterate over all coordinates
-    for (const auto& node_coordinates : coordinates) {
-      // Add node to mesh and check
-      bool insert_status = this->add_node(
-          // Create a node of particular
-          Factory<mpm::NodeBase<Tdim>, mpm::Index,
-                  const Eigen::Matrix<double, Tdim, 1>&>::instance()
-              ->create(node_type, static_cast<mpm::Index>(gnid),
-                       node_coordinates),
-          check_duplicates);
-
-      // Increment node id
-      if (insert_status) ++gnid;
-      // When addition of node fails
-      else
-        throw std::runtime_error("Addition of node to mesh failed!");
-    }
-  } catch (std::exception& exception) {
-    console_->error("{} #{}: {}\n", __FILE__, __LINE__, exception.what());
-    status = false;
-  }
-  return status;
-}
-
-//! Add a node to the mesh
-template <unsigned Tdim>
-bool mpm::Mesh<Tdim>::add_node(const std::shared_ptr<mpm::NodeBase<Tdim>>& node,
-                               bool check_duplicates) {
-  bool insertion_status = nodes_.add(node, check_duplicates);
-  // Add node to map
-  if (insertion_status) map_nodes_.insert(node->id(), node);
-  return insertion_status;
-}
-
-//! Remove a node from the mesh
-template <unsigned Tdim>
-bool mpm::Mesh<Tdim>::remove_node(
-    const std::shared_ptr<mpm::NodeBase<Tdim>>& node) {
-  const mpm::Index id = node->id();
-  // Remove a node if found in the container
-  return (nodes_.remove(node) && map_nodes_.remove(id));
-}
-
-//! Iterate over nodes
-template <unsigned Tdim>
-template <typename Toper>
-void mpm::Mesh<Tdim>::iterate_over_nodes(Toper oper) {
-#pragma omp parallel for schedule(runtime)
-  for (auto nitr = nodes_.cbegin(); nitr != nodes_.cend(); ++nitr) oper(*nitr);
-}
-
-//! Iterate over particle set
-template <unsigned Tdim>
-template <typename Toper>
-void mpm::Mesh<Tdim>::iterate_over_node_set(int set_id, Toper oper) {
-  // If set id is -1, use all nodes
-  if (set_id == -1) {
-    this->iterate_over_nodes(oper);
-  } else {
-    // Iterate over the node set
-    auto nodes = node_sets_.at(set_id);
-#pragma omp parallel for schedule(runtime)
-    for (auto nitr = nodes.cbegin(); nitr != nodes.cend(); ++nitr) {
-      oper(*nitr);
-    }
-  }
-}
-
-//! Iterate over nodes
-template <unsigned Tdim>
-template <typename Toper, typename Tpred>
-void mpm::Mesh<Tdim>::iterate_over_nodes_predicate(Toper oper, Tpred pred) {
-#pragma omp parallel for schedule(runtime)
-  for (auto nitr = nodes_.cbegin(); nitr != nodes_.cend(); ++nitr) {
-    if (pred(*nitr)) oper(*nitr);
-  }
-}
-
-//! Create a list of active nodes in mesh
-template <unsigned Tdim>
-void mpm::Mesh<Tdim>::find_active_nodes() {
-  // Clear existing list of active nodes
-  this->active_nodes_.clear();
-
-  for (auto nitr = nodes_.cbegin(); nitr != nodes_.cend(); ++nitr)
-    if ((*nitr)->status()) this->active_nodes_.add(*nitr);
-}
-
-//! Iterate over active nodes
-template <unsigned Tdim>
-template <typename Toper>
-void mpm::Mesh<Tdim>::iterate_over_active_nodes(Toper oper) {
-#pragma omp parallel for schedule(runtime)
-  for (auto nitr = active_nodes_.cbegin(); nitr != active_nodes_.cend(); ++nitr)
-    oper(*nitr);
-}
-
-#ifdef USE_MPI
-#ifdef USE_HALO_EXCHANGE
-//! Nodal halo exchange
-template <unsigned Tdim>
-template <typename Ttype, unsigned Tnparam, typename Tgetfunctor,
-          typename Tsetfunctor>
-void mpm::Mesh<Tdim>::nodal_halo_exchange(Tgetfunctor getter,
-                                          Tsetfunctor setter) {
-  // Create vector of nodal vectors
-  unsigned nnodes = this->domain_shared_nodes_.size();
-
-  // Get number of MPI ranks
-  int mpi_size;
-  MPI_Comm_size(MPI_COMM_WORLD, &mpi_size);
-  int mpi_rank;
-  MPI_Comm_rank(MPI_COMM_WORLD, &mpi_rank);
-
-  if (mpi_size > 1) {
-    // Vector of send requests
-    std::vector<MPI_Request> send_requests;
-    send_requests.reserve(ncomms_);
-
-    unsigned j = 0;
-    // Non-blocking send
-    for (unsigned i = 0; i < nnodes; ++i) {
-      Ttype property = getter(domain_shared_nodes_[i]);
-      std::set<unsigned> node_mpi_ranks = domain_shared_nodes_[i]->mpi_ranks();
-      for (auto& node_rank : node_mpi_ranks) {
-        if (node_rank != mpi_rank) {
-          MPI_Isend(&property, Tnparam, MPI_DOUBLE, node_rank, 0,
-                    MPI_COMM_WORLD, &send_requests[j]);
-          ++j;
-        }
-      }
-    }
-
-    // send complete
-    for (unsigned i = 0; i < ncomms_; ++i)
-      MPI_Wait(&send_requests[i], MPI_STATUS_IGNORE);
-
-    for (unsigned i = 0; i < nnodes; ++i) {
-      // Get value at current node
-      Ttype property = getter(domain_shared_nodes_[i]);
-
-      std::set<unsigned> node_mpi_ranks = domain_shared_nodes_[i]->mpi_ranks();
-      // Receive from all shared ranks
-      for (auto& node_rank : node_mpi_ranks) {
-        if (node_rank != mpi_rank) {
-          Ttype value;
-          MPI_Recv(&value, Tnparam, MPI_DOUBLE, node_rank, 0, MPI_COMM_WORLD,
-                   MPI_STATUS_IGNORE);
-          property += value;
-        }
-      }
-      setter(domain_shared_nodes_[i], property);
-    }
-  }
-}
-
-#else
-//! All reduce over nodal scalar property
-template <unsigned Tdim>
-template <typename Ttype, unsigned Tnparam, typename Tgetfunctor,
-          typename Tsetfunctor>
-void mpm::Mesh<Tdim>::nodal_halo_exchange(Tgetfunctor getter,
-                                          Tsetfunctor setter) {
-  // Create vector of nodal scalars
-  std::vector<Ttype> prop_get(nhalo_nodes_, mpm::zero<Ttype>());
-  std::vector<Ttype> prop_set(nhalo_nodes_, mpm::zero<Ttype>());
-
-#pragma omp parallel for schedule(runtime) shared(prop_get)
-  for (auto nitr = domain_shared_nodes_.cbegin();
-       nitr != domain_shared_nodes_.cend(); ++nitr)
-    prop_get.at((*nitr)->ghost_id()) = getter((*nitr));
-
-  MPI_Allreduce(prop_get.data(), prop_set.data(), nhalo_nodes_ * Tnparam,
-                MPI_DOUBLE, MPI_SUM, MPI_COMM_WORLD);
-
-#pragma omp parallel for schedule(runtime)
-  for (auto nitr = domain_shared_nodes_.cbegin();
-       nitr != domain_shared_nodes_.cend(); ++nitr)
-    setter((*nitr), prop_set.at((*nitr)->ghost_id()));
-}
-#endif
-#endif
-
-//! Create cells from node lists
-template <unsigned Tdim>
-bool mpm::Mesh<Tdim>::create_cells(
-    mpm::Index gcid, const std::shared_ptr<mpm::Element<Tdim>>& element,
-    const std::vector<std::vector<mpm::Index>>& cells, bool check_duplicates) {
-  bool status = true;
-  try {
-    // Check if nodes in cell list is not empty
-    if (cells.empty())
-      throw std::runtime_error("List of nodes of cells is empty");
-
-    for (const auto& nodes : cells) {
-      // Create cell with element
-      auto cell = std::make_shared<mpm::Cell<Tdim>>(gcid, nodes.size(), element,
-                                                    this->isoparametric_);
-
-      // Cell local node id
-      unsigned local_nid = 0;
-      // For nodeids in a given cell
-      for (auto nid : nodes) {
-        cell->add_node(local_nid, map_nodes_[nid]);
-        ++local_nid;
-      }
-
-      // Add cell to mesh
-      bool insert_cell = false;
-      // Check if cell has all nodes before inserting to mesh
-      if (cell->nnodes() == nodes.size()) {
-        // Initialise cell before insertion
-        cell->initialise();
-        // If cell is initialised insert to mesh
-        if (cell->is_initialised())
-          insert_cell = this->add_cell(cell, check_duplicates);
-      } else
-        throw std::runtime_error("Invalid node ids for cell!");
-
-      // Increment global cell id
-      if (insert_cell) ++gcid;
-      // When addition of cell fails
-      else
-        throw std::runtime_error("Addition of cell to mesh failed!");
-    }
-  } catch (std::exception& exception) {
-    console_->error("{} #{}: {}\n", __FILE__, __LINE__, exception.what());
-    status = false;
-  }
-  return status;
-}
-
-//! Add a cell to the mesh
-template <unsigned Tdim>
-bool mpm::Mesh<Tdim>::add_cell(const std::shared_ptr<mpm::Cell<Tdim>>& cell,
-                               bool check_duplicates) {
-  bool insertion_status = cells_.add(cell, check_duplicates);
-  // Add cell to map
-  if (insertion_status) map_cells_.insert(cell->id(), cell);
-  return insertion_status;
-}
-
-//! Remove a cell from the mesh
-template <unsigned Tdim>
-bool mpm::Mesh<Tdim>::remove_cell(
-    const std::shared_ptr<mpm::Cell<Tdim>>& cell) {
-  const mpm::Index id = cell->id();
-  // Remove a cell if found in the container
-  return (cells_.remove(cell) && map_cells_.remove(id));
-}
-
-//! Iterate over cells
-template <unsigned Tdim>
-template <typename Toper>
-void mpm::Mesh<Tdim>::iterate_over_cells(Toper oper) {
-#pragma omp parallel for schedule(runtime)
-  for (auto citr = cells_.cbegin(); citr != cells_.cend(); ++citr) oper(*citr);
-}
-
-//! Create cells from node lists
-template <unsigned Tdim>
-void mpm::Mesh<Tdim>::find_cell_neighbours() {
-  // Initialize and compute node cell map
-  tsl::robin_map<mpm::Index, std::set<mpm::Index>> node_cell_map;
-  for (auto citr = cells_.cbegin(); citr != cells_.cend(); ++citr) {
-    // Populate node_cell_map with the node_id and multiple cell_id
-    auto cell_id = (*citr)->id();
-    for (auto id : (*citr)->nodes_id()) node_cell_map[id].insert(cell_id);
-  }
-
-#pragma omp parallel for schedule(runtime)
-  for (auto citr = cells_.cbegin(); citr != cells_.cend(); ++citr) {
-    // Iterate over each node in current cell
-    for (auto id : (*citr)->nodes_id()) {
-      auto cell_id = (*citr)->id();
-      // Get the cells associated with each node
-      for (auto neighbour_id : node_cell_map[id])
-        if (neighbour_id != cell_id) (*citr)->add_neighbour(neighbour_id);
-    }
-  }
-}
-
-//! Compute average cell size
-template <unsigned Tdim>
-double mpm::Mesh<Tdim>::compute_average_cell_size() const {
-  double mesh_size = 0.0;
-#pragma omp parallel for schedule(runtime) reduction(+ : mesh_size)
-  for (auto citr = cells_.cbegin(); citr != cells_.cend(); ++citr)
-    mesh_size += (*citr)->mean_length();
-  mesh_size *= 1. / cells_.size();
-  return mesh_size;
-}
-
-//! Find global number of particles across MPI ranks / cell
-template <unsigned Tdim>
-void mpm::Mesh<Tdim>::find_nglobal_particles_cells() {
-  int mpi_rank = 0;
-#ifdef USE_MPI
-  MPI_Comm_rank(MPI_COMM_WORLD, &mpi_rank);
-  for (auto citr = cells_.cbegin(); citr != cells_.cend(); ++citr) {
-    int nparticles;
-    // Determine the rank of the broadcast emitter process
-    if ((*citr)->rank() == mpi_rank) nparticles = (*citr)->nparticles();
-    MPI_Bcast(&nparticles, 1, MPI_INT, (*citr)->rank(), MPI_COMM_WORLD);
-    // Receive broadcast and update on all ranks
-    (*citr)->nglobal_particles(nparticles);
-  }
-#endif
-}
-
-//! Find particle neighbours for all particle
-template <unsigned Tdim>
-void mpm::Mesh<Tdim>::find_particle_neighbours() {
-  for (auto citr = cells_.cbegin(); citr != cells_.cend(); ++citr)
-    this->find_particle_neighbours(*citr);
-}
-
-//! Find particle neighbours for specific cell particle
-template <unsigned Tdim>
-void mpm::Mesh<Tdim>::find_particle_neighbours(
-    const std::shared_ptr<mpm::Cell<Tdim>>& cell) {
-  int mpi_rank = 0;
-#ifdef USE_MPI
-  MPI_Comm_rank(MPI_COMM_WORLD, &mpi_rank);
-#endif
-
-  // Particles in current cell
-  std::vector<mpm::Index> neighbour_particles = cell->particles();
-  // Loop over all neighboring cells, and append particle ids from each cell
-  for (const auto& neighbour_cell_id : cell->neighbours()) {
-    // Get the MPI rank of the neighbour cell
-    int neighbour_cell_rank = map_cells_[neighbour_cell_id]->rank();
-    if (neighbour_cell_rank != cell->rank()) {
-#ifdef USE_MPI
-      // Send particle ids
-      if (neighbour_cell_rank == mpi_rank) {
-        // Get particle ids from each cell
-        auto send_particle_ids = map_cells_[neighbour_cell_id]->particles();
-        // Get size of the particle ids
-        int pid_size = send_particle_ids.size();
-        // Send the size of the particles in cell
-        MPI_Send(&pid_size, 1, MPI_INT, cell->rank(), neighbour_cell_id,
-                 MPI_COMM_WORLD);
-
-        // Send particle ids if it is not empty
-        if (pid_size > 0)
-          MPI_Send(send_particle_ids.data(), pid_size, MPI_UNSIGNED_LONG_LONG,
-                   cell->rank(), neighbour_cell_id, MPI_COMM_WORLD);
-      }
-      // Receive particle ids in the current MPI rank
-      if (cell->rank() == mpi_rank) {
-        // Particle ids at local cell MPI rank
-        std::vector<mpm::Index> received_particle_ids;
-        int nparticles = 0;
-        MPI_Recv(&nparticles, 1, MPI_INT, neighbour_cell_rank,
-                 neighbour_cell_id, MPI_COMM_WORLD, MPI_STATUS_IGNORE);
-
-        if (nparticles > 0) {
-          received_particle_ids.resize(nparticles);
-          MPI_Recv(received_particle_ids.data(), nparticles,
-                   MPI_UNSIGNED_LONG_LONG, neighbour_cell_rank,
-                   neighbour_cell_id, MPI_COMM_WORLD, MPI_STATUS_IGNORE);
-        }
-
-        neighbour_particles.insert(neighbour_particles.end(),
-                                   received_particle_ids.begin(),
-                                   received_particle_ids.end());
-      }
-#endif
-    } else {
-      const auto& particle_ids = map_cells_[neighbour_cell_id]->particles();
-      neighbour_particles.insert(neighbour_particles.end(),
-                                 particle_ids.begin(), particle_ids.end());
-    }
-  }
-
-  // Assign neighbouring particle ids to particles in the current cell
-  for (auto particle_id : cell->particles())
-    map_particles_[particle_id]->assign_neighbours(neighbour_particles);
-}
-
-//! Find ghost cell neighbours
-template <unsigned Tdim>
-void mpm::Mesh<Tdim>::find_ghost_boundary_cells() {
-#ifdef USE_MPI
-  // Get number of MPI ranks
-  int mpi_size;
-  MPI_Comm_size(MPI_COMM_WORLD, &mpi_size);
-  int mpi_rank;
-  MPI_Comm_rank(MPI_COMM_WORLD, &mpi_rank);
-  bool check_duplicates = true;
-  if (mpi_size > 1) {
-    ghost_cells_.clear();
-    local_ghost_cells_.clear();
-    ghost_cells_neighbour_ranks_.clear();
-    // Iterate through cells
-    for (auto citr = cells_.cbegin(); citr != cells_.cend(); ++citr) {
-      std::set<unsigned> neighbour_ranks;
-      // If cell rank is the current MPI rank
-      if ((*citr)->rank() == mpi_rank) {
-        // Iterate through the neighbours of a cell
-        auto neighbours = (*citr)->neighbours();
-        for (auto neighbour : neighbours) {
-          // If the neighbour is in a different MPI rank
-          if (map_cells_[neighbour]->rank() != mpi_rank) {
-            ghost_cells_.add(map_cells_[neighbour], check_duplicates);
-            // Add mpi rank to set
-            neighbour_ranks.insert(map_cells_[neighbour]->rank());
-          }
-        }
-      }
-      // Set the number of different MPI rank neighbours to a ghost cell
-      if (neighbour_ranks.size() > 0) {
-        // Also add the current cell, as this would be a receiver
-        local_ghost_cells_.add(*citr, check_duplicates);
-
-        // Update the neighbouring ranks of the local ghost cell
-        std::vector<unsigned> mpi_neighbours;
-        for (auto rank : neighbour_ranks) mpi_neighbours.emplace_back(rank);
-        ghost_cells_neighbour_ranks_[(*citr)->id()] = mpi_neighbours;
-      }
-    }
-  }
-#endif
-}
-
-//! Number of particles in the mesh with specific type
-template <unsigned Tdim>
-mpm::Index mpm::Mesh<Tdim>::nparticles(const std::string& particle_type) const {
-  return std::count_if(
-      particles_.cbegin(), particles_.cend(),
-      [&ptype =
-           particle_type](const std::shared_ptr<mpm::ParticleBase<Tdim>>& ptr) {
-        return (ptr)->type() == ptype;
-      });
-}
-
-//! Find ncells in rank
-template <unsigned Tdim>
-mpm::Index mpm::Mesh<Tdim>::ncells_rank(bool active_cells) {
-  unsigned ncells_rank = 0;
-
-  int mpi_rank = 0;
-  int mpi_size = 1;
-#ifdef USE_MPI
-  // Get number of MPI ranks
-  MPI_Comm_rank(MPI_COMM_WORLD, &mpi_rank);
-#endif
-
-  if (active_cells) {
-    for (auto citr = cells_.cbegin(); citr != cells_.cend(); ++citr)
-      if ((*citr)->rank() == mpi_rank && (*citr)->nparticles() > 0)
-        ncells_rank += 1;
-  } else {
-    for (auto citr = cells_.cbegin(); citr != cells_.cend(); ++citr)
-      if ((*citr)->rank() == mpi_rank) ncells_rank += 1;
-  }
-  return ncells_rank;
-}
-
-//! Find nnodes in rank
-template <unsigned Tdim>
-mpm::Index mpm::Mesh<Tdim>::nnodes_rank() {
-  unsigned nnodes_rank = 0;
-
-  int mpi_rank = 0;
-#ifdef USE_MPI
-  // Get number of MPI ranks
-  MPI_Comm_rank(MPI_COMM_WORLD, &mpi_rank);
-#endif
-  for (auto nitr = nodes_.cbegin(); nitr != nodes_.cend(); ++nitr) {
-    // Get MPI ranks for the node
-    auto mpi_ranks = (*nitr)->mpi_ranks();
-    // Check if the local rank is in the list of ranks for the node
-    const bool local_node = mpi_ranks.find(mpi_rank) != mpi_ranks.end();
-    if (local_node) nnodes_rank += 1;
-  }
-  return nnodes_rank;
-}
-
-//! Create cells from node lists
-template <unsigned Tdim>
-bool mpm::Mesh<Tdim>::generate_material_points(
-    unsigned nquadratures, const std::string& particle_type,
-    const std::vector<unsigned>& material_ids, int cset_id, unsigned pset_id) {
-  bool status = true;
-  try {
-    if (cells_.size() > 0) {
-      // Particle ids
-      std::vector<mpm::Index> pids;
-      unsigned before_generation = this->nparticles();
-      bool checks = false;
-      // Get material
-      std::vector<std::shared_ptr<mpm::Material<Tdim>>> materials;
-      for (auto m_id : material_ids)
-        materials.emplace_back(materials_.at(m_id));
-
-      // If set id is -1, use all cells
-      auto cset = (cset_id == -1) ? this->cells_ : cell_sets_.at(cset_id);
-      // Iterate over each cell to generate points
-      for (auto citr = cset.cbegin(); citr != cset.cend(); ++citr) {
-        (*citr)->assign_quadrature(nquadratures);
-        // Genereate particles at the Gauss points
-        const auto cpoints = (*citr)->generate_points();
-        // Iterate over each coordinate to generate material points
-        for (const auto& coordinates : cpoints) {
-          // Particle id
-          mpm::Index pid = particles_.size();
-          // Create particle
-          auto particle =
-              Factory<mpm::ParticleBase<Tdim>, mpm::Index,
-                      const Eigen::Matrix<double, Tdim, 1>&>::instance()
-                  ->create(particle_type, static_cast<mpm::Index>(pid),
-                           coordinates);
-
-          // Add particle to mesh
-          status = this->add_particle(particle, checks);
-          if (status) {
-            map_particles_[pid]->assign_cell(*citr);
-            for (unsigned phase = 0; phase < materials.size(); phase++)
-              map_particles_[pid]->assign_material(materials[phase], phase);
-            pids.emplace_back(pid);
-          } else
-            throw std::runtime_error("Generate particles in mesh failed");
-        }
-      }
-      if (before_generation == this->nparticles())
-        throw std::runtime_error("No particles were generated!");
-
-      // Add particles to set
-      status = this->particle_sets_
-                   .insert(std::pair<mpm::Index, std::vector<mpm::Index>>(
-                       pset_id, pids))
-                   .second;
-      if (!status) throw std::runtime_error("Particle set creation failed");
-
-      console_->info(
-          "Generate points:\n# of cells: {}\nExpected # of points: {}\n"
-          "# of points generated: {}",
-          cells_.size(), cells_.size() * std::pow(nquadratures, Tdim),
-          particles_.size());
-    } else
-      throw std::runtime_error("No cells are found in the mesh!");
-  } catch (std::exception& exception) {
-    console_->error("{} #{}: {}\n", __FILE__, __LINE__, exception.what());
-    status = false;
-  }
-  return status;
-}
-
-//! Create particles from coordinates
-template <unsigned Tdim>
-bool mpm::Mesh<Tdim>::create_particles(
-    const std::string& particle_type, const std::vector<VectorDim>& coordinates,
-    const std::vector<unsigned>& material_ids, unsigned pset_id,
-    bool check_duplicates) {
-  bool status = true;
-  try {
-    // Particle ids
-    std::vector<mpm::Index> pids;
-    // Get material
-    std::vector<std::shared_ptr<mpm::Material<Tdim>>> materials;
-    for (auto m_id : material_ids) materials.emplace_back(materials_.at(m_id));
-    // Check if particle coordinates is empty
-    if (coordinates.empty())
-      throw std::runtime_error("List of coordinates is empty");
-    // Iterate over particle coordinates
-    for (const auto& particle_coordinates : coordinates) {
-      // Particle id
-      mpm::Index pid = particles_.size();
-      // Create particle
-      auto particle = Factory<mpm::ParticleBase<Tdim>, mpm::Index,
-                              const Eigen::Matrix<double, Tdim, 1>&>::instance()
-                          ->create(particle_type, static_cast<mpm::Index>(pid),
-                                   particle_coordinates);
-
-      // Add particle to mesh and check
-      bool insert_status = this->add_particle(particle, check_duplicates);
-
-      // If insertion is successful
-      if (insert_status) {
-        for (unsigned phase = 0; phase < materials.size(); phase++)
-          map_particles_[pid]->assign_material(materials[phase], phase);
-        pids.emplace_back(pid);
-      } else
-        throw std::runtime_error("Addition of particle to mesh failed!");
-    }
-    // Add particles to set
-    status = this->particle_sets_
-                 .insert(std::pair<mpm::Index, std::vector<mpm::Index>>(pset_id,
-                                                                        pids))
-                 .second;
-    if (!status) throw std::runtime_error("Particle set creation failed");
-  } catch (std::exception& exception) {
-    console_->error("{} #{}: {}\n", __FILE__, __LINE__, exception.what());
-    status = false;
-  }
-  return status;
-}
-
-//! Add a particle pointer to the mesh
-template <unsigned Tdim>
-bool mpm::Mesh<Tdim>::add_particle(
-    const std::shared_ptr<mpm::ParticleBase<Tdim>>& particle, bool checks) {
-  bool status = false;
-  try {
-    if (checks) {
-      // Add only if particle can be located in any cell of the mesh
-      if (this->locate_particle_cells(particle)) {
-        status = particles_.add(particle, checks);
-        particles_cell_ids_.insert(std::pair<mpm::Index, mpm::Index>(
-            particle->id(), particle->cell_id()));
-        map_particles_.insert(particle->id(), particle);
-      } else {
-        throw std::runtime_error("Particle not found in mesh");
-      }
-    } else {
-      status = particles_.add(particle, checks);
-      particles_cell_ids_.insert(std::pair<mpm::Index, mpm::Index>(
-          particle->id(), particle->cell_id()));
-      map_particles_.insert(particle->id(), particle);
-    }
-    if (!status) throw std::runtime_error("Particle addition failed");
-  } catch (std::exception& exception) {
-    console_->error("{} #{}: {}\n", __FILE__, __LINE__, exception.what());
-    status = false;
-  }
-  return status;
-}
-
-//! Remove a particle pointer from the mesh
-template <unsigned Tdim>
-bool mpm::Mesh<Tdim>::remove_particle(
-    const std::shared_ptr<mpm::ParticleBase<Tdim>>& particle) {
-  const mpm::Index id = particle->id();
-  // Remove associated cell for the particle
-  map_particles_[id]->remove_cell();
-  // Remove a particle if found in the container and map
-  return (particles_.remove(particle) && map_particles_.remove(id));
-}
-
-//! Remove a particle by id
-template <unsigned Tdim>
-bool mpm::Mesh<Tdim>::remove_particle_by_id(mpm::Index id) {
-  // Remove associated cell for the particle
-  map_particles_[id]->remove_cell();
-  bool result = particles_.remove(map_particles_[id]);
-  return (result && map_particles_.remove(id));
-}
-
-//! Remove a particle by id
-template <unsigned Tdim>
-void mpm::Mesh<Tdim>::remove_particles(const std::vector<mpm::Index>& pids) {
-  if (!pids.empty()) {
-    // Get MPI rank
-    int mpi_size = 1;
-#ifdef USE_MPI
-    MPI_Comm_size(MPI_COMM_WORLD, &mpi_size);
-#endif
-    for (auto& id : pids) {
-      map_particles_[id]->remove_cell();
-      map_particles_.remove(id);
-    }
-
-    // Get number of particles to reserve size
-    unsigned nparticles = this->nparticles();
-    // Clear particles and start a new element of particles
-    particles_.clear();
-    particles_.reserve(static_cast<int>(nparticles / mpi_size));
-    // Iterate over the map of particles and add them to container
-    for (auto& particle : map_particles_)
-      particles_.add(particle.second, false);
-  }
-}
-
-//! Remove all particles in a cell given cell id
-template <unsigned Tdim>
-void mpm::Mesh<Tdim>::remove_all_nonrank_particles() {
-  // Get MPI rank
-  int mpi_rank = 0;
-  int mpi_size = 1;
-#ifdef USE_MPI
-  MPI_Comm_size(MPI_COMM_WORLD, &mpi_size);
-  MPI_Comm_rank(MPI_COMM_WORLD, &mpi_rank);
-#endif
-
-  // Remove associated cell for the particle
-  for (auto citr = this->cells_.cbegin(); citr != this->cells_.cend(); ++citr) {
-    // If cell is non empty
-    if ((*citr)->particles().size() != 0 && (*citr)->rank() != mpi_rank) {
-      auto pids = (*citr)->particles();
-      // Remove particles from map
-      for (auto& id : pids) {
-        map_particles_[id]->remove_cell();
-        map_particles_.remove(id);
-      }
-      (*citr)->clear_particle_ids();
-    }
-  }
-
-  // Get number of particles to reserve size
-  unsigned nparticles = this->nparticles();
-  // Clear particles and start a new element of particles
-  particles_.clear();
-  particles_.reserve(static_cast<int>(nparticles / mpi_size));
-  // Iterate over the map of particles and add them to container
-  for (auto& particle : map_particles_) particles_.add(particle.second, false);
-}
-
-//! Transfer all particles in cells that are not in local rank
-template <unsigned Tdim>
-void mpm::Mesh<Tdim>::transfer_halo_particles() {
-#ifdef USE_MPI
-  // Get number of MPI ranks
-  int mpi_size;
-  MPI_Comm_size(MPI_COMM_WORLD, &mpi_size);
-  int mpi_rank;
-  MPI_Comm_rank(MPI_COMM_WORLD, &mpi_rank);
-
-  if (mpi_size > 1) {
-    // Stable count buffers + properly sized requests
-    const std::size_t nghost = this->ghost_cells_.size();
-    std::vector<unsigned> send_counts(nghost, 0);
-    std::vector<MPI_Request> send_requests;
-    send_requests.resize(nghost);
-
-    // Collect particles
-    std::vector<mpm::Index> remove_pids;
-
-    // Iterate through the ghost cells and send counts (nonblocking)
-    std::size_t i = 0;
-    for (auto citr = this->ghost_cells_.cbegin();
-         citr != this->ghost_cells_.cend(); ++citr, ++i) {
-
-      const auto& particle_ids = (*citr)->particles();
-      send_counts[i] = static_cast<unsigned>(particle_ids.size());
-
-      MPI_Isend(&send_counts[i], 1, MPI_UNSIGNED, (*citr)->rank(), 1,
-                MPI_COMM_WORLD, &send_requests[i]);
-    }
-
-    // Iterate through the ghost cells and send payloads (blocking, unchanged)
-    for (auto citr = this->ghost_cells_.cbegin();
-         citr != this->ghost_cells_.cend(); ++citr) {
-      // Send number of particles to receiver rank
-      const auto& particle_ids = (*citr)->particles();
-      for (auto& id : particle_ids) {
-        // Create a vector of serialized particle
-        std::vector<uint8_t> buffer = map_particles_[id]->serialize();
-        MPI_Send(buffer.data(), static_cast<int>(buffer.size()), MPI_UINT8_T,
-                 (*citr)->rank(), 0, MPI_COMM_WORLD);
-
-        // Particles to be removed from the current rank
-        remove_pids.emplace_back(id);
-      }
-      (*citr)->clear_particle_ids();
-    }
-
-    // Remove all sent particles
-    this->remove_particles(remove_pids);
-
-    // Wait for all count sends to complete
-    for (std::size_t k = 0; k < nghost; ++k)
-      MPI_Wait(&send_requests[k], MPI_STATUS_IGNORE);
-
-    // Particle id
-    mpm::Index pid = 0;
-    // Initial particle coordinates
-    Eigen::Matrix<double, Tdim, 1> pcoordinates =
-        Eigen::Matrix<double, Tdim, 1>::Zero();
-
-    // Iterate through the local ghost cells and receive particles
-    for (auto citr = this->local_ghost_cells_.cbegin();
-         citr != this->local_ghost_cells_.cend(); ++citr) {
-      std::vector<unsigned> neighbour_ranks =
-          ghost_cells_neighbour_ranks_[(*citr)->id()];
-      // Total number of particles (one count per neighbour rank)
-      std::vector<unsigned> nrank_particles(neighbour_ranks.size(), 0);
-      for (unsigned ir = 0; ir < neighbour_ranks.size(); ++ir)
-        MPI_Recv(&nrank_particles[ir], 1, MPI_UNSIGNED, neighbour_ranks[ir], 1,
-                 MPI_COMM_WORLD, MPI_STATUS_IGNORE);
-
-      // Receive number of particles
-      unsigned nrecv_particles =
-          std::accumulate(nrank_particles.begin(), nrank_particles.end(), 0u);
-
-      for (unsigned j = 0; j < nrecv_particles; ++j) {
-        // Retrieve information about the incoming message
-        MPI_Status status;
-        MPI_Probe(MPI_ANY_SOURCE, 0, MPI_COMM_WORLD, &status);
-
-        // Get buffer size
-        int size = 0;
-        MPI_Get_count(&status, MPI_UINT8_T, &size);
-
-        // Allocate the buffer now that we know how many elements there are
-        std::vector<uint8_t> buffer(static_cast<std::size_t>(size));
-
-        // Receive from the probed source+tag
-        MPI_Recv(buffer.data(), size, MPI_UINT8_T, status.MPI_SOURCE,
-                 status.MPI_TAG, MPI_COMM_WORLD, MPI_STATUS_IGNORE);
-
-        uint8_t* bufptr = const_cast<uint8_t*>(buffer.data());
-        int position = 0;
-
-        // Get particle type
-        unsigned ptype = 0;
-        MPI_Unpack(bufptr, static_cast<int>(buffer.size()), &position, &ptype,
-                   1, MPI_UNSIGNED, MPI_COMM_WORLD);
-        std::string particle_type = mpm::ParticleTypeName.at(ptype);
-
-        // Get materials material ids
-        unsigned nmaterials = 0;
-        MPI_Unpack(bufptr, static_cast<int>(buffer.size()), &position,
-                   &nmaterials, 1, MPI_UNSIGNED, MPI_COMM_WORLD);
-
-        // Vector of materials
-        std::vector<std::shared_ptr<mpm::Material<Tdim>>> materials;
-        materials.reserve(static_cast<std::size_t>(nmaterials));
-        for (unsigned k = 0; k < nmaterials; ++k) {
-          unsigned mat_id = 0;
-          MPI_Unpack(bufptr, static_cast<int>(buffer.size()), &position,
-                     &mat_id, 1, MPI_UNSIGNED, MPI_COMM_WORLD);
-          materials.emplace_back(materials_.at(mat_id));
-        }
-
-        // Create particle
-        auto particle =
-            Factory<mpm::ParticleBase<Tdim>, mpm::Index,
-                    const Eigen::Matrix<double, Tdim, 1>&>::instance()
-                ->create(particle_type, static_cast<mpm::Index>(pid),
-                         pcoordinates);
-
-        particle->deserialize(buffer, materials);
-        // Add particle to mesh
-        this->add_particle(particle, true);
-      }
-    }
-  }
-#endif
-}
-
-//! Transfer all particles in cells that are not in local rank
-template <unsigned Tdim>
-void mpm::Mesh<Tdim>::transfer_nonrank_particles(
-    const std::vector<mpm::Index>& exchange_cells) {
-#ifdef USE_MPI
-  // Get number of MPI ranks
-  int mpi_size;
-  MPI_Comm_size(MPI_COMM_WORLD, &mpi_size);
-  int mpi_rank;
-  MPI_Comm_rank(MPI_COMM_WORLD, &mpi_rank);
-
-  if (mpi_size > 1) {
-    std::vector<MPI_Request> send_requests;
-    send_requests.reserve(exchange_cells.size());
-    std::vector<MPI_Request> send_particle_requests;
-    send_particle_requests.reserve(exchange_cells.size() * 100);
-    unsigned nsend_requests = 0;
-    unsigned np = 0;
-    std::vector<mpm::Index> remove_pids;
-    // Iterate through the ghost cells and send particles
-    for (auto cid : exchange_cells) {
-      // Get cell pointer
-      auto cell = map_cells_[cid];
-      // If the previous rank of cell is the current MPI rank,
-      // then send all particles
-      if ((cell->rank() != cell->previous_mpirank()) &&
-          (cell->previous_mpirank() == mpi_rank)) {
-
-        // Send number of particles to receiver rank
-        unsigned nparticles = cell->nparticles();
-        MPI_Ibsend(&nparticles, 1, MPI_UNSIGNED, cell->rank(), 0,
-                   MPI_COMM_WORLD, &send_requests[nsend_requests]);
-
-        auto particle_ids = cell->particles();
-        for (auto& id : particle_ids) {
-          // Create a vector of serialized particle
-          std::vector<uint8_t> buffer = map_particles_[id]->serialize();
-          MPI_Ibsend(buffer.data(), buffer.size(), MPI_UINT8_T, cell->rank(), 0,
-                     MPI_COMM_WORLD, &send_particle_requests[np]);
-          ++np;
-
-          // Particles to be removed from the current rank
-          remove_pids.emplace_back(id);
-        }
-        cell->clear_particle_ids();
-        ++nsend_requests;
-      }
-    }
-    // Remove all sent particles
-    this->remove_particles(remove_pids);
-    // Send complete iterate only upto valid send requests
-    for (unsigned i = 0; i < nsend_requests; ++i)
-      MPI_Wait(&send_requests[i], MPI_STATUS_IGNORE);
-    // Send particles complete
-    for (unsigned i = 0; i < np; ++i)
-      MPI_Wait(&send_particle_requests[i], MPI_STATUS_IGNORE);
-
-    // Particle id
-    mpm::Index pid = 0;
-    // Initial particle coordinates
-    Eigen::Matrix<double, Tdim, 1> pcoordinates =
-        Eigen::Matrix<double, Tdim, 1>::Zero();
-
-    // Iterate through the ghost cells and receive particles
-    for (auto cid : exchange_cells) {
-      // Get cell pointer
-      auto cell = map_cells_[cid];
-      // If the current rank is the MPI rank receive particles
-      if ((cell->rank() != cell->previous_mpirank()) &&
-          (cell->rank() == mpi_rank)) {
-        // Receive number of particles
-        unsigned nrecv_particles;
-        MPI_Recv(&nrecv_particles, 1, MPI_UNSIGNED, cell->previous_mpirank(), 0,
-                 MPI_COMM_WORLD, MPI_STATUS_IGNORE);
-
-        for (unsigned j = 0; j < nrecv_particles; ++j) {
-          // Retrieve information about the incoming message
-          MPI_Status status;
-          MPI_Probe(cell->previous_mpirank(), 0, MPI_COMM_WORLD, &status);
-
-          // Get buffer size
-          int size;
-          MPI_Get_count(&status, MPI_UINT8_T, &size);
-
-          // Allocate the buffer now that we know how many elements there are
-          std::vector<uint8_t> buffer;
-          buffer.resize(size);
-
-          // Finally receive the message
-          MPI_Recv(buffer.data(), size, MPI_UINT8_T, cell->previous_mpirank(),
-                   0, MPI_COMM_WORLD, MPI_STATUS_IGNORE);
-
-          uint8_t* bufptr = const_cast<uint8_t*>(&buffer[0]);
-          int position = 0;
-
-          // Get particle type
-          int ptype;
-          MPI_Unpack(bufptr, buffer.size(), &position, &ptype, 1, MPI_INT,
-                     MPI_COMM_WORLD);
-          std::string particle_type = mpm::ParticleTypeName.at(ptype);
-
-          // Get materials material id
-          int nmaterials = 0;
-          MPI_Unpack(bufptr, buffer.size(), &position, &nmaterials, 1,
-                     MPI_UNSIGNED, MPI_COMM_WORLD);
-          std::vector<std::shared_ptr<mpm::Material<Tdim>>> materials;
-          materials.reserve(nmaterials);
-          for (unsigned k = 0; k < nmaterials; ++k) {
-            int mat_id;
-            MPI_Unpack(bufptr, buffer.size(), &position, &mat_id, 1,
-                       MPI_UNSIGNED, MPI_COMM_WORLD);
-            // Get material
-            materials.emplace_back(materials_.at(mat_id));
-          }
-
-          // Create particle
-          auto particle =
-              Factory<mpm::ParticleBase<Tdim>, mpm::Index,
-                      const Eigen::Matrix<double, Tdim, 1>&>::instance()
-                  ->create(particle_type, static_cast<mpm::Index>(pid),
-                           pcoordinates);
-          particle->deserialize(buffer, materials);
-          // Add particle to mesh
-          this->add_particle(particle, true);
-        }
-      }
-    }
-  }
-#endif
-}
-
-//! Resume cell ranks and partitioned domain
-template <unsigned Tdim>
-void mpm::Mesh<Tdim>::resume_domain_cell_ranks() {
-  // Get MPI rank
-  int mpi_rank = 0;
-  int mpi_size = 0;
-#ifdef USE_MPI
-  MPI_Comm_rank(MPI_COMM_WORLD, &mpi_rank);
-  MPI_Comm_size(MPI_COMM_WORLD, &mpi_size);
-  const unsigned ncells = this->ncells();
-  // Vector of cell ranks
-  std::vector<int> cell_ranks;
-  cell_ranks.resize(ncells);
-  // Fetch MPI rank if the cell has particles
-  unsigned i = 0;
-  for (auto citr = cells_.cbegin(); citr != cells_.cend(); ++citr) {
-    int cell_rank = 0;
-    if ((*citr)->nparticles() > 0) cell_rank = mpi_rank;
-    cell_ranks.at(i) = cell_rank;
-    ++i;
-  }
-
-  // MPI Receive cell ranks
-  std::vector<int> recv_ranks;
-  recv_ranks.resize(ncells);
-  MPI_Allreduce(cell_ranks.data(), recv_ranks.data(), ncells, MPI_INT, MPI_SUM,
-                MPI_COMM_WORLD);
-
-  // Assign MPI rank
-  unsigned j = 0;
-  for (auto citr = cells_.cbegin(); citr != cells_.cend(); ++citr) {
-    int recv_rank = recv_ranks.at(j);
-    if (recv_rank >= mpi_size) {
-      console_->error(
-          "Resuming analysis: Cell id {} has invalid MPI rank: {} larger than "
-          "MPI size: {}",
-          (*citr)->id(), recv_rank, mpi_size);
-      MPI_Abort(MPI_COMM_WORLD, EXIT_FAILURE);
-    }
-    (*citr)->rank(recv_rank);
-    ++j;
-  }
-
-  // Identify shared nodes across MPI domains
-  this->find_domain_shared_nodes();
-  // Identify ghost boundary cells
-  this->find_ghost_boundary_cells();
-
-#endif
-}
-
-//! Find shared nodes across MPI domains
-template <unsigned Tdim>
-void mpm::Mesh<Tdim>::find_domain_shared_nodes() {
-  // Clear MPI rank at the nodes
-#pragma omp parallel for schedule(runtime)
-  for (auto nitr = nodes_.cbegin(); nitr != nodes_.cend(); ++nitr)
-    (*nitr)->clear_mpi_ranks();
-
-  // Get MPI rank
-  int mpi_rank = 0;
-#ifdef USE_MPI
-  MPI_Comm_rank(MPI_COMM_WORLD, &mpi_rank);
-#endif
-
-#pragma omp parallel for schedule(runtime)
-  // Assign MPI rank to nodes of cell
-  for (auto citr = cells_.cbegin(); citr != cells_.cend(); ++citr)
-    (*citr)->assign_mpi_rank_to_nodes();
-
-  this->domain_shared_nodes_.clear();
-
-#ifdef USE_HALO_EXCHANGE
-  ncomms_ = 0;
-  for (auto nitr = nodes_.cbegin(); nitr != nodes_.cend(); ++nitr) {
-    // If node has more than 1 MPI rank
-    std::set<unsigned> nodal_mpi_ranks = (*nitr)->mpi_ranks();
-    const unsigned nodal_mpi_ranks_size = nodal_mpi_ranks.size();
-    if (nodal_mpi_ranks_size > 1) {
-      if (nodal_mpi_ranks.find(mpi_rank) != nodal_mpi_ranks.end()) {
-        // Create Ghost ID
-        (*nitr)->ghost_id(ncomms_);
-        // Add to list of shared nodes on local rank
-        domain_shared_nodes_.add(*nitr);
-        ncomms_ += nodal_mpi_ranks_size - 1;
-      }
-    }
-  }
-#else
-  nhalo_nodes_ = 0;
-  for (auto nitr = nodes_.cbegin(); nitr != nodes_.cend(); ++nitr) {
-    std::set<unsigned> nodal_mpi_ranks = (*nitr)->mpi_ranks();
-    // If node has more than 1 MPI rank
-    if (nodal_mpi_ranks.size() > 1) {
-      (*nitr)->ghost_id(nhalo_nodes_);
-      nhalo_nodes_ += 1;
-      // Add to domain shared nodes only if active on current MPI rank
-      if (nodal_mpi_ranks.find(mpi_rank) != nodal_mpi_ranks.end())
-        domain_shared_nodes_.add(*nitr);
-    }
-  }
-#endif
-}
-
-//! Locate particles in a cell
-template <unsigned Tdim>
-std::vector<std::shared_ptr<mpm::ParticleBase<Tdim>>>
-    mpm::Mesh<Tdim>::locate_particles_mesh() {
-
-  std::vector<std::shared_ptr<mpm::ParticleBase<Tdim>>> particles;
-
-  std::for_each(particles_.cbegin(), particles_.cend(),
-                [=, &particles](
-                    const std::shared_ptr<mpm::ParticleBase<Tdim>>& particle) {
-                  // If particle is not found in mesh add to a list of particles
-                  if (!this->locate_particle_cells(particle))
-                    particles.emplace_back(particle);
-                });
-
-  return particles;
-}
-
-//! Locate particles in a cell
-template <unsigned Tdim>
-bool mpm::Mesh<Tdim>::locate_particle_cells(
-    const std::shared_ptr<mpm::ParticleBase<Tdim>>& particle) {
-  // Check the current cell if it is not invalid
-  if (particle->cell_id() != std::numeric_limits<mpm::Index>::max()) {
-    // If a cell id is present, but not a cell locate the cell from map
-    if (!particle->cell_ptr())
-      particle->assign_cell(map_cells_[particle->cell_id()]);
-    if (particle->compute_reference_location()) return true;
-
-    // Check if material point is in any of its nearest neighbours
-    const auto neighbours = map_cells_[particle->cell_id()]->neighbours();
-    Eigen::Matrix<double, Tdim, 1> xi;
-    Eigen::Matrix<double, Tdim, 1> coordinates = particle->coordinates();
-    for (auto neighbour : neighbours) {
-      if (map_cells_[neighbour]->is_point_in_cell(coordinates, &xi)) {
-        particle->assign_cell_xi(map_cells_[neighbour], xi);
-        return true;
-      }
-    }
-  }
-
-  bool status = false;
-#pragma omp parallel for schedule(runtime)
-  for (auto citr = cells_.cbegin(); citr != cells_.cend(); ++citr) {
-    // Check if particle is already found, if so don't run for other cells
-    // Check if co-ordinates is within the cell, if true
-    // add particle to cell
-    Eigen::Matrix<double, Tdim, 1> xi;
-    if (!status && (*citr)->is_point_in_cell(particle->coordinates(), &xi)) {
-      particle->assign_cell_xi(*citr, xi);
-      status = true;
-    }
-  }
-
-  return status;
-}
-
-//! Iterate over particles
-template <unsigned Tdim>
-template <typename Toper>
-void mpm::Mesh<Tdim>::iterate_over_particles(Toper oper) {
-#pragma omp parallel for schedule(runtime)
-  for (auto pitr = particles_.cbegin(); pitr != particles_.cend(); ++pitr)
-    oper(*pitr);
-}
-
-//! Iterate over particles
-template <unsigned Tdim>
-template <typename Toper, typename Tpred>
-void mpm::Mesh<Tdim>::iterate_over_particles_predicate(Toper oper, Tpred pred) {
-#pragma omp parallel for schedule(runtime)
-  for (auto pitr = particles_.cbegin(); pitr != particles_.cend(); ++pitr) {
-    if (pred(*pitr)) oper(*pitr);
-  }
-}
-
-//! Iterate over particle set
-template <unsigned Tdim>
-template <typename Toper>
-void mpm::Mesh<Tdim>::iterate_over_particle_set(int set_id, Toper oper) {
-  // If set id is -1, use all particles
-  if (set_id == -1) {
-    this->iterate_over_particles(oper);
-  } else {
-    // Iterate over the particle set
-    auto set = particle_sets_.at(set_id);
-#pragma omp parallel for schedule(runtime)
-    for (auto sitr = set.begin(); sitr != set.cend(); ++sitr) {
-      unsigned pid = (*sitr);
-      if (map_particles_.find(pid) != map_particles_.end())
-        oper(map_particles_[pid]);
-    }
-  }
-}
-
-//! Add a neighbour mesh, using the local id of the mesh and a mesh pointer
-template <unsigned Tdim>
-bool mpm::Mesh<Tdim>::add_neighbour(
-    unsigned local_id, const std::shared_ptr<mpm::Mesh<Tdim>>& mesh) {
-  bool insertion_status = false;
-  try {
-    // If the mesh id is not the current mesh id
-    if (mesh->id() != this->id()) {
-      insertion_status = neighbour_meshes_.insert(local_id, mesh);
-    } else {
-      throw std::runtime_error("Invalid local id of a mesh neighbour");
-    }
-  } catch (std::exception& exception) {
-    console_->error("{} #{}: {}\n", __FILE__, __LINE__, exception.what());
-  }
-  return insertion_status;
-}
-
-//! Return particle coordinates
-template <unsigned Tdim>
-std::vector<Eigen::Matrix<double, 3, 1>>
-    mpm::Mesh<Tdim>::particle_coordinates() {
-  std::vector<Eigen::Matrix<double, 3, 1>> particle_coordinates;
-  for (auto pitr = particles_.cbegin(); pitr != particles_.cend(); ++pitr) {
-    Eigen::Vector3d coordinates;
-    coordinates.setZero();
-    auto pcoords = (*pitr)->coordinates();
-    // Fill coordinates to the size of dimensions
-    for (unsigned i = 0; i < Tdim; ++i) coordinates(i) = pcoords(i);
-    particle_coordinates.emplace_back(coordinates);
-  }
-  return particle_coordinates;
-}
-
-//! Return particle scalar data
-template <unsigned Tdim>
-std::vector<double> mpm::Mesh<Tdim>::particles_scalar_data(
-    const std::string& attribute) const {
-  std::vector<double> scalar_data;
-  scalar_data.reserve(particles_.size());
-  // Iterate over particles and add scalar value to data
-  for (auto pitr = particles_.cbegin(); pitr != particles_.cend(); ++pitr)
-    scalar_data.emplace_back((*pitr)->scalar_data(attribute));
-  return scalar_data;
-}
-
-//! Return particle vector data
-template <unsigned Tdim>
-std::vector<Eigen::Matrix<double, 3, 1>> mpm::Mesh<Tdim>::particles_vector_data(
-    const std::string& attribute) const {
-  std::vector<Eigen::Matrix<double, 3, 1>> vector_data;
-  // Iterate over particles
-  for (auto pitr = particles_.cbegin(); pitr != particles_.cend(); ++pitr) {
-    Eigen::Matrix<double, 3, 1> data;
-    data.setZero();
-    auto pdata = (*pitr)->vector_data(attribute);
-    // Fill vector_data to the size of dimensions
-    for (unsigned i = 0; i < pdata.size(); ++i) data(i) = pdata(i);
-
-    // Add to a tensor of data
-    vector_data.emplace_back(data);
-  }
-  return vector_data;
-}
-
-//! Return particle tensor data
-template <unsigned Tdim>
-template <unsigned Tsize>
-std::vector<Eigen::Matrix<double, Tsize, 1>>
-    mpm::Mesh<Tdim>::particles_tensor_data(const std::string& attribute) const {
-  std::vector<Eigen::Matrix<double, Tsize, 1>> tensor_data;
-  // Iterate over particles
-  for (auto pitr = particles_.cbegin(); pitr != particles_.cend(); ++pitr) {
-    Eigen::Matrix<double, Tsize, 1> data;
-    data.setZero();
-    auto pdata = (*pitr)->tensor_data(attribute);
-    // Fill tensor_data to the size of dimensions
-    for (unsigned i = 0; i < pdata.size(); ++i) data(i) = pdata(i);
-
-    // Add to a tensor of data
-    tensor_data.emplace_back(data);
-  }
-  return tensor_data;
-}
-
-//! Return particle state variable data
-template <unsigned Tdim>
-std::vector<double> mpm::Mesh<Tdim>::particles_statevars_data(
-    const std::string& attribute, unsigned phase) {
-  std::vector<double> statevars_data;
-  statevars_data.reserve(particles_.size());
-  // Iterate over particles and add scalar value to data
-  for (auto pitr = particles_.cbegin(); pitr != particles_.cend(); ++pitr)
-    statevars_data.emplace_back((*pitr)->state_variable(attribute, phase));
-  return statevars_data;
-}
-
-//! Assign particles volumes
-template <unsigned Tdim>
-bool mpm::Mesh<Tdim>::assign_particles_volumes(
-    const std::vector<std::tuple<mpm::Index, double>>& particle_volumes) {
-  bool status = true;
-  try {
-    if (!particles_.size())
-      throw std::runtime_error(
-          "No particles have been assigned in mesh, cannot assign volume");
-
-    for (const auto& particle_volume : particle_volumes) {
-      // Particle id
-      mpm::Index pid = std::get<0>(particle_volume);
-      // Volume
-      double volume = std::get<1>(particle_volume);
-
-      if (map_particles_.find(pid) != map_particles_.end())
-        status = map_particles_[pid]->assign_volume(volume);
-
-      if (!status)
-        throw std::runtime_error("Cannot assign invalid particle volume");
-    }
-  } catch (std::exception& exception) {
-    console_->error("{} #{}: {}\n", __FILE__, __LINE__, exception.what());
-    status = false;
-  }
-  return status;
-}
-
-//! Compute and assign rotation matrix to nodes
-template <unsigned Tdim>
-bool mpm::Mesh<Tdim>::compute_nodal_rotation_matrices(
-    const std::map<mpm::Index, Eigen::Matrix<double, Tdim, 1>>& euler_angles) {
-  bool status = false;
-  try {
-    if (!nodes_.size())
-      throw std::runtime_error(
-          "No nodes have been assigned in mesh, cannot assign rotation "
-          "matrix");
-
-    // Loop through nodal_euler_angles of different nodes
-    for (const auto& nodal_euler_angles : euler_angles) {
-      // Node id
-      mpm::Index nid = nodal_euler_angles.first;
-      // Euler angles
-      Eigen::Matrix<double, Tdim, 1> angles = nodal_euler_angles.second;
-      // Compute rotation matrix
-      const auto rotation_matrix = mpm::geometry::rotation_matrix(angles);
-
-      // Apply rotation matrix to nodes
-      map_nodes_[nid]->assign_rotation_matrix(rotation_matrix);
-      status = true;
-    }
-  } catch (std::exception& exception) {
-    console_->error("{} #{}: {}\n", __FILE__, __LINE__, exception.what());
-    status = false;
-  }
-  return status;
-}
-
-//! Create particle tractions
-template <unsigned Tdim>
-bool mpm::Mesh<Tdim>::create_particles_tractions(
-    const std::shared_ptr<FunctionBase>& mfunction, int set_id, unsigned dir,
-    double traction) {
-  bool status = true;
-  try {
-    if (set_id == -1 || particle_sets_.find(set_id) != particle_sets_.end())
-      // Create a particle traction load
-      particle_tractions_.emplace_back(
-          std::make_shared<mpm::Traction>(set_id, mfunction, dir, traction));
-    else
-      throw std::runtime_error("No particle set found to assign traction");
-
-  } catch (std::exception& exception) {
-    console_->error("{} #{}: {}\n", __FILE__, __LINE__, exception.what());
-    status = false;
-  }
-  return status;
-}
-
-//! Apply particle tractions
-template <unsigned Tdim>
-void mpm::Mesh<Tdim>::apply_traction_on_particles(double current_time) {
-  // Iterate over all particle tractions
-  for (const auto& ptraction : particle_tractions_) {
-    int set_id = ptraction->setid();
-    unsigned dir = ptraction->dir();
-    double traction = ptraction->traction(current_time);
-    this->iterate_over_particle_set(
-        set_id, std::bind(&mpm::ParticleBase<Tdim>::assign_traction,
-                          std::placeholders::_1, dir, traction));
-  }
-  if (!particle_tractions_.empty()) {
-    this->iterate_over_particles(std::bind(
-        &mpm::ParticleBase<Tdim>::map_traction_force, std::placeholders::_1));
-  }
-}
-//! Create particle body force
-template <unsigned Tdim>
-bool mpm::Mesh<Tdim>::create_particles_body_force(
-    const std::shared_ptr<FunctionBase>& mfunction, int set_id, unsigned dir,
-    double amplitude) {
-  bool status = true;
-  try {
-    if (set_id == -1 || particle_sets_.find(set_id) != particle_sets_.end())
-      // Create a particle body force
-      particle_body_forces_.emplace_back(
-          std::make_shared<mpm::BodyForce>(set_id, mfunction, dir, amplitude));
-    else
-      throw std::runtime_error("No particle set found to assign body force");
-
-  } catch (std::exception& exception) {
-    console_->error("{} #{}: {}\n", __FILE__, __LINE__, exception.what());
-    status = false;
-  }
-  return status;
-}
-//! Apply particle body forces
-template <unsigned Tdim>
-void mpm::Mesh<Tdim>::apply_body_force_on_particles(double current_time) {
-  // Iterate over all particle body forces
-  for (const auto& pforce : particle_body_forces_) {
-    int set_id = pforce->setid();
-    unsigned dir = pforce->dir();
-    double force = pforce->amplitude(current_time);
-    this->iterate_over_particle_set(
-        set_id, std::bind(&mpm::ParticleBase<Tdim>::assign_body_force,
-                          std::placeholders::_1, dir, force));
-  }
-  if (!particle_body_forces_.empty()) {
-    this->iterate_over_particles(
-        std::bind(&mpm::ParticleBase<Tdim>::map_body_force_not_gravity,
-                  std::placeholders::_1));
-  }
-}
-//! Create nodal acceleration constraints
-template <unsigned Tdim>
-bool mpm::Mesh<Tdim>::create_nodal_acceleration_constraint(
-    int set_id,
-    const std::shared_ptr<mpm::AccelerationConstraint>& constraint) {
-  bool status = true;
-  try {
-    if (set_id == -1 || node_sets_.find(set_id) != node_sets_.end()) {
-      // Create a nodal acceleration constraint
-      if (constraint->dir() < Tdim)
-        nodal_acceleration_constraints_.emplace_back(constraint);
-      else
-        throw std::runtime_error(
-            "Invalid direction of nodal acceleration constraint");
-    } else
-      throw std::runtime_error(
-          "No node set found to assign nodal acceleration constraint");
-
-  } catch (std::exception& exception) {
-    console_->error("{} #{}: {}\n", __FILE__, __LINE__, exception.what());
-    status = false;
-  }
-  return status;
-}
-
-//! Update nodal acceleration constraints
-template <unsigned Tdim>
-void mpm::Mesh<Tdim>::update_nodal_acceleration_constraints(
-    double current_time) {
-  // Iterate over all nodal acceleration constraints
-  for (const auto& nacceleration : nodal_acceleration_constraints_) {
-    // If set id is -1, use all particles
-    int set_id = nacceleration->setid();
-    unsigned dir = nacceleration->dir();
-    double acceleration = nacceleration->acceleration(current_time);
-
-    this->iterate_over_node_set(
-        set_id, std::bind(&mpm::NodeBase<Tdim>::update_acceleration_constraint,
-                          std::placeholders::_1, dir, acceleration));
-  }
-}
-
-//! Create particle velocity constraints
-template <unsigned Tdim>
-bool mpm::Mesh<Tdim>::create_particle_velocity_constraint(
-    int set_id, const std::shared_ptr<mpm::VelocityConstraint>& constraint) {
-  bool status = true;
-  try {
-    if (set_id == -1 || particle_sets_.find(set_id) != particle_sets_.end()) {
-      // Create a particle velocity constraint
-      if (constraint->dir() < Tdim)
-        particle_velocity_constraints_.emplace_back(constraint);
-      else
-        throw std::runtime_error("Invalid direction of velocity constraint");
-    } else
-      throw std::runtime_error(
-          "No particle set found to assign velocity constraint");
-
-  } catch (std::exception& exception) {
-    console_->error("{} #{}: {}\n", __FILE__, __LINE__, exception.what());
-    status = false;
-  }
-  return status;
-}
-
-//! Apply particle velocity constraints
-template <unsigned Tdim>
-void mpm::Mesh<Tdim>::apply_particle_velocity_constraints() {
-  // Iterate over all particle velocity constraints
-  for (const auto& pvelocity : particle_velocity_constraints_) {
-    // If set id is -1, use all particles
-    int set_id = pvelocity->setid();
-    unsigned dir = pvelocity->dir();
-    double velocity = pvelocity->velocity();
-
-    this->iterate_over_particle_set(
-        set_id,
-        std::bind(&mpm::ParticleBase<Tdim>::apply_particle_velocity_constraints,
-                  std::placeholders::_1, dir, velocity));
-  }
-}
-
-//! Assign node tractions
-template <unsigned Tdim>
-bool mpm::Mesh<Tdim>::assign_nodal_concentrated_forces(
-    const std::shared_ptr<FunctionBase>& mfunction, int set_id, unsigned dir,
-    double concentrated_force) {
-  bool status = true;
-  // TODO: Remove phase
-  const unsigned phase = 0;
-  try {
-    if (!nodes_.size())
-      throw std::runtime_error(
-          "No nodes have been assigned in mesh, cannot assign concentrated "
-          "force");
-
-    // Set id of -1, is all nodes
-    Vector<NodeBase<Tdim>> nodes =
-        (set_id == -1) ? this->nodes_ : node_sets_.at(set_id);
-
-#pragma omp parallel for schedule(runtime)
-    for (auto nitr = nodes.cbegin(); nitr != nodes.cend(); ++nitr) {
-      if (!(*nitr)->assign_concentrated_force(phase, dir, concentrated_force,
-                                              mfunction))
-        throw std::runtime_error("Setting concentrated force failed");
-    }
-  } catch (std::exception& exception) {
-    console_->error("{} #{}: {}\n", __FILE__, __LINE__, exception.what());
-    status = false;
-  }
-  return status;
-}
-
-//! Assign particle stresses
-template <unsigned Tdim>
-bool mpm::Mesh<Tdim>::assign_particles_stresses(
-    const std::vector<Eigen::Matrix<double, 6, 1>>& particle_stresses) {
-  bool status = true;
-  try {
-    if (!particles_.size())
-      throw std::runtime_error(
-          "No particles have been assigned in mesh, cannot assign stresses");
-
-    if (particles_.size() != particle_stresses.size())
-      throw std::runtime_error(
-          "Number of particles in mesh and initial stresses don't match");
-
-    unsigned i = 0;
-    for (auto pitr = particles_.cbegin(); pitr != particles_.cend(); ++pitr) {
-      (*pitr)->initial_stress(particle_stresses.at(i));
-      ++i;
-    }
-  } catch (std::exception& exception) {
-    console_->error("{} #{}: {}\n", __FILE__, __LINE__, exception.what());
-    status = false;
-  }
-  return status;
-}
-
-//! Assign particle cells
-template <unsigned Tdim>
-bool mpm::Mesh<Tdim>::assign_particles_cells(
-    const std::vector<std::array<mpm::Index, 2>>& particles_cells) {
-  bool status = true;
-  try {
-    if (!particles_.size())
-      throw std::runtime_error(
-          "No particles have been assigned in mesh, cannot assign cells");
-    for (const auto& particle_cell : particles_cells) {
-      // Particle id
-      mpm::Index pid = particle_cell[0];
-      // Cell id
-      mpm::Index cid = particle_cell[1];
-
-      map_particles_[pid]->assign_cell_id(cid);
-    }
-  } catch (std::exception& exception) {
-    console_->error("{} #{}: {}\n", __FILE__, __LINE__, exception.what());
-    status = false;
-  }
-  return status;
-}
-
-//! Return particle cells
-template <unsigned Tdim>
-std::vector<std::array<mpm::Index, 2>> mpm::Mesh<Tdim>::particles_cells()
-    const {
-  std::vector<std::array<mpm::Index, 2>> particles_cells;
-  try {
-    if (!particles_.size())
-      throw std::runtime_error(
-          "No particles have been assigned in mesh, cannot write cells");
-    for (auto pitr = particles_.cbegin(); pitr != particles_.cend(); ++pitr) {
-      if ((*pitr)->cell_id() != std::numeric_limits<mpm::Index>::max())
-        particles_cells.emplace_back(
-            std::array<mpm::Index, 2>({(*pitr)->id(), (*pitr)->cell_id()}));
-    }
-  } catch (std::exception& exception) {
-    console_->error("{} #{}: {}\n", __FILE__, __LINE__, exception.what());
-    particles_cells.clear();
-  }
-  return particles_cells;
-}
-
-//! Write particles to HDF5
-template <unsigned Tdim>
-bool mpm::Mesh<Tdim>::write_particles_hdf5(const std::string& filename) {
-  const unsigned nparticles = this->nparticles();
-
-  std::vector<PODParticle> particle_data;
-  particle_data.reserve(nparticles);
-
-  for (auto pitr = particles_.cbegin(); pitr != particles_.cend(); ++pitr) {
-    auto pod = std::static_pointer_cast<mpm::PODParticle>((*pitr)->pod());
-    particle_data.emplace_back(*pod);
-  }
-
-  // Calculate the size and the offsets of our struct members in memory
-  const hsize_t NRECORDS = nparticles;
-  const hsize_t NFIELDS = mpm::pod::particle::NFIELDS;
-
-  hid_t file_id;
-  hsize_t chunk_size = 10000;
-  int* fill_data = NULL;
-  int compress = 0;
-
-  // Create a new file using default properties.
-  file_id =
-      H5Fcreate(filename.c_str(), H5F_ACC_TRUNC, H5P_DEFAULT, H5P_DEFAULT);
-
-  // make a table
-  H5TBmake_table("Table Title", file_id, "table", NFIELDS, NRECORDS,
-                 mpm::pod::particle::dst_size, mpm::pod::particle::field_names,
-                 mpm::pod::particle::dst_offset, mpm::pod::particle::field_type,
-                 chunk_size, fill_data, compress, particle_data.data());
-
-  H5Fclose(file_id);
-  return true;
-}
-
-//! Write particles to HDF5 for two-phase particle
-template <unsigned Tdim>
-bool mpm::Mesh<Tdim>::write_particles_hdf5_twophase(
-    const std::string& filename) {
-  const unsigned nparticles = this->nparticles();
-
-  std::vector<PODParticleTwoPhase> particle_data;
-  particle_data.reserve(nparticles);
-
-  for (auto pitr = particles_.cbegin(); pitr != particles_.cend(); ++pitr) {
-    auto pod =
-        std::static_pointer_cast<mpm::PODParticleTwoPhase>((*pitr)->pod());
-    particle_data.emplace_back(*pod);
-  }
-
-  // Calculate the size and the offsets of our struct members in memory
-  const hsize_t NRECORDS = nparticles;
-  const hsize_t NFIELDS = mpm::pod::particletwophase::NFIELDS;
-
-  hid_t file_id;
-  hsize_t chunk_size = 10000;
-  int* fill_data = NULL;
-  int compress = 0;
-
-  // Create a new file using default properties.
-  file_id =
-      H5Fcreate(filename.c_str(), H5F_ACC_TRUNC, H5P_DEFAULT, H5P_DEFAULT);
-
-  // make a table
-  H5TBmake_table("Table Title", file_id, "table", NFIELDS, NRECORDS,
-                 mpm::pod::particletwophase::dst_size,
-                 mpm::pod::particletwophase::field_names,
-                 mpm::pod::particletwophase::dst_offset,
-                 mpm::pod::particletwophase::field_type, chunk_size, fill_data,
-                 compress, particle_data.data());
-
-  H5Fclose(file_id);
-  return true;
-}
-
-//! Read HDF5 particles with type name
-template <unsigned Tdim>
-bool mpm::Mesh<Tdim>::read_particles_hdf5(const std::string& filename,
-                                          const std::string& type_name,
-                                          const std::string& particle_type) {
-  bool status = false;
-  if (type_name == "particles" || type_name == "fluid_particles")
-    status = this->read_particles_hdf5(filename, particle_type);
-  else if (type_name == "twophase_particles")
-    status = this->read_particles_hdf5_twophase(filename, particle_type);
-  return status;
-}
-
-//! Read HDF5 particles for singlephase particle
-template <unsigned Tdim>
-bool mpm::Mesh<Tdim>::read_particles_hdf5(const std::string& filename,
-                                          const std::string& particle_type) {
-
-  // Create a new file using default properties.
-  hid_t file_id = H5Fopen(filename.c_str(), H5F_ACC_RDONLY, H5P_DEFAULT);
-  // Throw an error if file can't be found
-  if (file_id < 0) throw std::runtime_error("HDF5 particle file is not found");
-
-  // Calculate the size and the offsets of our struct members in memory
-  hsize_t nrecords = 0;
-  hsize_t nfields = 0;
-  H5TBget_table_info(file_id, "table", &nfields, &nrecords);
-
-  if (nfields != mpm::pod::particle::NFIELDS)
-    throw std::runtime_error("HDF5 table has incorrect number of fields");
-
-  std::vector<PODParticle> dst_buf;
-  dst_buf.reserve(nrecords);
-  // Read the table
-  H5TBread_table(file_id, "table", mpm::pod::particle::dst_size,
-                 mpm::pod::particle::dst_offset, mpm::pod::particle::dst_sizes,
-                 dst_buf.data());
-
-  // Iterate over all HDF5 particles
-  for (unsigned i = 0; i < nrecords; ++i) {
-    PODParticle pod_particle = dst_buf[i];
-    // Get particle's material from list of materials
-    std::vector<std::shared_ptr<mpm::Material<Tdim>>> materials;
-    materials.emplace_back(materials_.at(pod_particle.material_id));
-
-    // Particle id
-    mpm::Index pid = pod_particle.id;
-    // Initialise coordinates
-    Eigen::Matrix<double, Tdim, 1> coords;
-    coords.setZero();
-
-    // Create particle
-    auto particle =
-        Factory<mpm::ParticleBase<Tdim>, mpm::Index,
-                const Eigen::Matrix<double, Tdim, 1>&>::instance()
-            ->create(particle_type, static_cast<mpm::Index>(pid), coords);
-
-    // Initialise particle with HDF5 data
-    particle->initialise_particle(pod_particle, materials);
-
-    // Add particle to mesh and check
-    bool insert_status = this->add_particle(particle, false);
-
-    // If insertion is successful
-    if (!insert_status)
-      throw std::runtime_error("Addition of particle to mesh failed!");
-  }
-  // close the file
-  H5Fclose(file_id);
-  return true;
-}
-
-//! Read HDF5 particles for twophase particle
-template <unsigned Tdim>
-bool mpm::Mesh<Tdim>::read_particles_hdf5_twophase(
-    const std::string& filename, const std::string& particle_type) {
-
-  // Create a new file using default properties.
-  hid_t file_id = H5Fopen(filename.c_str(), H5F_ACC_RDONLY, H5P_DEFAULT);
-  // Throw an error if file can't be found
-  if (file_id < 0) throw std::runtime_error("HDF5 particle file is not found");
-
-  // Calculate the size and the offsets of our struct members in memory
-  hsize_t nrecords = 0;
-  hsize_t nfields = 0;
-  H5TBget_table_info(file_id, "table", &nfields, &nrecords);
-
-  if (nfields != mpm::pod::particletwophase::NFIELDS)
-    throw std::runtime_error("HDF5 table has incorrect number of fields");
-
-  std::vector<PODParticleTwoPhase> dst_buf;
-  dst_buf.reserve(nrecords);
-  // Read the table
-  H5TBread_table(file_id, "table", mpm::pod::particletwophase::dst_size,
-                 mpm::pod::particletwophase::dst_offset,
-                 mpm::pod::particletwophase::dst_sizes, dst_buf.data());
-
-  // Iterate over all HDF5 particles
-  for (unsigned i = 0; i < nrecords; ++i) {
-    PODParticleTwoPhase pod_particle = dst_buf[i];
-    // Get particle's material from list of materials
-    // Get particle's material from list of materials
-    std::vector<std::shared_ptr<mpm::Material<Tdim>>> materials;
-    materials.emplace_back(materials_.at(pod_particle.material_id));
-    materials.emplace_back(materials_.at(pod_particle.liquid_material_id));
-    // Particle id
-    mpm::Index pid = pod_particle.id;
-    // Initialise coordinates
-    Eigen::Matrix<double, Tdim, 1> coords;
-    coords.setZero();
-
-    // Create particle
-    auto particle =
-        Factory<mpm::ParticleBase<Tdim>, mpm::Index,
-                const Eigen::Matrix<double, Tdim, 1>&>::instance()
-            ->create(particle_type, static_cast<mpm::Index>(pid), coords);
-
-    // Initialise particle with HDF5 data
-    particle->initialise_particle(pod_particle, materials);
-
-    // Add particle to mesh and check
-    bool insert_status = this->add_particle(particle, false);
-
-    // If insertion is successful
-    if (!insert_status)
-      throw std::runtime_error("Addition of particle to mesh failed!");
-  }
-  // close the file
-  H5Fclose(file_id);
-  return true;
-}
-
-//! Write particles to HDF5
-template <unsigned Tdim>
-std::vector<mpm::PODParticle> mpm::Mesh<Tdim>::particles_hdf5() const {
-  const unsigned nparticles = this->nparticles();
-
-  std::vector<mpm::PODParticle> particles_hdf5;
-  particles_hdf5.reserve(nparticles);
-
-  for (auto pitr = particles_.cbegin(); pitr != particles_.cend(); ++pitr) {
-    auto pod = std::static_pointer_cast<mpm::PODParticle>((*pitr)->pod());
-    particles_hdf5.emplace_back(*pod);
-  }
-
-  return particles_hdf5;
-}
-
-//! Nodal coordinates
-template <unsigned Tdim>
-std::vector<Eigen::Matrix<double, 3, 1>> mpm::Mesh<Tdim>::nodal_coordinates()
-    const {
-
-  // Nodal coordinates
-  std::vector<Eigen::Matrix<double, 3, 1>> coordinates;
-  coordinates.reserve(nodes_.size());
-
-  try {
-    if (nodes_.size() == 0)
-      throw std::runtime_error("No nodes have been initialised!");
-
-    // Fill nodal coordinates
-    for (auto nitr = nodes_.cbegin(); nitr != nodes_.cend(); ++nitr) {
-      // initialise coordinates
-      Eigen::Matrix<double, 3, 1> node;
-      node.setZero();
-      auto coords = (*nitr)->coordinates();
-
-      for (unsigned i = 0; i < coords.size(); ++i) node(i) = coords(i);
-
-      coordinates.emplace_back(node);
-    }
-  } catch (std::exception& exception) {
-    console_->error("{} #{}: {}\n", __FILE__, __LINE__, exception.what());
-    coordinates.clear();
-  }
-  return coordinates;
-}
-
-//! Cell node pairs
-template <unsigned Tdim>
-std::vector<std::array<mpm::Index, 2>> mpm::Mesh<Tdim>::node_pairs(
-    bool active) const {
-  // Vector of node_pairs
-  std::vector<std::array<mpm::Index, 2>> node_pairs;
-
-  try {
-    int mpi_rank = 0;
-#ifdef USE_MPI
-    MPI_Comm_rank(MPI_COMM_WORLD, &mpi_rank);
-#endif
-    if (cells_.size() == 0)
-      throw std::runtime_error("No cells have been initialised!");
-
-    for (auto citr = cells_.cbegin(); citr != cells_.cend(); ++citr) {
-      // If node pairs are only requested for active nodes
-      bool get_pairs = (active == true) ? ((*citr)->rank() == mpi_rank) : true;
-      if (get_pairs) {
-        const auto pairs = (*citr)->side_node_pairs();
-        node_pairs.insert(std::end(node_pairs), std::begin(pairs),
-                          std::end(pairs));
-      }
-    }
-
-  } catch (std::exception& exception) {
-    console_->error("{} #{}: {}\n", __FILE__, __LINE__, exception.what());
-    node_pairs.clear();
-  }
-  return node_pairs;
-}
-
-//! Create map of container of particles in sets
-template <unsigned Tdim>
-bool mpm::Mesh<Tdim>::create_particle_sets(
-    const tsl::robin_map<mpm::Index, std::vector<mpm::Index>>& particle_sets,
-    bool check_duplicates) {
-  bool status = false;
-  try {
-    // Create container for each particle set
-    for (auto sitr = particle_sets.begin(); sitr != particle_sets.end();
-         ++sitr) {
-      // Create a container for the set
-      std::vector<mpm::Index> particles((sitr->second).begin(),
-                                        (sitr->second).end());
-
-      // Create the map of the container
-      status = this->particle_sets_
-                   .insert(std::pair<mpm::Index, std::vector<mpm::Index>>(
-                       sitr->first, particles))
-                   .second;
-    }
-  } catch (std::exception& exception) {
-    console_->error("{} #{}: {}\n", __FILE__, __LINE__, exception.what());
-  }
-  return status;
-}
-
-//! Create map of container of nodes in sets
-template <unsigned Tdim>
-bool mpm::Mesh<Tdim>::create_node_sets(
-    const tsl::robin_map<mpm::Index, std::vector<mpm::Index>>& node_sets,
-    bool check_duplicates) {
-  bool status = false;
-  try {
-    // Create container for each node set
-    for (auto sitr = node_sets.begin(); sitr != node_sets.end(); ++sitr) {
-      // Create a vector for the set
-      Vector<NodeBase<Tdim>> nodes;
-      // Reserve the size of the container
-      nodes.reserve((sitr->second).size());
-      // Add nodes to the container
-      for (auto pid : sitr->second) {
-        nodes.add(map_nodes_[pid], check_duplicates);
-      }
-
-      // Create the map of the vector
-      status = this->node_sets_
-                   .insert(std::pair<mpm::Index, Vector<NodeBase<Tdim>>>(
-                       sitr->first, nodes))
-                   .second;
-    }
-  } catch (std::exception& exception) {
-    console_->error("{} #{}: {}\n", __FILE__, __LINE__, exception.what());
-  }
-  return status;
-}
-
-// Return cells
-template <unsigned Tdim>
-mpm::Vector<mpm::Cell<Tdim>> mpm::Mesh<Tdim>::cells() {
-  return this->cells_;
-}
-
-//! Create map of container of cells in sets
-template <unsigned Tdim>
-bool mpm::Mesh<Tdim>::create_cell_sets(
-    const tsl::robin_map<mpm::Index, std::vector<mpm::Index>>& cell_sets,
-    bool check_duplicates) {
-  bool status = false;
-  try {
-    // Create container for each cell set
-    for (auto sitr = cell_sets.begin(); sitr != cell_sets.end(); ++sitr) {
-      // Create a container for the set
-      Vector<Cell<Tdim>> cells;
-      // Reserve the size of the container
-      cells.reserve((sitr->second).size());
-      // Add cells to the container
-      for (auto pid : sitr->second) {
-        cells.add(map_cells_[pid], check_duplicates);
-      }
-
-      // Create the map of the container
-      status = this->cell_sets_
-                   .insert(std::pair<mpm::Index, Vector<Cell<Tdim>>>(
-                       sitr->first, cells))
-                   .second;
-    }
-  } catch (std::exception& exception) {
-    console_->error("{} #{}: {}\n", __FILE__, __LINE__, exception.what());
-  }
-  return status;
-}
-
-//! return particle_ptr
-template <unsigned Tdim>
-std::map<mpm::Index, mpm::Index>* mpm::Mesh<Tdim>::particles_cell_ids() {
-  return &(this->particles_cell_ids_);
-}
-
-//! Generate particles
-template <unsigned Tdim>
-bool mpm::Mesh<Tdim>::generate_particles(const std::shared_ptr<mpm::IO>& io,
-                                         const Json& generator) {
-  bool status = true;
-  try {
-    // Particle generator
-    const auto generator_type = generator["type"].template get<std::string>();
-
-    // Generate particles from file
-    if (generator_type == "file") {
-      // Particle set id
-      unsigned pset_id = generator["pset_id"].template get<unsigned>();
-      status = this->read_particles_file(io, generator, pset_id);
-    }
-
-    // Generate material points at the Gauss location in all cells
-    else if (generator_type == "gauss") {
-      // Number of particles per dir
-      unsigned nparticles_dir =
-          generator["nparticles_per_dir"].template get<unsigned>();
-      // Particle type
-      auto particle_type =
-          generator["particle_type"].template get<std::string>();
-      // Material id
-      std::vector<unsigned> material_ids;
-      if (generator.at("material_id").is_array())
-        material_ids =
-            generator["material_id"].template get<std::vector<unsigned>>();
-      else
-        material_ids.emplace_back(
-            generator["material_id"].template get<unsigned>());
-      // Cell set id
-      int cset_id = generator["cset_id"].template get<int>();
-      // Particle set id
-      unsigned pset_id = generator["pset_id"].template get<unsigned>();
-      status = this->generate_material_points(nparticles_dir, particle_type,
-                                              material_ids, cset_id, pset_id);
-    }
-
-    // Generate material points at the Gauss location in all cells
-    else if (generator_type == "inject") {
-      mpm::Injection inject;
-      // Number of particles per dir
-      inject.nparticles_dir =
-          generator["nparticles_per_dir"].template get<unsigned>();
-      // Particle type
-      inject.particle_type =
-          generator["particle_type"].template get<std::string>();
-      // Material id
-      if (generator.at("material_id").is_array())
-        inject.material_ids =
-            generator["material_id"].template get<std::vector<unsigned>>();
-      else
-        inject.material_ids.emplace_back(
-            generator["material_id"].template get<unsigned>());
-      // Cell set id
-      inject.cell_set_id = generator["cset_id"].template get<int>();
-      // Duration of injection
-      if (generator.contains("duration") && generator["duration"].is_array() &&
-          generator["duration"].size() == 2) {
-        inject.start_time = generator["duration"].at(0);
-        inject.end_time = generator["duration"].at(1);
-      }
-
-      // Velocity
-      inject.velocity.resize(Tdim, 0.);
-      if (generator["velocity"].is_array() &&
-          generator["velocity"].size() == Tdim) {
-        for (unsigned i = 0; i < Tdim; ++i)
-          inject.velocity[i] = generator["velocity"].at(i);
-      }
-      // Add to particle injections
-      particle_injections_.emplace_back(inject);
-    }
-
-    else
-      throw std::runtime_error(
-          "Particle generator type is not properly specified");
-
-  } catch (std::exception& exception) {
-    console_->error("{}: #{} Generating particle failed! {}\n", __FILE__,
-                    __LINE__, exception.what());
-    status = false;
-  }
-  return status;
-}
-
-//! Generate particles
-template <unsigned Tdim>
-void mpm::Mesh<Tdim>::inject_particles(double current_time) {
-  int mpi_rank = 0;
-#ifdef USE_MPI
-  MPI_Comm_rank(MPI_COMM_WORLD, &mpi_rank);
-#endif
-  // Container of new injected particles
-  std::vector<std::shared_ptr<ParticleBase<Tdim>>> injected_particles;
-  // Iterate over all injection cells
-  for (auto injection : particle_injections_) {
-    unsigned pid = this->nparticles();
-    bool checks = false;
-    // Get material
-    std::vector<std::shared_ptr<mpm::Material<Tdim>>> materials;
-    for (auto m_id : injection.material_ids)
-      materials.emplace_back(materials_.at(m_id));
-
-    // Check if duration is within the current time
-    if (injection.start_time <= current_time &&
-        injection.end_time > current_time) {
-      // If set id is -1, use all cells
-      auto cset = (injection.cell_set_id == -1)
-                      ? this->cells_
-                      : cell_sets_.at(injection.cell_set_id);
-      // Iterate over each cell to generate points
-      for (auto citr = cset.cbegin(); citr != cset.cend(); ++citr) {
-        if ((*citr)->rank() == mpi_rank && (*citr)->nparticles() == 0) {
-          // Assign quadratures based on number of particles
-          (*citr)->assign_quadrature(injection.nparticles_dir);
-
-          // Genereate particles at the Gauss points
-          const auto cpoints = (*citr)->generate_points();
-          // Iterate over each coordinate to generate material points
-          for (const auto& coordinates : cpoints) {
-            // Create particle
-            auto particle =
-                Factory<mpm::ParticleBase<Tdim>, mpm::Index,
-                        const Eigen::Matrix<double, Tdim, 1>&>::instance()
-                    ->create(injection.particle_type,
-                             static_cast<mpm::Index>(pid), coordinates);
-
-            // particle velocity
-            Eigen::Matrix<double, Tdim, 1> pvelocity(injection.velocity.data());
-            particle->assign_velocity(pvelocity);
-
-            // Add particle to mesh
-            unsigned status = this->add_particle(particle, checks);
-            if (status) {
-              map_particles_[pid]->assign_cell(*citr);
-              for (unsigned phase = 0; phase < materials.size(); phase++)
-                map_particles_[pid]->assign_material(materials[phase], phase);
-              ++pid;
-              injected_particles.emplace_back(particle);
-            }
-          }
-        }
-      }
-    }
-    for (auto particle : injected_particles) {
-      particle->compute_volume();
-      particle->compute_mass();
-    }
-  }
-}
-
-// Read particles file
-template <unsigned Tdim>
-bool mpm::Mesh<Tdim>::read_particles_file(const std::shared_ptr<mpm::IO>& io,
-                                          const Json& generator,
-                                          unsigned pset_id) {
-  // Particle type
-  auto particle_type = generator["particle_type"].template get<std::string>();
-
-  // File location
-  auto file_loc =
-      io->file_name(generator["location"].template get<std::string>());
-
-  // Check duplicates
-  bool check_duplicates = generator["check_duplicates"].template get<bool>();
-
-  // Material id
-  std::vector<unsigned> material_ids;
-  if (generator.at("material_id").is_array())
-    material_ids =
-        generator["material_id"].template get<std::vector<unsigned>>();
-  else
-    material_ids.emplace_back(
-        generator["material_id"].template get<unsigned>());
-
-  const std::string reader = generator["io_type"].template get<std::string>();
-
-  // Create a particle reader
-  auto particle_io = Factory<mpm::IOMesh<Tdim>>::instance()->create(reader);
-
-  // Get coordinates
-  auto coords = particle_io->read_particles(file_loc);
-
-  // Create particles from coordinates
-  bool status = this->create_particles(particle_type, coords, material_ids,
-                                       pset_id, check_duplicates);
-
-  if (!status) throw std::runtime_error("Addition of particles to mesh failed");
-
-  return status;
-}
-
-//! Assign nodal concentrated force
-template <unsigned Tdim>
-bool mpm::Mesh<Tdim>::assign_nodal_concentrated_forces(
-    const std::vector<std::tuple<mpm::Index, unsigned, double>>& nodal_forces) {
-  bool status = true;
-  // TODO: Remove phase
-  const unsigned phase = 0;
-  try {
-    if (!nodes_.size())
-      throw std::runtime_error(
-          "No nodes have been assigned in mesh, cannot assign traction");
-    for (const auto& nodal_force : nodal_forces) {
-      // Node id
-      mpm::Index pid = std::get<0>(nodal_force);
-      // Direction
-      unsigned dir = std::get<1>(nodal_force);
-      // Force
-      double force = std::get<2>(nodal_force);
-
-      if (map_nodes_.find(pid) != map_nodes_.end())
-        status = map_nodes_[pid]->assign_concentrated_force(phase, dir, force,
-                                                            nullptr);
-
-      if (!status) throw std::runtime_error("Force is invalid for node");
-    }
-  } catch (std::exception& exception) {
-    console_->error("{} #{}: {}\n", __FILE__, __LINE__, exception.what());
-    status = false;
-  }
-  return status;
-}
-
-// Create the nodal properties' map
-template <unsigned Tdim>
-void mpm::Mesh<Tdim>::create_nodal_properties() {
-  // Initialise the shared pointer to nodal properties
-  nodal_properties_ = std::make_shared<mpm::NodalProperties>();
-
-  // Check if nodes_ and materials_is empty and throw runtime error if they
-  // are
-  if (nodes_.size() != 0 && materials_.size() != 0) {
-    // Compute number of rows in nodal properties for vector entities
-    const unsigned nrows = nodes_.size() * Tdim;
-    // Create pool data for each property in the nodal properties struct
-    // object. Properties must be named in the plural form
-    nodal_properties_->create_property("masses", nodes_.size(),
-                                       materials_.size());
-    nodal_properties_->create_property("momenta", nrows, materials_.size());
-    nodal_properties_->create_property("change_in_momenta", nrows,
-                                       materials_.size());
-    nodal_properties_->create_property("displacements", nrows,
-                                       materials_.size());
-    nodal_properties_->create_property("separation_vectors", nrows,
-                                       materials_.size());
-    nodal_properties_->create_property("domain_gradients", nrows,
-                                       materials_.size());
-    nodal_properties_->create_property("normal_unit_vectors", nrows,
-                                       materials_.size());
-    nodal_properties_->create_property("wave_velocities", nrows,
-                                       materials_.size());
-    nodal_properties_->create_property("density", nodes_.size(),
-                                       materials_.size());
-
-    // Iterate over all nodes to initialise the property handle in each node
-    // and assign its node id as the prop id in the nodal property data pool
-    for (auto nitr = nodes_.cbegin(); nitr != nodes_.cend(); ++nitr)
-      (*nitr)->initialise_property_handle((*nitr)->id(), nodal_properties_);
-  } else {
-    throw std::runtime_error("Number of nodes or number of materials is zero");
-  }
-}
-
-// Create the nodal properties' map for analysis with perfectly matched layer
-template <unsigned Tdim>
-void mpm::Mesh<Tdim>::create_nodal_properties_pml(const bool& pml_type) {
-  // Initialise the shared pointer to nodal properties
-  nodal_properties_ = std::make_shared<mpm::NodalProperties>();
-
-  // Check if nodes_ and materials_is empty and throw runtime error if they
-  // are
-  if (nodes_.size() != 0 && materials_.size() != 0) {
-    // Compute number of rows in nodal properties for vector entities
-    const unsigned nrows = nodes_.size() * Tdim;
-    // Create pool data for each property in the nodal properties struct
-    // object. Properties must be named in the plural form
-    nodal_properties_->create_property("damped_masses", nrows, 1);
-    nodal_properties_->create_property("damped_mass_displacements", nrows, 1);
-
-    // Properties specific to a given PML implementation
-    if (pml_type) {
-      nodal_properties_->create_property("damped_mass_displacements_j1", nrows,
-                                         1);
-      nodal_properties_->create_property("damped_mass_displacements_j2", nrows,
-                                         1);
-      nodal_properties_->create_property("damped_mass_displacements_j3", nrows,
-                                         1);
-      nodal_properties_->create_property("damped_mass_displacements_j4", nrows,
-                                         1);
-    }
-
-    // Iterate over all nodes to initialise the property handle in each node
-    // and assign its node id as the prop id in the nodal property data pool
-    for (auto nitr = nodes_.cbegin(); nitr != nodes_.cend(); ++nitr)
-      (*nitr)->initialise_property_handle((*nitr)->id(), nodal_properties_);
-  } else {
-    throw std::runtime_error("Number of nodes or number of materials is zero");
-  }
-}
-
-// Initialise the nodal properties' map
-template <unsigned Tdim>
-void mpm::Mesh<Tdim>::initialise_nodal_properties() {
-  // Call initialise_properties function from the nodal properties
-  nodal_properties_->initialise_nodal_properties();
-}
-
-//! Assign particle PML distance function
-template <unsigned Tdim>
-bool mpm::Mesh<Tdim>::assign_pml_particles_distance_functions(
-    const std::vector<std::tuple<mpm::Index, Eigen::Matrix<double, Tdim, 1>>>&
-        particle_distance_functions) {
-  bool status = true;
-
-  try {
-    if (!particles_.size())
-      throw std::runtime_error(
-          "No particles have been assigned in mesh, cannot assign PML distance "
-          "functions");
-
-    // Initialise dimension-wise maximum boundary thickness
-    double L_x, L_y, L_z;
-    L_x = L_y = L_z = 0.0;
-    for (const auto& particle_distance_function : particle_distance_functions) {
-      // Particle id
-      mpm::Index pid = std::get<0>(particle_distance_function);
-      // Distance function vector
-      VectorDim pdist_functions = std::get<1>(particle_distance_function);
-
-      if (map_particles_.find(pid) != map_particles_.end()) {
-        // Check if material state_variable has r_x, r_y, and r_z
-        if ((std::isnan(
-                map_particles_[pid]->state_variable("distance_function_x"))) or
-            (std::isnan(
-                map_particles_[pid]->state_variable("distance_function_y"))) or
-            (std::isnan(
-                map_particles_[pid]->state_variable("distance_function_z")))) {
-          status = false;
-          throw std::runtime_error("Assign PML distance function is invalid");
-          break;
-        }
-
-        // Check for every dimension
-        switch (Tdim) {
-          case (3):
-            if (pdist_functions(2) < 0.0)
-              throw std::runtime_error(
-                  "PML distance function z cannot be negative");
-            map_particles_[pid]->assign_state_variable("distance_function_z",
-                                                       pdist_functions(2));
-            L_z = std::max(L_z, pdist_functions(2));
-
-            if (pdist_functions(1) < 0.0)
-              throw std::runtime_error(
-                  "PML distance function y cannot be negative");
-            map_particles_[pid]->assign_state_variable("distance_function_y",
-                                                       pdist_functions(1));
-            L_y = std::max(L_y, pdist_functions(1));
-
-            if (pdist_functions(0) < 0.0)
-              throw std::runtime_error(
-                  "PML distance function x cannot be negative");
-            map_particles_[pid]->assign_state_variable("distance_function_x",
-                                                       pdist_functions(0));
-            L_x = std::max(L_x, pdist_functions(0));
-          case (2):
-            if (pdist_functions(1) < 0.0)
-              throw std::runtime_error(
-                  "PML distance function y cannot be negative");
-            map_particles_[pid]->assign_state_variable("distance_function_y",
-                                                       pdist_functions(1));
-            L_y = std::max(L_y, pdist_functions(1));
-
-            if (pdist_functions(0) < 0.0)
-              throw std::runtime_error(
-                  "PML distance function x cannot be negative");
-            map_particles_[pid]->assign_state_variable("distance_function_x",
-                                                       pdist_functions(0));
-            L_x = std::max(L_x, pdist_functions(0));
-          case (1):
-            if (pdist_functions(0) < 0.0)
-              throw std::runtime_error(
-                  "PML distance function x cannot be negative");
-            map_particles_[pid]->assign_state_variable("distance_function_x",
-                                                       pdist_functions(0));
-            L_x = std::max(L_x, pdist_functions(0));
-        }
-      }
-    }
-
-    // Check if any of the length are zero
-    if (L_x < std::numeric_limits<double>::epsilon())
-      L_x = std::numeric_limits<double>::quiet_NaN();
-    if (L_y < std::numeric_limits<double>::epsilon())
-      L_y = std::numeric_limits<double>::quiet_NaN();
-    if (L_z < std::numeric_limits<double>::epsilon())
-      L_z = std::numeric_limits<double>::quiet_NaN();
-
-    // Compute and assigned minimum boundary thickness
-    const double L = std::max(L_x, std::max(L_y, L_z));
-    if (!std::isnan(L)) {
-      for (const auto& particle_distance_function :
-           particle_distance_functions) {
-        // Particle id
-        mpm::Index pid = std::get<0>(particle_distance_function);
-
-        if (map_particles_.find(pid) != map_particles_.end()) {
-          // Check if material state_variable has boundary_thickness
-          if (std::isnan(
-                  map_particles_[pid]->state_variable("boundary_thickness"))) {
-            status = false;
-            throw std::runtime_error(
-                "Assign PML boundary thickness is invalid");
-            break;
-          }
-
-          map_particles_[pid]->assign_state_variable("boundary_thickness", L);
-        }
-      }
-    } else {
-      throw std::runtime_error(
-          "Assign PML boundary thickness is invalid - L is NaN");
-    }
-
-  } catch (std::exception& exception) {
-    console_->error("{} #{}: {}\n", __FILE__, __LINE__, exception.what());
-    status = false;
-  }
-  return status;
-}
-
-//! Assign particle PML displacementss
-template <unsigned Tdim>
-bool mpm::Mesh<Tdim>::assign_pml_particles_displacements(
-    const std::vector<std::tuple<mpm::Index, Eigen::Matrix<double, Tdim, 1>>>&
-        particle_displacements) {
-  bool status = true;
-
-  try {
-    if (!particles_.size())
-      throw std::runtime_error(
-          "No particles have been assigned in mesh, cannot assign PML "
-          "displacements");
-
-    // Loop over particle displacements
-    for (const auto& particle_disp : particle_displacements) {
-      // Particle id
-      mpm::Index pid = std::get<0>(particle_disp);
-      // Distance function vector
-      VectorDim pdisp = std::get<1>(particle_disp);
-
-      if (map_particles_.find(pid) != map_particles_.end()) {
-        map_particles_[pid]->assign_displacement(pdisp);
-      }
-    }
-
-  } catch (std::exception& exception) {
-    console_->error("{} #{}: {}\n", __FILE__, __LINE__, exception.what());
-    status = false;
-  }
-  return status;
-}
-
-//! Upgrade cells to nonlocal cells
-template <unsigned Tdim>
-bool mpm::Mesh<Tdim>::upgrade_cells_to_nonlocal(
-    const std::string& cell_type, unsigned cell_neighbourhood,
-    const tsl::robin_map<std::string, double>& nonlocal_properties) {
-  bool status = true;
-  if (!(cell_type.back() == 'B' || cell_type.back() == 'L')) {
-    throw std::runtime_error(
-        "Unable to upgrade cell to a nonlocal for cell type: " + cell_type);
-    status = false;
-  }
-
-  try {
-    // Construct cell-additional-node vector
-    std::vector<std::set<mpm::Index>> cell_node_vector(cells_.size());
-#pragma omp parallel
-    {
-#pragma omp for schedule(runtime)
-      for (auto citr = cells_.cbegin(); citr != cells_.cend(); ++citr) {
-        std::set<mpm::Index> nodes_id = (*citr)->nodes_id();
-        std::set<mpm::Index> neighbour_nodes_id =
-            cell_neighbourhood_nodes_id(*citr, cell_neighbourhood);
-        std::set<mpm::Index> additional_nodes_id;
-        std::set_difference(
-            neighbour_nodes_id.begin(), neighbour_nodes_id.end(),
-            nodes_id.begin(), nodes_id.end(),
-            std::inserter(additional_nodes_id, additional_nodes_id.end()));
-
-        cell_node_vector[(*citr)->id()] = additional_nodes_id;
-      }
-
-#pragma omp for schedule(runtime)
-      for (auto citr = cells_.cbegin(); citr != cells_.cend(); ++citr) {
-        // Add new nodes in cell
-        unsigned nnodes = (*citr)->nnodes();
-        unsigned new_nnodes = nnodes + cell_node_vector[(*citr)->id()].size();
-        if ((*citr)->upgrade_status(new_nnodes)) {
-          // Reassign cell element
-          std::shared_ptr<mpm::Element<Tdim>> element =
-              Factory<mpm::Element<Tdim>>::instance()->create(cell_type);
-          status = (*citr)->assign_nonlocal_elementptr(element);
-
-          // Add nodes to cell
-          for (auto nid : cell_node_vector[(*citr)->id()]) {
-            (*citr)->add_node(nnodes, map_nodes_[nid]);
-            ++nnodes;
-          }
-        }
-
-        if ((*citr)->nnodes() == new_nnodes) {
-          // Reinitialise cell
-          (*citr)->initialiase_nonlocal(nonlocal_properties);
-        }
-      }
-    }
-
-  } catch (std::exception& exception) {
-    console_->error("{} #{}: {}\n", __FILE__, __LINE__, exception.what());
-    status = false;
-  }
-
-  return status;
-}
-
-//! Return node neighbours id set given a size of cell neighbourhood
-template <unsigned Tdim>
-std::set<mpm::Index> mpm::Mesh<Tdim>::cell_neighbourhood_nodes_id(
-    const std::shared_ptr<mpm::Cell<Tdim>>& cell, unsigned cell_neighbourhood) {
-  std::set<mpm::Index> neighbour_nodes_id = cell->nodes_id();
-  if (cell_neighbourhood == 0) return neighbour_nodes_id;
-  for (const auto& neighbour_cell_id : cell->neighbours()) {
-    const auto& node_id = cell_neighbourhood_nodes_id(
-        map_cells_[neighbour_cell_id], cell_neighbourhood - 1);
-    neighbour_nodes_id.insert(node_id.begin(), node_id.end());
-  }
-  return neighbour_nodes_id;
-}
-
-//! Assign nonlocal node type
-template <unsigned Tdim>
-bool mpm::Mesh<Tdim>::assign_nodal_nonlocal_type(int set_id, unsigned dir,
-                                                 unsigned node_type) {
-  bool status = true;
-  try {
-    if (!nodes_.size())
-      throw std::runtime_error(
-          "No nodes have been assigned in mesh, cannot assign nonlocal node "
-          "type");
-
-    // Set id of -1, is all nodes
-    Vector<NodeBase<Tdim>> nodes =
-        (set_id == -1) ? this->nodes_ : node_sets_.at(set_id);
-
-#pragma omp parallel for schedule(runtime)
-    for (auto nitr = nodes.cbegin(); nitr != nodes.cend(); ++nitr) {
-      (*nitr)->assign_nonlocal_node_type(dir, node_type);
-    }
-  } catch (std::exception& exception) {
-    console_->error("{} #{}: {}\n", __FILE__, __LINE__, exception.what());
-    status = false;
-  }
-  return status;
-}
-
-//! Assign pml nodes status (only used in MPI)
-template <unsigned Tdim>
-void mpm::Mesh<Tdim>::assign_pml_nodes() {
-#ifdef USE_MPI
-  // Initialize pointer of booleans for send and receive
-  bool* send_nodal_pml_status = new bool[nnodes()];
-  memset(send_nodal_pml_status, 0, nnodes() * sizeof(bool));
-  bool* receive_nodal_pml_status = new bool[nnodes()];
-
-  for (auto nitr = nodes_.cbegin(); nitr != nodes_.cend(); ++nitr) {
-    if ((*nitr)->pml()) {
-      // Read pml status for MPI solver
-      send_nodal_pml_status[(*nitr)->id()] = true;
-    }
-  }
-
-  MPI_Allreduce(send_nodal_pml_status, receive_nodal_pml_status, nnodes(),
-                MPI_CXX_BOOL, MPI_LOR, MPI_COMM_WORLD);
-
-#pragma omp parallel for schedule(runtime)
-  for (auto nitr = nodes_.cbegin(); nitr != nodes_.cend(); ++nitr) {
-    if (receive_nodal_pml_status[(*nitr)->id()]) {
-      // Assign pml status for MPI solver
-      (*nitr)->assign_pml(true);
-    }
-  }
-
-  delete[] send_nodal_pml_status;
-  delete[] receive_nodal_pml_status;
-#endif
->>>>>>> 44e40249
 }