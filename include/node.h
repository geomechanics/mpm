#ifndef MPM_NODE_H_
#define MPM_NODE_H_

#include "logger.h"
#include "nodal_properties.h"
#include "node_base.h"

namespace mpm {

// Node base class
//! \brief Base class that stores the information about nodes
//! \details Node class: id_ and coordinates.
//! \tparam Tdim Dimension
//! \tparam Tdof Degrees of Freedom
//! \tparam Tnphases Number of phases
template <unsigned Tdim, unsigned Tdof, unsigned Tnphases>
class Node : public NodeBase<Tdim> {
 public:
  //! Define a vector of size dimension
  using VectorDim = Eigen::Matrix<double, Tdim, 1>;

  //! Constructor with id, coordinates and dof
  //! \param[in] id Node id
  //! \param[in] coord coordinates of the node
  Node(Index id, const VectorDim& coord);

  //! Virtual destructor
  ~Node() override{};

  //! Delete copy constructor
  Node(const Node<Tdim, Tdof, Tnphases>&) = delete;

  //! Delete assignement operator
  Node& operator=(const Node<Tdim, Tdof, Tnphases>&) = delete;

  //! Initialise nodal properties
  void initialise() noexcept override;

  //! Return id of the nodebase
  Index id() const override { return id_; }

  //! Initialise shared pointer to nodal properties pool
  //! \param[in] prop_id Property id in the nodal property pool
  //! \param[in] nodal_properties Shared pointer to nodal properties pool
  void initialise_property_handle(
      unsigned prop_id,
      std::shared_ptr<mpm::NodalProperties> property_handle) noexcept override;

  //! Assign coordinates
  //! \param[in] coord Assign coord as coordinates of the nodebase
  void assign_coordinates(const VectorDim& coord) override {
    coordinates_ = coord;
  }

  //! Return coordinates
  //! \retval coordinates_ return coordinates of the nodebase
  VectorDim coordinates() const override { return coordinates_; }

  //! Return degrees of freedom
  unsigned dof() const override { return dof_; }

  //! Assign status
  void assign_status(bool status) override { status_ = status; }

  //! Return status
  bool status() const override { return status_; }

  //! Update scalar property at the nodes
  //! \param[in] property Name of the property to update
  //! \param[in] update A boolean to update (true) or assign (false)
  //! \param[in] phase Index corresponding to the phase
  //! \param[in] value Property value from the particles in a cell
  void update_scalar_property(mpm::properties::Scalar property, bool update,
                              unsigned phase, double value) noexcept override;

  //! Return property at a given node for a given phase
  //! \param[in] phase Index corresponding to the phase
  double scalar_property(mpm::properties::Scalar property,
                         unsigned phase) const override;

  //! Update vector property at the nodes
  //! \param[in] property Name of the property to update
  //! \param[in] update A boolean to update (true) or assign (false)
  //! \param[in] phase Index corresponding to the phase
  //! \param[in] value Property value from the particles in a cell
  virtual void update_vector_property(
      mpm::properties::Vector property, bool update, unsigned phase,
      const Eigen::Matrix<double, Tdim, 1>& value) noexcept override;

  //! Return property at a given node for a given phase
  //! \param[in] phase Index corresponding to the phase
  virtual Eigen::Matrix<double, Tdim, 1> vector_property(
      mpm::properties::Vector property, unsigned phase) const override;

  //! Update mass at the nodes from particle
  //! \param[in] update A boolean to update (true) or assign (false)
  //! \param[in] phase Index corresponding to the phase
  //! \param[in] mass Mass from the particles in a cell
  void update_mass(bool update, unsigned phase, double mass) noexcept override;

  //! Return mass at a given node for a given phase
  //! \param[in] phase Index corresponding to the phase
  double mass(unsigned phase) const override {
    return this->scalar_property(mpm::properties::Scalar::Mass, phase);
  }

  //! Update volume at the nodes from particle
  //! \param[in] update A boolean to update (true) or assign (false)
  //! \param[in] phase Index corresponding to the phase
  //! \param[in] volume Volume from the particles in a cell
  void update_volume(bool update, unsigned phase,
                     double volume) noexcept override;

  //! Return volume at a given node for a given phase
  //! \param[in] phase Index corresponding to the phase
  double volume(unsigned phase) const override {
    return this->scalar_property(mpm::properties::Scalar::Volume, phase);
  }

  //! Assign concentrated force to the node
  //! \param[in] phase Index corresponding to the phase
  //! \param[in] direction Index corresponding to the direction of traction
  //! \param[in] force Nodal concentrated force in specified direction
  //! \param[in] function math function
  //! \retval status Assignment status
  bool assign_concentrated_force(
      unsigned phase, unsigned direction, double force,
      const std::shared_ptr<FunctionBase>& function) override;

  //! Apply concentrated force to external force
  //! \param[in] phase Index corresponding to the phase
  //! \param[in] current time
  void apply_concentrated_force(unsigned phase, double current_time) override;

  //! Update external force (body force / traction force)
  //! \param[in] update A boolean to update (true) or assign (false)
  //! \param[in] phase Index corresponding to the phase
  //! \param[in] force External force from the particles in a cell
  void update_external_force(bool update, unsigned phase,
                             const VectorDim& force) noexcept override;

  //! Return external force at a given node for a given phase
  //! \param[in] phase Index corresponding to the phase
  VectorDim external_force(unsigned phase) const override {
    return this->vector_property(mpm::properties::Vector::ExternalForce, phase);
  }

  //! Update internal force (body force / traction force)
  //! \param[in] update A boolean to update (true) or assign (false)
  //! \param[in] phase Index corresponding to the phase
  //! \param[in] force Internal force from the particles in a cell
  void update_internal_force(bool update, unsigned phase,
                             const VectorDim& force) noexcept override;

  //! Return internal force at a given node for a given phase
  //! \param[in] phase Index corresponding to the phase
  VectorDim internal_force(unsigned phase) const override {
    return this->vector_property(mpm::properties::Vector::InternalForce, phase);
  }

  //! Return drag force coefficient
  VectorDim drag_force_coefficient() const override {
    return drag_force_coefficient_;
  }

  //! Update pressure at the nodes from particle
  //! \param[in] update A boolean to update (true) or assign (false)
  //! \param[in] phase Index corresponding to the phase
  //! \param[in] mass_pressure Product of mass x pressure of a particle
  void update_mass_pressure(bool update, unsigned phase,
                            double mass_pressure) noexcept override;

<<<<<<< HEAD
  //! Update drag force coefficient
  //! \param[in] update A boolean to update (true) or assign (false)
  //! \param[in] drag_force Drag force from the particles in a cell
  //! \retval status Update status
  bool update_drag_force_coefficient(
      bool update, const VectorDim& drag_force_coefficient) override;
=======
  //! Compute pressure from the mass pressure
  virtual void compute_pressure() override;
>>>>>>> ae339f1a

  //! Assign pressure at the nodes from particle
  //! \param[in] update A boolean to update (true) or assign (false)
  //! \param[in] phase Index corresponding to the phase
  //! \param[in] pressure Pressure of a particle
  virtual void update_pressure(bool update, unsigned phase,
                               double pressure) override;

  //! Return pressure at a given node for a given phase
  //! \param[in] phase Index corresponding to the phase
  double pressure(unsigned phase) const override {
    return this->scalar_property(mpm::properties::Scalar::Pressure, phase);
  }

  //! Update momentum at the nodes
  //! \param[in] update A boolean to update (true) or assign (false)
  //! \param[in] phase Index corresponding to the phase
  //! \param[in] momentum Momentum from the particles in a cell
  void update_momentum(bool update, unsigned phase,
                       const VectorDim& momentum) noexcept override;

  //! Return momentum at a given node for a given phase
  //! \param[in] phase Index corresponding to the phase
  VectorDim momentum(unsigned phase) const override {
    return this->vector_property(mpm::properties::Vector::Momentum, phase);
  }

  //! Compute velocity from the momentum
  void compute_velocity() override;

  //! Return velocity at a given node for a given phase
  //! \param[in] phase Index corresponding to the phase
  VectorDim velocity(unsigned phase) const override {
    return this->vector_property(mpm::properties::Vector::Velocity, phase);
  }

  //! Update nodal acceleration
  //! \param[in] update A boolean to update (true) or assign (false)
  //! \param[in] phase Index corresponding to the phase
  //! \param[in] acceleration Acceleration from the particles in a cell
  void update_acceleration(bool update, unsigned phase,
                           const VectorDim& acceleration) noexcept override;

  //! Return acceleration at a given node for a given phase
  //! \param[in] phase Index corresponding to the phase
  VectorDim acceleration(unsigned phase) const override {
    return this->vector_property(mpm::properties::Vector::Acceleration, phase);
  }

  //! Compute acceleration and velocity
  //! \param[in] phase Index corresponding to the phase
  //! \param[in] dt Timestep in analysis
  bool compute_acceleration_velocity(unsigned phase,
                                     double dt) noexcept override;

  //! Compute acceleration and velocity with cundall damping factor
  //! \param[in] phase Index corresponding to the phase
  //! \param[in] dt Timestep in analysis
  //! \param[in] damping_factor Damping factor
  bool compute_acceleration_velocity_cundall(
      unsigned phase, double dt, double damping_factor) noexcept override;

  //! Assign velocity constraint
  //! Directions can take values between 0 and Dim * Nphases
  //! \param[in] dir Direction of velocity constraint
  //! \param[in] velocity Applied velocity constraint
  bool assign_velocity_constraint(unsigned dir, double velocity) override;

  //! Apply velocity constraints
  void apply_velocity_constraints() override;

  //! Assign friction constraint
  //! Directions can take values between 0 and Dim * Nphases
  //! \param[in] dir Direction of friction constraint
  //! \param[in] sign Sign of normal wrt coordinate system for friction
  //! \param[in] friction Applied friction constraint
  bool assign_friction_constraint(unsigned dir, int sign,
                                  double friction) override;

  //! Apply friction constraints
  //! \param[in] dt Time-step
  void apply_friction_constraints(double dt) override;

  //! Assign rotation matrix
  //! \param[in] rotation_matrix Rotation matrix of the node
  void assign_rotation_matrix(
      const Eigen::Matrix<double, Tdim, Tdim>& rotation_matrix) override {
    rotation_matrix_ = rotation_matrix;
    generic_boundary_constraints_ = true;
  }

  //! Add material id from material points to list of materials in materials_
  //! \param[in] id Material id to be stored at the node
  void append_material_id(unsigned id) override;

  //! Return material ids in node
  std::set<unsigned> material_ids() const override { return material_ids_; }

  //! Assign MPI rank to node
  //! \param[in] rank MPI Rank of the node
  bool mpi_rank(unsigned rank) override;

  //! Assign MPI rank to node
  //! \param[in] rank MPI Rank of the node
  std::set<unsigned> mpi_ranks() const override { return mpi_ranks_; }

  //! Clear MPI rank
  void clear_mpi_ranks() override { mpi_ranks_.clear(); }

  //! Return ghost id
  Index ghost_id() const override { return ghost_id_; }

  //! Set ghost id
  void ghost_id(Index gid) override { ghost_id_ = gid; }

  //! Update nodal property at the nodes from particle
  //! \param[in] update A boolean to update (true) or assign (false)
  //! \param[in] property Property name
  //! \param[in] property_value Property quantity from the particles in the cell
  //! \param[in] mat_id Id of the material within the property data
  //! \param[in] nprops Dimension of property (1 if scalar, Tdim if vector)
  void update_property(bool update, const std::string& property,
                       const Eigen::MatrixXd& property_value, unsigned mat_id,
                       unsigned nprops) noexcept override;

  //! Compute multimaterial change in momentum
  void compute_multimaterial_change_in_momentum() override;

  //! Compute multimaterial separation vector
  void compute_multimaterial_separation_vector() override;

<<<<<<< HEAD
  //! Compute acceleration and velocity for two phase
  //! \param[in] dt Timestep in analysis
  bool compute_acceleration_velocity_twophase_explicit(
      double dt) noexcept override;

  //! Compute acceleration and velocity for two phase with cundall damping
  //! factor \param[in] dt Timestep in analysis \param[in] damping_factor
  //! Damping factor
  bool compute_acceleration_velocity_twophase_explicit_cundall(
      double dt, double damping_factor) noexcept override;
=======
  //! Compute multimaterial normal unit vector
  void compute_multimaterial_normal_unit_vector() override;
>>>>>>> ae339f1a

 private:
  //! Mutex
  std::mutex node_mutex_;
  //! nodebase id
  Index id_{std::numeric_limits<Index>::max()};
  //! nodal property id
  unsigned prop_id_{std::numeric_limits<unsigned>::max()};
  //! shared ghost id
  Index ghost_id_{std::numeric_limits<Index>::max()};
  //! nodal coordinates
  VectorDim coordinates_;
  //! Degrees of freedom
  unsigned dof_{std::numeric_limits<unsigned>::max()};
  //! Status
  bool status_{false};
<<<<<<< HEAD
  //! Mass
  Eigen::Matrix<double, 1, Tnphases> mass_;
  //! Volume
  Eigen::Matrix<double, 1, Tnphases> volume_;
  //! External force
  Eigen::Matrix<double, Tdim, Tnphases> external_force_;
  //! Internal force
  Eigen::Matrix<double, Tdim, Tnphases> internal_force_;
  //! Drag force coefficient
  Eigen::Matrix<double, Tdim, 1> drag_force_coefficient_;
  //! Pressure
  Eigen::Matrix<double, 1, Tnphases> pressure_;
=======
  //! Scalar properties
  tsl::ordered_map<mpm::properties::Scalar, Eigen::Matrix<double, 1, Tnphases>>
      scalar_properties_;
  //! Vector properties
  tsl::ordered_map<mpm::properties::Vector,
                   Eigen::Matrix<double, Tdim, Tnphases>>
      vector_properties_;
>>>>>>> ae339f1a
  //! Displacement
  Eigen::Matrix<double, Tdim, 1> contact_displacement_;
  //! Velocity constraints
  std::map<unsigned, double> velocity_constraints_;
  //! Rotation matrix for general velocity constraints
  Eigen::Matrix<double, Tdim, Tdim> rotation_matrix_;
  //! Material ids whose information was passed to this node
  std::set<unsigned> material_ids_;
  //! A general velocity (non-Cartesian/inclined) constraint is specified at the
  //! node
  bool generic_boundary_constraints_{false};
  //! Frictional constraints
  bool friction_{false};
  std::tuple<unsigned, int, double> friction_constraint_;
  //! Concentrated force
  Eigen::Matrix<double, Tdim, Tnphases> concentrated_force_;
  //! Mathematical function for force
  std::shared_ptr<FunctionBase> force_function_{nullptr};
  //! Nodal property pool
  std::shared_ptr<mpm::NodalProperties> property_handle_{nullptr};
  //! Logger
  std::unique_ptr<spdlog::logger> console_;
  //! MPI ranks
  std::set<unsigned> mpi_ranks_;
};  // Node class
}  // namespace mpm

#include "node.tcc"

#endif  // MPM_NODE_H_<|MERGE_RESOLUTION|>--- conflicted
+++ resolved
@@ -170,17 +170,15 @@
   void update_mass_pressure(bool update, unsigned phase,
                             double mass_pressure) noexcept override;
 
-<<<<<<< HEAD
   //! Update drag force coefficient
   //! \param[in] update A boolean to update (true) or assign (false)
   //! \param[in] drag_force Drag force from the particles in a cell
   //! \retval status Update status
   bool update_drag_force_coefficient(
       bool update, const VectorDim& drag_force_coefficient) override;
-=======
+
   //! Compute pressure from the mass pressure
   virtual void compute_pressure() override;
->>>>>>> ae339f1a
 
   //! Assign pressure at the nodes from particle
   //! \param[in] update A boolean to update (true) or assign (false)
@@ -312,7 +310,6 @@
   //! Compute multimaterial separation vector
   void compute_multimaterial_separation_vector() override;
 
-<<<<<<< HEAD
   //! Compute acceleration and velocity for two phase
   //! \param[in] dt Timestep in analysis
   bool compute_acceleration_velocity_twophase_explicit(
@@ -323,10 +320,9 @@
   //! Damping factor
   bool compute_acceleration_velocity_twophase_explicit_cundall(
       double dt, double damping_factor) noexcept override;
-=======
+
   //! Compute multimaterial normal unit vector
   void compute_multimaterial_normal_unit_vector() override;
->>>>>>> ae339f1a
 
  private:
   //! Mutex
@@ -343,28 +339,13 @@
   unsigned dof_{std::numeric_limits<unsigned>::max()};
   //! Status
   bool status_{false};
-<<<<<<< HEAD
-  //! Mass
-  Eigen::Matrix<double, 1, Tnphases> mass_;
-  //! Volume
-  Eigen::Matrix<double, 1, Tnphases> volume_;
-  //! External force
-  Eigen::Matrix<double, Tdim, Tnphases> external_force_;
-  //! Internal force
-  Eigen::Matrix<double, Tdim, Tnphases> internal_force_;
-  //! Drag force coefficient
-  Eigen::Matrix<double, Tdim, 1> drag_force_coefficient_;
-  //! Pressure
-  Eigen::Matrix<double, 1, Tnphases> pressure_;
-=======
   //! Scalar properties
-  tsl::ordered_map<mpm::properties::Scalar, Eigen::Matrix<double, 1, Tnphases>>
+  tsl::ordered_map<mpm::properties::Scalar, Eigen::Matrix<double, 1, Tnphases> >
       scalar_properties_;
   //! Vector properties
   tsl::ordered_map<mpm::properties::Vector,
-                   Eigen::Matrix<double, Tdim, Tnphases>>
+                   Eigen::Matrix<double, Tdim, Tnphases> >
       vector_properties_;
->>>>>>> ae339f1a
   //! Displacement
   Eigen::Matrix<double, Tdim, 1> contact_displacement_;
   //! Velocity constraints
