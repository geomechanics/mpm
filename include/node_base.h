--- conflicted
+++ resolved
@@ -287,15 +287,12 @@
   //! \param[in] phase Index corresponding to the phase
   virtual double density(unsigned phase) = 0;
 
-<<<<<<< HEAD
   //! Update density at the nodes
   //! \param[in] update A boolean to update (true) or assign (false)
   //! \param[in] phase Index corresponding to the phase
   //! \param[in] density Density from the particles in a cell
   virtual void update_density(bool update, unsigned phase, double density) = 0;
 
-=======
->>>>>>> d05373f7
   //! Compute nodal density
   virtual void compute_density() = 0;
 
@@ -305,7 +302,6 @@
   //! Return free surface bool
   virtual bool free_surface() = 0;
 
-<<<<<<< HEAD
   //! Assign signed distance
   virtual void assign_signed_distance(double signed_distance) = 0;
 
@@ -334,14 +330,6 @@
   //! Return pressure constraint
   virtual double pressure_constraint(const unsigned phase,
                                      const double current_time) = 0;
-
-  //! Assign pressure constraint
-  //! \param[in] phase Index corresponding to the phase
-  //! \param[in] pressure Applied pressure constraint
-  //! \param[in] function math function
-  virtual bool assign_pressure_constraint(
-      const unsigned phase, double pressure,
-      const std::shared_ptr<FunctionBase>& function) = 0;
 
   //! Update pressure increment at the node
   virtual void update_pressure_increment(
@@ -354,8 +342,6 @@
   //! Compute nodal correction force term
   virtual bool compute_nodal_correction_force(
       const VectorDim& correction_force) = 0;
-=======
->>>>>>> d05373f7
   //! Update nodal property at the nodes from particle
   //! \param[in] update A boolean to update (true) or assign (false)
   //! \param[in] property Property name
