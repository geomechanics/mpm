#ifndef MPM_NODE_BASE_H_
#define MPM_NODE_BASE_H_

#include <array>
#include <limits>
#include <map>
#include <mutex>
#include <set>
#include <tuple>
#include <vector>

#include <Eigen/Dense>

#include "data_types.h"
#include "function_base.h"
#include "nodal_properties.h"

namespace mpm {

//! Particle phases
enum NodePhase : unsigned int {
  NSolid = 0,
  NLiquid = 1,
  NGas = 2,
  NMixture = 0
};

//! NodeBase base class for nodes
//! \brief Base class that stores the information about node_bases
//! \details NodeBase class: id_ and coordinates.
//! \tparam Tdim Dimension
template <unsigned Tdim>
class NodeBase {
 public:
  //! Define a vector of size dimension
  using VectorDim = Eigen::Matrix<double, Tdim, 1>;

  // Constructor with id and coordinates
  //! \param[in] id assign as the id_ of the node
  //! \param[in] coords coordinates of the node
  NodeBase(mpm::Index id, const VectorDim& coords){};

  //! Destructor
  virtual ~NodeBase(){};

  //! Delete copy constructor
  NodeBase(const NodeBase<Tdim>&) = delete;

  //! Delete assignement operator
  NodeBase& operator=(const NodeBase<Tdim>&) = delete;

  //! Return id of the nodebase
  virtual Index id() const = 0;

  //! Initialise shared pointer to nodal properties pool
  //! \param[in] prop_id Property id in the nodal property pool
  //! \param[in] nodal_properties Shared pointer to nodal properties pool
  virtual void initialise_property_handle(
      unsigned prop_id,
      std::shared_ptr<mpm::NodalProperties> property_handle) noexcept = 0;

  //! Assign coordinates
  virtual void assign_coordinates(const VectorDim& coord) = 0;

  //! Return coordinates
  //! \retval coordinates_ return coordinates of the nodebase
  virtual VectorDim coordinates() const = 0;

  //! Initialise properties
  virtual void initialise() noexcept = 0;

  //! Return degrees of freedom
  virtual unsigned dof() const = 0;

  //! Assign status
  virtual void assign_status(bool status) = 0;

  //! Return status
  virtual bool status() const = 0;

  //! Assign status
  virtual void assign_solving_status(bool status) = 0;

  //! Return status
  virtual bool solving_status() const = 0;

  //! Update mass at the nodes from particle
  //! \param[in] update A boolean to update (true) or assign (false)
  //! \param[in] phase Index corresponding to the phase
  //! \param[in] mass Mass from the particles in a cell
  virtual void update_mass(bool update, unsigned phase,
                           double mass) noexcept = 0;

  //! Return mass at a given node for a given phase
  virtual double mass(unsigned phase) const = 0;

  //! Update volume at the nodes from particle
  //! \param[in] update A boolean to update (true) or assign (false)
  //! \param[in] phase Index corresponding to the phase
  //! \param[in] volume Volume from the particles in a cell
  virtual void update_volume(bool update, unsigned phase,
                             double volume) noexcept = 0;

  //! Return volume at a given node for a given phase
  virtual double volume(unsigned phase) const = 0;

  //! Assign concentrated force to the node
  //! \param[in] direction Index corresponding to the direction of traction
  //! \param[in] traction Nodal concentrated force in specified direction
  //! \param[in] function math function
  //! \retval status Assignment status
  virtual bool assign_concentrated_force(
      unsigned phase, unsigned direction, double traction,
      const std::shared_ptr<FunctionBase>& function) = 0;

  //! Apply concentrated force to external force
  //! \param[in] phase Index corresponding to the phase
  //! \param[in] current time
  virtual void apply_concentrated_force(unsigned phase,
                                        double current_time) = 0;

  //! Update external force (body force / traction force)
  //! \param[in] update A boolean to update (true) or assign (false)
  //! \param[in] phase Index corresponding to the phase
  //! \param[in] force External force from the particles in a cell
  virtual void update_external_force(bool update, unsigned phase,
                                     const VectorDim& force) noexcept = 0;

  //! Return external force
  //! \param[in] phase Index corresponding to the phase
  virtual VectorDim external_force(unsigned phase) const = 0;

  //! Update internal force (body force / traction force)
  //! \param[in] update A boolean to update (true) or assign (false)
  //! \param[in] phase Index corresponding to the phase
  //! \param[in] force Internal force from the particles in a cell
  virtual void update_internal_force(bool update, unsigned phase,
                                     const VectorDim& force) noexcept = 0;

  //! Return internal force
  //! \param[in] phase Index corresponding to the phase
  virtual VectorDim internal_force(unsigned phase) const = 0;

<<<<<<< HEAD
=======
  //! Update drag force coefficient
  //! \param[in] update A boolean to update (true) or assign (false)
  //! \param[in] drag_force Drag force from the particles in a cell
  virtual void update_drag_force_coefficient(bool update,
                                             const VectorDim& drag_force) = 0;

  //! Return drag force at a given node
  virtual VectorDim drag_force_coefficient() const = 0;

  //! Update drag force
  //! \param[in] drag_force Drag force vector
  virtual void update_drag_force(const VectorDim& drag_force) = 0;

>>>>>>> ec296108
  //! Update pressure at the nodes from particle
  //! \param[in] phase Index corresponding to the phase
  //! \param[in] mass_pressure Product of mass x pressure of a particle
  virtual void update_mass_pressure(unsigned phase,
                                    double mass_pressure) noexcept = 0;

  //! Apply pressure constraint
  //! \param[in] phase Index corresponding to the phase
  //! \param[in] dt Timestep in analysis
  //! \param[in] step Step in analysis
  virtual void apply_pressure_constraint(unsigned phase, double dt = 0,
                                         Index step = 0) noexcept = 0;

  //! Assign pressure at the nodes from particle
  //! \param[in] update A boolean to update (true) or assign (false)
  //! \param[in] phase Index corresponding to the phase
  //! \param[in] mass_pressure Product of mass x pressure of a particle
  virtual void assign_pressure(unsigned phase, double mass_pressure) = 0;

  //! Return pressure at a given node for a given phase
  //! \param[in] phase Index corresponding to the phase
  virtual double pressure(unsigned phase) const = 0;

  //! Update nodal momentum
  //! \param[in] update A boolean to update (true) or assign (false)
  //! \param[in] phase Index corresponding to the phase
  //! \param[in] momentum Momentum from the particles in a cell
  virtual void update_momentum(bool update, unsigned phase,
                               const VectorDim& momentum) noexcept = 0;

  //! Return momentum
  //! \param[in] phase Index corresponding to the phase
  virtual VectorDim momentum(unsigned phase) const = 0;

  //! Compute velocity from the momentum
  virtual void compute_velocity() = 0;

  //! Return velocity
  //! \param[in] phase Index corresponding to the phase
  virtual VectorDim velocity(unsigned phase) const = 0;

  //! Update nodal acceleration
  //! \param[in] update A boolean to update (true) or assign (false)
  //! \param[in] phase Index corresponding to the phase
  //! \param[in] acceleration Acceleration from the particles in a cell
  virtual void update_acceleration(bool update, unsigned phase,
                                   const VectorDim& acceleration) = 0;

  //! Return acceleration
  //! \param[in] phase Index corresponding to the phase
  virtual VectorDim acceleration(unsigned phase) const = 0;

  //! Compute acceleration
  //! \param[in] dt Time-step
  virtual bool compute_acceleration_velocity(unsigned phase,
                                             double dt) noexcept = 0;

  //! Compute acceleration and velocity with cundall damping factor
  //! \param[in] phase Index corresponding to the phase
  //! \param[in] dt Timestep in analysis
  //! \param[in] damping_factor Damping factor
  virtual bool compute_acceleration_velocity_cundall(
      unsigned phase, double dt, double damping_factor) noexcept = 0;

  //! Assign pressure constraint
  //! \param[in] phase Index corresponding to the phase
  //! \param[in] pressure Applied pressure constraint
  //! \param[in] function math function
  virtual bool assign_pressure_constraint(
      const unsigned phase, double pressure,
      const std::shared_ptr<FunctionBase>& function) = 0;

  //! Assign velocity constraint
  //! Directions can take values between 0 and Dim * Nphases
  //! \param[in] dir Direction of velocity constraint
  //! \param[in] velocity Applied velocity constraint
  virtual bool assign_velocity_constraint(unsigned dir, double velocity) = 0;

  //! Apply velocity constraints
  virtual void apply_velocity_constraints() = 0;

  //! Assign friction constraint
  //! Directions can take values between 0 and Dim * Nphases
  //! \param[in] dir Direction of friction constraint
  //! \param[in] sign Sign of normal wrt coordinate system for friction
  //! \param[in] friction Applied friction constraint
  virtual bool assign_friction_constraint(unsigned dir, int sign,
                                          double friction) = 0;

  //! Apply friction constraints
  //! \param[in] dt Time-step
  virtual void apply_friction_constraints(double dt) = 0;

  //! Assign rotation matrix
  //! \param[in] rotation_matrix Rotation matrix of the node
  virtual void assign_rotation_matrix(
      const Eigen::Matrix<double, Tdim, Tdim>& rotation_matrix) = 0;

  //! Add material id from material points to list of materials in materials_
  //! \param[in] id Material id to be stored at the node
  virtual void append_material_id(unsigned id) = 0;

  //! Return material ids in node
  virtual std::set<unsigned> material_ids() const = 0;

  //! Assign MPI rank to node
  //! \param[in] rank MPI Rank of the node
  virtual bool mpi_rank(unsigned rank) = 0;

  //! Assign MPI rank to node
  //! \param[in] rank MPI Rank of the node
  virtual std::set<unsigned> mpi_ranks() const = 0;

  //! Clear MPI ranks on node
  virtual void clear_mpi_ranks() = 0;

  //! Return ghost id
  virtual Index ghost_id() const = 0;

  //! Set ghost id
  virtual void ghost_id(Index gid) = 0;

  //! Update nodal property at the nodes from particle
  //! \param[in] update A boolean to update (true) or assign (false)
  //! \param[in] property Property name
  //! \param[in] property_value Property quantity from the particles in the cell
  //! \param[in] mat_id Id of the material within the property data
  //! \param[in] nprops Dimension of property (1 if scalar, Tdim if vector)
  virtual void update_property(bool update, const std::string& property,
                               const Eigen::MatrixXd& property_value,
                               unsigned mat_id, unsigned nprops) noexcept = 0;

  //! Compute multimaterial change in momentum
  virtual void compute_multimaterial_change_in_momentum() = 0;

  //! Compute multimaterial separation vector
  virtual void compute_multimaterial_separation_vector() = 0;

  //! Compute multimaterial normal unit vector
  virtual void compute_multimaterial_normal_unit_vector() = 0;

  /**
   * \defgroup MultiPhase Functions dealing with multi-phase MPM
   */
  /**@{*/

  //! Return interpolated density at a given node for a given phase
  //! \ingroup MultiPhase
  //! \param[in] phase Index corresponding to the phase
  virtual double density(unsigned phase) const = 0;

  //! Compute nodal density
  //! \ingroup MultiPhase
  virtual void compute_density() = 0;

  //! Assign free surface
  //! \ingroup MultiPhase
  virtual void assign_free_surface(bool free_surface) = 0;

  //! Return free surface bool
  //! \ingroup MultiPhase
  virtual bool free_surface() const = 0;

  //! Initialise two-phase nodal properties
  //! \ingroup MultiPhase
  virtual void initialise_twophase() noexcept = 0;

  //! Update internal force (body force / traction force)
  //! \ingroup MultiPhase
  //! \param[in] update A boolean to update (true) or assign (false)
  //! \param[in] drag_force Drag force from the particles in a cell
  //! \retval status Update status
  virtual void update_drag_force_coefficient(bool update,
                                             const VectorDim& drag_force) = 0;

  //! Return drag force at a given node
  //! \ingroup MultiPhase
  virtual VectorDim drag_force_coefficient() const = 0;

  //! Compute acceleration and velocity for two phase
  //! \ingroup MultiPhase
  //! \param[in] dt Timestep in analysis
  virtual bool compute_acceleration_velocity_twophase_explicit(
      double dt) noexcept = 0;

  //! Compute acceleration and velocity for two phase with cundall damping
  //! \ingroup MultiPhase
  //! \param[in] dt Timestep in analysis
  virtual bool compute_acceleration_velocity_twophase_explicit_cundall(
      double dt, double damping_factor) noexcept = 0;

  //! Compute navier-stokes semi-implicit acceleration and velocity
  //! \ingroup MultiPhase
  //! \param[in] phase Index corresponding to the phase
  //! \param[in] dt Timestep in analysis
  //! \retval status Computation status
  virtual bool compute_acceleration_velocity_navierstokes_semi_implicit(
      unsigned phase, double dt) = 0;

  //! Assign active id
  //! \ingroup MultiPhase
  virtual void assign_active_id(Index id) = 0;

  //! Return active id
  //! \ingroup MultiPhase
  virtual mpm::Index active_id() = 0;

  //! Assign global active id
  //! \ingroup MultiPhase
  virtual void assign_global_active_id(Index id) = 0;

  //! Return global active id
  //! \ingroup MultiPhase
  virtual mpm::Index global_active_id() = 0;

<<<<<<< HEAD
=======
  //! Compute navier-stokes semi-implicit acceleration and velocity
  //! \param[in] phase Index corresponding to the phase
  //! \param[in] dt Timestep in analysis
  //! \retval status Computation status
  virtual bool compute_acceleration_velocity_navierstokes_semi_implicit(
      unsigned phase, double dt) = 0;

  //! Compute semi-implicit acceleration and velocity
  //! \param[in] phase Index corresponding to the phase
  //! \param[in] dt Timestep in analysis
  //! \retval status Computation status
  virtual bool compute_acceleration_velocity_twophase_semi_implicit(
      unsigned phase, double dt) = 0;

  //! Compute semi-implicit acceleration and velocity
  //! \param[in] phase Index corresponding to the phase
  //! \param[in] dt Timestep in analysis
  //! \retval status Computation status
  virtual bool compute_acceleration_velocity_twophase_semi_implicit_cundall(
      unsigned phase, double dt, double damping_factor) = 0;

  //! Compute intermediate force
  //! \param[in] dt Timestep in analysis
  //! \retval status Computation status
  virtual bool compute_intermediate_force(const double dt) = 0;

  //! Return total intermediate force
  virtual VectorDim force_total_inter() = 0;

  //! Return fluid intermediate force
  virtual VectorDim force_fluid_inter() = 0;

  //! Reture map of velocity constraints
  virtual std::map<unsigned, double>& velocity_constraints() = 0;

  //! Update intermediate velocity at the node
  virtual void update_intermediate_velocity(
      const unsigned phase, const Eigen::MatrixXd& acceleration_inter,
      double dt) = 0;

>>>>>>> ec296108
  //! Return pressure constraint
  //! \ingroup MultiPhase
  virtual double pressure_constraint(const unsigned phase,
                                     const double current_time) = 0;

  //! Update pressure increment at the node
  //! \ingroup MultiPhase
  virtual void update_pressure_increment(
      const Eigen::VectorXd& pressure_increment, unsigned phase,
      double current_time = 0.) = 0;

  //! Return nodal pressure increment
  //! \ingroup MultiPhase
  virtual double pressure_increment() const = 0;

<<<<<<< HEAD
=======
  //! Return the nodal intermediate velocity
  virtual VectorDim intermediate_velocity(const unsigned phase) = 0;

  //! Return the nodal intermediate acceleration
  virtual VectorDim intermediate_acceleration(const unsigned phase) = 0;

  //! Compute nodal correction force term
  virtual bool compute_nodal_correction_force(
      const VectorDim& correction_force) = 0;

  //! Compute nodal correction force term for two phase
  virtual bool compute_nodal_correction_force(
      const VectorDim& force_cor_part_solid,
      const VectorDim& force_cor_part_water) = 0;

  //! Update nodal property at the nodes from particle
  //! \param[in] update A boolean to update (true) or assign (false)
  //! \param[in] property Property name
  //! \param[in] property_value Property quantity from the particles in the cell
  //! \param[in] mat_id Id of the material within the property data
  //! \param[in] nprops Dimension of property (1 if scalar, Tdim if vector)
  virtual void update_property(bool update, const std::string& property,
                               const Eigen::MatrixXd& property_value,
                               unsigned mat_id, unsigned nprops) noexcept = 0;

  //! Compute multimaterial change in momentum
  virtual void compute_multimaterial_change_in_momentum() = 0;

>>>>>>> ec296108
  //! Update correction force
  //! \ingroup MultiPhase
  //! \param[in] update A boolean to update (true) or assign (false)
  //! \param[in] phase Index corresponding to the phase
  //! \param[in] force Correction force from the particles in a cell
  virtual void update_correction_force(bool update, unsigned phase,
                                       const VectorDim& force) noexcept = 0;

  //! Return correction force
  //! \ingroup MultiPhase
  //! \param[in] phase Index corresponding to the phase
  virtual VectorDim correction_force(unsigned phase) const = 0;

  //! Compute nodal correction force term
  //! \ingroup MultiPhase
  virtual bool compute_nodal_correction_force(
      const VectorDim& correction_force) = 0;

  /**@}*/

};  // NodeBase class
}  // namespace mpm

#endif  // MPM_NODE_BASE_H_<|MERGE_RESOLUTION|>--- conflicted
+++ resolved
@@ -141,22 +141,6 @@
   //! \param[in] phase Index corresponding to the phase
   virtual VectorDim internal_force(unsigned phase) const = 0;
 
-<<<<<<< HEAD
-=======
-  //! Update drag force coefficient
-  //! \param[in] update A boolean to update (true) or assign (false)
-  //! \param[in] drag_force Drag force from the particles in a cell
-  virtual void update_drag_force_coefficient(bool update,
-                                             const VectorDim& drag_force) = 0;
-
-  //! Return drag force at a given node
-  virtual VectorDim drag_force_coefficient() const = 0;
-
-  //! Update drag force
-  //! \param[in] drag_force Drag force vector
-  virtual void update_drag_force(const VectorDim& drag_force) = 0;
-
->>>>>>> ec296108
   //! Update pressure at the nodes from particle
   //! \param[in] phase Index corresponding to the phase
   //! \param[in] mass_pressure Product of mass x pressure of a particle
@@ -336,6 +320,11 @@
   //! \ingroup MultiPhase
   virtual VectorDim drag_force_coefficient() const = 0;
 
+  //! Update drag force
+  //! \ingroup MultiPhase
+  //! \param[in] drag_force Drag force vector
+  virtual void update_drag_force(const VectorDim& drag_force) = 0;
+
   //! Compute acceleration and velocity for two phase
   //! \ingroup MultiPhase
   //! \param[in] dt Timestep in analysis
@@ -356,129 +345,109 @@
   virtual bool compute_acceleration_velocity_navierstokes_semi_implicit(
       unsigned phase, double dt) = 0;
 
-  //! Assign active id
-  //! \ingroup MultiPhase
-  virtual void assign_active_id(Index id) = 0;
-
-  //! Return active id
-  //! \ingroup MultiPhase
-  virtual mpm::Index active_id() = 0;
-
-  //! Assign global active id
-  //! \ingroup MultiPhase
-  virtual void assign_global_active_id(Index id) = 0;
-
-  //! Return global active id
-  //! \ingroup MultiPhase
-  virtual mpm::Index global_active_id() = 0;
-
-<<<<<<< HEAD
-=======
-  //! Compute navier-stokes semi-implicit acceleration and velocity
-  //! \param[in] phase Index corresponding to the phase
-  //! \param[in] dt Timestep in analysis
-  //! \retval status Computation status
-  virtual bool compute_acceleration_velocity_navierstokes_semi_implicit(
-      unsigned phase, double dt) = 0;
-
-  //! Compute semi-implicit acceleration and velocity
+  //! Compute two-phase semi-implicit acceleration and velocity
+  //! \ingroup MultiPhase
   //! \param[in] phase Index corresponding to the phase
   //! \param[in] dt Timestep in analysis
   //! \retval status Computation status
   virtual bool compute_acceleration_velocity_twophase_semi_implicit(
       unsigned phase, double dt) = 0;
 
-  //! Compute semi-implicit acceleration and velocity
+  //! Compute two-phase semi-implicit semi-implicit acceleration and velocity
+  //! \ingroup MultiPhase
   //! \param[in] phase Index corresponding to the phase
   //! \param[in] dt Timestep in analysis
   //! \retval status Computation status
   virtual bool compute_acceleration_velocity_twophase_semi_implicit_cundall(
       unsigned phase, double dt, double damping_factor) = 0;
 
-  //! Compute intermediate force
-  //! \param[in] dt Timestep in analysis
-  //! \retval status Computation status
-  virtual bool compute_intermediate_force(const double dt) = 0;
-
-  //! Return total intermediate force
-  virtual VectorDim force_total_inter() = 0;
-
-  //! Return fluid intermediate force
-  virtual VectorDim force_fluid_inter() = 0;
-
-  //! Reture map of velocity constraints
+  //! Assign active id
+  //! \ingroup MultiPhase
+  virtual void assign_active_id(Index id) = 0;
+
+  //! Return active id
+  //! \ingroup MultiPhase
+  virtual mpm::Index active_id() = 0;
+
+  //! Assign global active id
+  //! \ingroup MultiPhase
+  virtual void assign_global_active_id(Index id) = 0;
+
+  //! Return global active id
+  //! \ingroup MultiPhase
+  virtual mpm::Index global_active_id() = 0;
+
+  //! Return pressure constraint
+  //! \ingroup MultiPhase
+  virtual double pressure_constraint(const unsigned phase,
+                                     const double current_time) = 0;
+
+  //! Update pressure increment at the node
+  //! \ingroup MultiPhase
+  virtual void update_pressure_increment(
+      const Eigen::VectorXd& pressure_increment, unsigned phase,
+      double current_time = 0.) = 0;
+
+  //! Return nodal pressure increment
+  //! \ingroup MultiPhase
+  virtual double pressure_increment() const = 0;
+
+  //! Return map of velocity constraints
+  //! \ingroup MultiPhase
   virtual std::map<unsigned, double>& velocity_constraints() = 0;
 
   //! Update intermediate velocity at the node
+  //! \ingroup MultiPhase
   virtual void update_intermediate_velocity(
       const unsigned phase, const Eigen::MatrixXd& acceleration_inter,
       double dt) = 0;
 
->>>>>>> ec296108
-  //! Return pressure constraint
-  //! \ingroup MultiPhase
-  virtual double pressure_constraint(const unsigned phase,
-                                     const double current_time) = 0;
-
-  //! Update pressure increment at the node
-  //! \ingroup MultiPhase
-  virtual void update_pressure_increment(
-      const Eigen::VectorXd& pressure_increment, unsigned phase,
-      double current_time = 0.) = 0;
-
-  //! Return nodal pressure increment
-  //! \ingroup MultiPhase
-  virtual double pressure_increment() const = 0;
-
-<<<<<<< HEAD
-=======
   //! Return the nodal intermediate velocity
+  //! \ingroup MultiPhase
   virtual VectorDim intermediate_velocity(const unsigned phase) = 0;
 
   //! Return the nodal intermediate acceleration
+  //! \ingroup MultiPhase
   virtual VectorDim intermediate_acceleration(const unsigned phase) = 0;
 
+  //! Compute intermediate force
+  //! \ingroup MultiPhase
+  //! \param[in] dt Timestep in analysis
+  //! \retval status Computation status
+  virtual bool compute_intermediate_force(const double dt) = 0;
+
+  //! Return total intermediate force
+  //! \ingroup MultiPhase
+  virtual VectorDim force_total_inter() = 0;
+
+  //! Return fluid intermediate force
+  //! \ingroup MultiPhase
+  virtual VectorDim force_fluid_inter() = 0;
+
+  //! Update correction force
+  //! \ingroup MultiPhase
+  //! \param[in] update A boolean to update (true) or assign (false)
+  //! \param[in] phase Index corresponding to the phase
+  //! \param[in] force Correction force from the particles in a cell
+  virtual void update_correction_force(bool update, unsigned phase,
+                                       const VectorDim& force) noexcept = 0;
+
+  //! Return correction force
+  //! \ingroup MultiPhase
+  //! \param[in] phase Index corresponding to the phase
+  virtual VectorDim correction_force(unsigned phase) const = 0;
+
   //! Compute nodal correction force term
+  //! \ingroup MultiPhase
   virtual bool compute_nodal_correction_force(
       const VectorDim& correction_force) = 0;
 
   //! Compute nodal correction force term for two phase
+  //! \ingroup MultiPhase
   virtual bool compute_nodal_correction_force(
       const VectorDim& force_cor_part_solid,
       const VectorDim& force_cor_part_water) = 0;
 
-  //! Update nodal property at the nodes from particle
-  //! \param[in] update A boolean to update (true) or assign (false)
-  //! \param[in] property Property name
-  //! \param[in] property_value Property quantity from the particles in the cell
-  //! \param[in] mat_id Id of the material within the property data
-  //! \param[in] nprops Dimension of property (1 if scalar, Tdim if vector)
-  virtual void update_property(bool update, const std::string& property,
-                               const Eigen::MatrixXd& property_value,
-                               unsigned mat_id, unsigned nprops) noexcept = 0;
-
-  //! Compute multimaterial change in momentum
-  virtual void compute_multimaterial_change_in_momentum() = 0;
-
->>>>>>> ec296108
-  //! Update correction force
-  //! \ingroup MultiPhase
-  //! \param[in] update A boolean to update (true) or assign (false)
-  //! \param[in] phase Index corresponding to the phase
-  //! \param[in] force Correction force from the particles in a cell
-  virtual void update_correction_force(bool update, unsigned phase,
-                                       const VectorDim& force) noexcept = 0;
-
-  //! Return correction force
-  //! \ingroup MultiPhase
-  //! \param[in] phase Index corresponding to the phase
-  virtual VectorDim correction_force(unsigned phase) const = 0;
-
-  //! Compute nodal correction force term
-  //! \ingroup MultiPhase
-  virtual bool compute_nodal_correction_force(
-      const VectorDim& correction_force) = 0;
-
   /**@}*/
 
 };  // NodeBase class
