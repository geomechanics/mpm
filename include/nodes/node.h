--- conflicted
+++ resolved
@@ -1,1553 +1,781 @@
-<<<<<<< HEAD
-#ifndef MPM_NODE_H_
-#define MPM_NODE_H_
-
-#include "logger.h"
-#include "mutex.h"
-#include "nodal_properties.h"
-#include "node_base.h"
-#include <iostream>
-
-namespace mpm {
-
-// Node base class
-//! \brief Base class that stores the information about nodes
-//! \details Node class: id_ and coordinates.
-//! \tparam Tdim Dimension
-//! \tparam Tdof Degrees of Freedom
-//! \tparam Tnphases Number of phases
-template <unsigned Tdim, unsigned Tdof, unsigned Tnphases>
-class Node : public NodeBase<Tdim> {
- public:
-  //! Define a vector of size dimension
-  using VectorDim = Eigen::Matrix<double, Tdim, 1>;
-
-  //! Constructor with id, coordinates and dof
-  //! \param[in] id Node id
-  //! \param[in] coord coordinates of the node
-  Node(Index id, const VectorDim& coord);
-
-  //! Virtual destructor
-  ~Node() override{};
-
-  //! Delete copy constructor
-  Node(const Node<Tdim, Tdof, Tnphases>&) = delete;
-
-  //! Delete assignement operator
-  Node& operator=(const Node<Tdim, Tdof, Tnphases>&) = delete;
-
-  //! Initialise nodal properties
-  void initialise() noexcept override;
-
-  //! Return id of the nodebase
-  Index id() const override { return id_; }
-
-  //! Initialise shared pointer to nodal properties pool
-  //! \param[in] prop_id Property id in the nodal property pool
-  //! \param[in] nodal_properties Shared pointer to nodal properties pool
-  void initialise_property_handle(
-      unsigned prop_id,
-      std::shared_ptr<mpm::NodalProperties> property_handle) noexcept override;
-
-  //! Assign coordinates
-  //! \param[in] coord Assign coord as coordinates of the nodebase
-  void assign_coordinates(const VectorDim& coord) override {
-    coordinates_ = coord;
-  }
-
-  //! Return coordinates
-  //! \retval coordinates_ return coordinates of the nodebase
-  VectorDim coordinates() const override { return coordinates_; }
-
-  //! Return degrees of freedom
-  unsigned dof() const override { return dof_; }
-
-  //! Assign status
-  void assign_status(bool status) override { status_ = status; }
-
-  //! Return status
-  bool status() const override { return status_; }
-
-  //! Assign solving status
-  void assign_solving_status(bool status) override { solving_status_ = status; }
-
-  //! Return solving status
-  bool solving_status() const override { return solving_status_; }
-
-  //! Update mass at the nodes from particle
-  //! \param[in] update A boolean to update (true) or assign (false)
-  //! \param[in] phase Index corresponding to the phase
-  //! \param[in] mass Mass from the particles in a cell
-  void update_mass(bool update, unsigned phase, double mass) noexcept override;
-
-  //! Return mass at a given node for a given phase
-  //! \param[in] phase Index corresponding to the phase
-  double mass(unsigned phase) const override { return mass_(phase); }
-
-  //! Update volume at the nodes from particle
-  //! \param[in] update A boolean to update (true) or assign (false)
-  //! \param[in] phase Index corresponding to the phase
-  //! \param[in] volume Volume from the particles in a cell
-  void update_volume(bool update, unsigned phase,
-                     double volume) noexcept override;
-
-  //! Return volume at a given node for a given phase
-  //! \param[in] phase Index corresponding to the phase
-  double volume(unsigned phase) const override { return volume_(phase); }
-
-  //! Assign concentrated force to the node
-  //! \param[in] phase Index corresponding to the phase
-  //! \param[in] direction Index corresponding to the direction of traction
-  //! \param[in] force Nodal concentrated force in specified direction
-  //! \param[in] function math function
-  //! \retval status Assignment status
-  bool assign_concentrated_force(
-      unsigned phase, unsigned direction, double force,
-      const std::shared_ptr<FunctionBase>& function) override;
-
-  //! Apply concentrated force to external force
-  //! \param[in] phase Index corresponding to the phase
-  //! \param[in] current time
-  void apply_concentrated_force(unsigned phase, double current_time) override;
-
-  //! Update external force (body force / traction force)
-  //! \param[in] update A boolean to update (true) or assign (false)
-  //! \param[in] phase Index corresponding to the phase
-  //! \param[in] force External force from the particles in a cell
-  void update_external_force(bool update, unsigned phase,
-                             const VectorDim& force) noexcept override;
-
-  //! Return external force at a given node for a given phase
-  //! \param[in] phase Index corresponding to the phase
-  VectorDim external_force(unsigned phase) const override {
-    return external_force_.col(phase);
-  }
-
-  //! Update internal force (body force / traction force)
-  //! \param[in] update A boolean to update (true) or assign (false)
-  //! \param[in] phase Index corresponding to the phase
-  //! \param[in] force Internal force from the particles in a cell
-  void update_internal_force(bool update, unsigned phase,
-                             const VectorDim& force) noexcept override;
-
-  //! Return internal force at a given node for a given phase
-  //! \param[in] phase Index corresponding to the phase
-  VectorDim internal_force(unsigned phase) const override {
-    return internal_force_.col(phase);
-  }
-
-  //! Update pressure at the nodes from particle
-  //! \param[in] phase Index corresponding to the phase
-  //! \param[in] mass_pressure Product of mass x pressure of a particle
-  void update_mass_pressure(unsigned phase,
-                            double mass_pressure) noexcept override;
-
-  //! Assign pressure constraint
-  //! \param[in] phase Index corresponding to the phase
-  //! \param[in] pressure Applied pressure constraint
-  //! \param[in] function math function
-  bool assign_pressure_constraint(
-      unsigned phase, double pressure,
-      const std::shared_ptr<FunctionBase>& function) override;
-
-  //! Apply pressure constraint
-  //! \param[in] phase Index corresponding to the phase
-  //! \param[in] dt Timestep in analysis
-  //! \param[in] step Step in analysis
-  void apply_pressure_constraint(unsigned phase, double dt = 0,
-                                 Index step = 0) noexcept override;
-
-  //! Assign pressure at the nodes from particle
-  //! \param[in] update A boolean to update (true) or assign (false)
-  //! \param[in] phase Index corresponding to the phase
-  //! \param[in] mass_pressure Product of mass x pressure of a particle
-  void assign_pressure(unsigned phase, double mass_pressure) override;
-
-  //! Return pressure at a given node for a given phase
-  //! \param[in] phase Index corresponding to the phase
-  double pressure(unsigned phase) const override { return pressure_(phase); }
-
-  //! Update momentum at the nodes
-  //! \param[in] update A boolean to update (true) or assign (false)
-  //! \param[in] phase Index corresponding to the phase
-  //! \param[in] momentum Momentum from the particles in a cell
-  void update_momentum(bool update, unsigned phase,
-                       const VectorDim& momentum) noexcept override;
-
-  //! Return momentum at a given node for a given phase
-  //! \param[in] phase Index corresponding to the phase
-  VectorDim momentum(unsigned phase) const override {
-    return momentum_.col(phase);
-  }
-
-  //! Compute velocity from the momentum
-  void compute_velocity() override;
-
-  //! Return velocity at a given node for a given phase
-  //! \param[in] phase Index corresponding to the phase
-  VectorDim velocity(unsigned phase) const override {
-    return velocity_.col(phase);
-  }
-
-  //! Update nodal acceleration
-  //! \param[in] update A boolean to update (true) or assign (false)
-  //! \param[in] phase Index corresponding to the phase
-  //! \param[in] acceleration Acceleration from the particles in a cell
-  void update_acceleration(bool update, unsigned phase,
-                           const VectorDim& acceleration) noexcept override;
-
-  //! Return acceleration at a given node for a given phase
-  //! \param[in] phase Index corresponding to the phase
-  VectorDim acceleration(unsigned phase) const override {
-    return acceleration_.col(phase);
-  }
-
-  //! Compute acceleration and velocity
-  //! \param[in] phase Index corresponding to the phase
-  //! \param[in] dt Timestep in analysis
-  bool compute_acceleration_velocity(unsigned phase,
-                                     double dt) noexcept override;
-
-  //! Compute acceleration and velocity with cundall damping factor
-  //! \param[in] phase Index corresponding to the phase
-  //! \param[in] dt Timestep in analysis
-  //! \param[in] damping_factor Damping factor
-  bool compute_acceleration_velocity_cundall(
-      unsigned phase, double dt, double damping_factor) noexcept override;
-
-  //! Assign velocity constraint
-  //! Directions can take values between 0 and Dim * Nphases
-  //! \param[in] dir Direction of velocity constraint
-  //! \param[in] velocity Applied velocity constraint
-  bool assign_velocity_constraint(unsigned dir, double velocity) override;
-
-  //! Apply velocity constraints
-  void apply_velocity_constraints() override;
-
-  //! Assign acceleration constraint
-  //! Directions can take values between 0 and Dim * Nphases
-  //! \param[in] dir Direction of acceleration constraint
-  //! \param[in] acceleration Applied acceleration constraint
-  bool assign_acceleration_constraint(unsigned dir,
-                                      double acceleration) override;
-
-  //! Update acceleration constraint
-  //! Directions can take values between 0 and Dim * Nphases
-  //! \param[in] dir Direction of acceleration constraint
-  //! \param[in] acceleration Applied acceleration constraint
-  bool update_acceleration_constraint(unsigned dir,
-                                      double acceleration) override;
-
-  //! Apply acceleration constraints
-  void apply_acceleration_constraints() override;
-
-  //! Assign friction constraint
-  //! Directions can take values between 0 and Dim * Nphases
-  //! \param[in] dir Direction of friction constraint (normal)
-  //! \param[in] sign_n Sign of normal wrt coordinate system for friction
-  //! \param[in] friction Applied friction constraint
-  bool assign_friction_constraint(unsigned dir, int sign_n,
-                                  double friction) override;
-
-  //! Apply friction constraints
-  //! \param[in] dt Time-step
-  void apply_friction_constraints(double dt) override;
-
-  //! Assign adhesion constraint
-  //! Directions can take values between 0 and Dim * Nphases
-  //! \param[in] dir Direction of adhesion constraint (normal)
-  //! \param[in] sign_n Sign of normal wrt coordinate system for adhesion
-  //! \param[in] adhesion Applied adhesion constraint
-  //! \param[in] h_min Characteristic length (cell height)
-  //! \param[in] nposition Nodal location, nposition, along boundary
-  bool assign_adhesion_constraint(unsigned dir, int sign_n, double adhesion,
-                                  double h_min, int nposition) override;
-
-  //! Apply adhesion constraints
-  //! \param[in] dt Time-step
-  void apply_adhesion_constraints(double dt) override;
-
-  //! Apply absorbing constraint
-  //! \param[in] dir Direction of p-wave propagation in model
-  //! \param[in] delta Virtual viscous layer thickness
-  //! \param[in] h_min Characteristic length (cell height)
-  //! \param[in] a Dimensionless dashpot weight factor, p-wave
-  //! \param[in] b Dimensionless dashpot weight factor, s-wave
-  //! \param[in] position Nodal position along boundary
-  bool apply_absorbing_constraint(unsigned dir, double delta, double h_min,
-                                  double a, double b,
-                                  mpm::Position position) override;
-
-  //! Assign rotation matrix
-  //! \param[in] rotation_matrix Rotation matrix of the node
-  void assign_rotation_matrix(
-      const Eigen::Matrix<double, Tdim, Tdim>& rotation_matrix) override {
-    rotation_matrix_ = rotation_matrix;
-    generic_boundary_constraints_ = true;
-  }
-
-  //! Add material id from material points to list of materials in materials_
-  //! \param[in] id Material id to be stored at the node
-  void append_material_id(unsigned id) override;
-
-  //! Return material ids in node
-  std::set<unsigned> material_ids() const override { return material_ids_; }
-
-  //! Assign MPI rank to node
-  //! \param[in] rank MPI Rank of the node
-  bool mpi_rank(unsigned rank) override;
-
-  //! Assign MPI rank to node
-  //! \param[in] rank MPI Rank of the node
-  std::set<unsigned> mpi_ranks() const override { return mpi_ranks_; }
-
-  //! Clear MPI rank
-  void clear_mpi_ranks() override { mpi_ranks_.clear(); }
-
-  //! Return ghost id
-  Index ghost_id() const override { return ghost_id_; }
-
-  //! Set ghost id
-  void ghost_id(Index gid) override { ghost_id_ = gid; }
-
-  //! Update nodal property at the nodes from particle
-  //! \param[in] update A boolean to update (true) or assign (false)
-  //! \param[in] property Property name
-  //! \param[in] property_value Property quantity from the particles in the cell
-  //! \param[in] mat_id Id of the material within the property data
-  //! \param[in] nprops Dimension of property (1 if scalar, Tdim if vector)
-  void update_property(bool update, const std::string& property,
-                       const Eigen::MatrixXd& property_value, unsigned mat_id,
-                       unsigned nprops) noexcept override;
-
-  //! Compute multimaterial change in momentum
-  void compute_multimaterial_change_in_momentum() override;
-
-  //! Compute multimaterial separation vector
-  void compute_multimaterial_separation_vector() override;
-
-  //! Compute multimaterial normal unit vector
-  void compute_multimaterial_normal_unit_vector() override;
-
-  //! Return nodal PML status
-  bool pml() override { return pml_; };
-
-  //! Assign nodal PML status
-  void assign_pml(bool pml) override {
-    node_mutex_.lock();
-    pml_ = pml;
-    node_mutex_.unlock();
-  }
-
-  //! Compute velocity from the momentum and damped mass vector for PML nodes
-  void compute_pml_velocity(const bool& pml_type) override;
-
-  //! Compute velocity from the momentum and damped mass vector for PML nodes
-  void compute_pml_velocity_acceleration(const bool& pml_type) override;
-
-  //! Compute acceleration and velocity with cundall damping factor considering
-  //! damped mass vector for PML nodes
-  //! \param[in] phase Index corresponding to the phase
-  //! \param[in] dt Timestep in analysis
-  //! \param[in] damping_factor Rayleigh damping alpha
-  bool compute_pml_acceleration_velocity(
-      unsigned phase, double dt, double damping_factor) noexcept override;
-
-  //! Update velocity and acceleration by Newmark scheme
-  //! \ingroup Implicit
-  //! \param[in] newmark_beta Parameter beta of Newmark scheme
-  //! \param[in] newmark_gamma Parameter gamma of Newmark scheme
-  //! \param[in] dt Time-step
-  void update_velocity_acceleration_newmark_pml(unsigned phase,
-                                                double newmark_beta,
-                                                double newmark_gamma,
-                                                double dt) override;
-
-  /**
-   * \defgroup Implicit Functions dealing with implicit MPM
-   */
-  /**@{*/
-  //! Initialise nodal properties for implicit solver
-  //! \ingroup Impolicit
-  void initialise_implicit() noexcept override;
-
-  //! Initialise nodal forces
-  //! \ingroup Impolicit
-  void initialise_force() noexcept override;
-
-  //! Update inertia at the nodes
-  //! \ingroup Implicit
-  //! \param[in] update A boolean to update (true) or assign (false)
-  //! \param[in] phase Index corresponding to the phase
-  //! \param[in] inertia Inertia from the particles in a cell
-  void update_inertia(bool update, unsigned phase,
-                      const VectorDim& inertia) noexcept override;
-
-  //! Return inertia at a given node for a given phase
-  //! \ingroup Implicit
-  //! \param[in] phase Index corresponding to the phase
-  VectorDim inertia(unsigned phase) const override {
-    return inertia_.col(phase);
-  }
-
-  //! Return previous displacement of pml nodes
-  //! \ingroup PML
-  //! \param[in] t_index Time index, default j=0 which refer to t = tn
-  VectorDim previous_pml_displacement(unsigned t_index = 0) const override;
-
-  //! Return previous velocity of pml nodes
-  //! \ingroup PML
-  VectorDim previous_pml_velocity() const override;
-
-  //! Return previous acceleration of pml nodes
-  //! \ingroup PML
-  VectorDim previous_pml_acceleration() const override;
-
-  //! Apply displacement constraints
-  //! \ingroup PML
-  void apply_pml_displacement_constraints(const bool& pml_type) override;
-
-  //! Compute velocity and acceleration from the momentum and inertia
-  //! \ingroup Implicit
-  void compute_velocity_acceleration() override;
-
-  //! Return displacement at a given node for a given phase
-  //! \ingroup Implicit
-  //! \param[in] phase Index corresponding to the phase
-  VectorDim displacement(unsigned phase) const override {
-    return displacement_.col(phase);
-  };
-
-  //! Update velocity and acceleration by Newmark scheme
-  //! \ingroup Implicit
-  //! \param[in] newmark_beta Parameter beta of Newmark scheme
-  //! \param[in] newmark_gamma Parameter gamma of Newmark scheme
-  //! \param[in] dt Time-step
-  void update_velocity_acceleration_newmark(unsigned phase, double newmark_beta,
-                                            double newmark_gamma,
-                                            double dt) override;
-
-  //! Assign displacement constraint for implicit solver
-  //! Directions can take values between 0 and Dim * Nphases
-  //! \ingroup Implicit
-  //! \param[in] dir Direction of displacement constraint
-  //! \param[in] displacement Applied pressure constraint
-  //! \param[in] function math function
-  bool assign_displacement_constraint(
-      const unsigned dir, const double displacement,
-      const std::shared_ptr<FunctionBase>& function) override;
-
-  //! Apply displacement constraints
-  //! \ingroup Implicit
-  void apply_displacement_constraints() override;
-
-  //! Return displacement constraint
-  //! \ingroup Implicit
-  double displacement_constraint(const unsigned dir,
-                                 const double current_time) const override {
-    double constraint = std::numeric_limits<double>::max();
-    if (displacement_constraints_.find(dir) !=
-        displacement_constraints_.end()) {
-      const double scalar =
-          (displacement_function_.find(dir) != displacement_function_.end())
-              ? displacement_function_.at(dir)->value(current_time)
-              : 1.0;
-
-      constraint = scalar * displacement_constraints_.at(dir);
-    }
-    return constraint;
-  }
-
-  //! Update displacement increment at the node
-  //! \ingroup Implicit
-  void update_displacement_increment(
-      const Eigen::VectorXd& displacement_increment, unsigned phase,
-      unsigned nactive_node) override;
-  /**@{*/
-
-  /**
-   * \defgroup MultiPhase Functions dealing with multi-phase MPM
-   */
-  /**@{*/
-
-  //! Return interpolated density at a given node for a given phase
-  //! \ingroup MultiPhase
-  //! \param[in] phase Index corresponding to the phase
-  double density(unsigned phase) const override { return density_(phase); }
-
-  //! Compute nodal density
-  //! \ingroup MultiPhase
-  void compute_density() override;
-
-  //! Assign free surface
-  //! \ingroup MultiPhase
-  void assign_free_surface(bool free_surface) override {
-    node_mutex_.lock();
-    free_surface_ = free_surface;
-    node_mutex_.unlock();
-  }
-
-  //! Return free surface bool
-  //! \ingroup MultiPhase
-  bool free_surface() const override { return free_surface_; }
-
-  //! Initialise two-phase nodal properties
-  //! \ingroup MultiPhase
-  void initialise_twophase() noexcept override;
-
-  //! Update internal force (body force / traction force)
-  //! \ingroup MultiPhase
-  //! \param[in] update A boolean to update (true) or assign (false)
-  //! \param[in] drag_force Drag force from the particles in a cell
-  //! \retval status Update status
-  void update_drag_force_coefficient(bool update,
-                                     const VectorDim& drag_force) override;
-
-  //! Return drag force at a given node
-  //! \ingroup MultiPhase
-  VectorDim drag_force_coefficient() const override {
-    return drag_force_coefficient_;
-  }
-
-  //! Compute acceleration and velocity for two phase
-  //! \ingroup MultiPhase
-  //! \param[in] dt Timestep in analysis
-  bool compute_acceleration_velocity_twophase_explicit(
-      double dt) noexcept override;
-
-  //! Compute acceleration and velocity for two phase with cundall damping
-  //! \ingroup MultiPhase
-  //! \param[in] dt Timestep in analysis \param[in] damping_factor
-  //! Damping factor
-  bool compute_acceleration_velocity_twophase_explicit_cundall(
-      double dt, double damping_factor) noexcept override;
-
-  //! Compute semi-implicit acceleration and velocity
-  //! \ingroup MultiPhase
-  //! \param[in] phase Index corresponding to the phase
-  //! \param[in] dt Timestep in analysis
-  //! \details Can be used for both semi-implicit navier-stokes and two-phase
-  //! solvers
-  //! \retval status Computation status
-  bool compute_acceleration_velocity_semi_implicit_corrector(
-      unsigned phase, double dt) override;
-
-  //! Compute semi-implicit acceleration and velocity with Cundall damping
-  //! \ingroup MultiPhase
-  //! \param[in] phase Index corresponding to the phase
-  //! \param[in] dt Timestep in analysis
-  //! \details Can be used for both semi-implicit navier-stokes and two-phase
-  //! solvers
-  //! \retval status Computation status
-  bool compute_acceleration_velocity_semi_implicit_corrector_cundall(
-      unsigned phase, double dt, double damping_factor) override;
-
-  //! Assign active id
-  //! \ingroup MultiPhase
-  void assign_active_id(Index id) override { active_id_ = id; }
-
-  //! Return active id
-  //! \ingroup MultiPhase
-  mpm::Index active_id() const override { return active_id_; }
-
-  //! Assign global active id
-  //! \ingroup MultiPhase
-  void assign_global_active_id(Index id) override { global_active_id_ = id; }
-
-  //! Return global active id
-  //! \ingroup MultiPhase
-  mpm::Index global_active_id() const override { return global_active_id_; }
-
-  //! Return nodal pressure constraint
-  //! \ingroup MultiPhase
-  //! \param[in] phase Index corresponding to the phase
-  //! \param[in] current_time current time of the analysis
-  //! \retval pressure constraint at proper time for given phase
-  double pressure_constraint(const unsigned phase,
-                             const double current_time) const override {
-    double constraint = std::numeric_limits<double>::max();
-    if (pressure_constraints_.find(phase) != pressure_constraints_.end()) {
-      const double scalar =
-          (pressure_function_.find(phase) != pressure_function_.end())
-              ? pressure_function_.at(phase)->value(current_time)
-              : 1.0;
-
-      constraint = scalar * pressure_constraints_.at(phase);
-    }
-    return constraint;
-  }
-
-  //! Update pressure increment at the node
-  //! \ingroup MultiPhase
-  void update_pressure_increment(const Eigen::VectorXd& pressure_increment,
-                                 unsigned phase,
-                                 double current_time = 0.) override;
-
-  //! Return nodal pressure increment
-  //! \ingroup MultiPhase
-  double pressure_increment() const override { return pressure_increment_; }
-
-  //! Return map of velocity constraints
-  //! \ingroup MultiPhase
-  std::map<unsigned, double>& velocity_constraints() override {
-    return velocity_constraints_;
-  }
-
-  //! Update nodal intermediate velocity
-  //! \ingroup MultiPhase
-  //! \param[in] phase Index corresponding to the phase
-  //! \param[in] acceleration_inter solved intermediate acceleration
-  //! \param[in] dt Timestep in analysis
-  void update_intermediate_acceleration_velocity(
-      const unsigned phase, const Eigen::MatrixXd& acceleration_inter,
-      double dt) override;
-
-  //! Update correction force
-  //! \ingroup MultiPhase
-  //! \param[in] update A boolean to update (true) or assign (false)
-  //! \param[in] phase Index corresponding to the phase
-  //! \param[in] force Correction force from the particles in a cell
-  void update_correction_force(bool update, unsigned phase,
-                               const VectorDim& force) noexcept override;
-
-  //! Return correction force at a given node for a given phase
-  //! \ingroup MultiPhase
-  //! \param[in] phase Index corresponding to the phase
-  VectorDim correction_force(unsigned phase) const override {
-    return correction_force_.col(phase);
-  }
-
-  /**@}*/
-
-  /**
-   * \defgroup Nonlocal Functions dealing with MPM with nonlocal shape function
-   */
-  /**@{*/
-
-  //! Function that initialise variables for nonlocal MPM
-  //! \ingroup Nonlocal
-  void initialise_nonlocal_node() noexcept override;
-
-  //! Assign nodal nonlocal type
-  //! \ingroup Nonlocal
-  //! \param[in] dir Direction of node type
-  //! \param[in] type Integer denoting the node type
-  //! \brief: The list of node type is
-  //! Regular = 0 (Default),
-  //! LowerBoundary = 1,
-  //! LowerIntermediate = 2,
-  //! UpperIntermediate = 3
-  //! UpperBoundary = 4
-  void assign_nonlocal_node_type(unsigned dir, unsigned type) override {
-    nonlocal_node_type_[dir] = type;
-  }
-
-  //! Function which return nodal nonlocal type vector
-  //! \ingroup Nonlocal
-  std::vector<unsigned> nonlocal_node_type() const override {
-    return nonlocal_node_type_;
-  }
-  /**@}*/
-
- private:
-  //! Mutex
-  SpinMutex node_mutex_;
-  //! nodebase id
-  Index id_{std::numeric_limits<Index>::max()};
-  //! nodal property id
-  unsigned prop_id_{std::numeric_limits<unsigned>::max()};
-  //! shared ghost id
-  Index ghost_id_{std::numeric_limits<Index>::max()};
-  //! nodal coordinates
-  VectorDim coordinates_;
-  //! Degrees of freedom
-  unsigned dof_{std::numeric_limits<unsigned>::max()};
-  //! Status
-  bool status_{false};
-  //! Solving status
-  bool solving_status_{false};
-  //! Mass
-  Eigen::Matrix<double, 1, Tnphases> mass_;
-  //! Volume
-  Eigen::Matrix<double, 1, Tnphases> volume_;
-  //! External force
-  Eigen::Matrix<double, Tdim, Tnphases> external_force_;
-  //! Internal force
-  Eigen::Matrix<double, Tdim, Tnphases> internal_force_;
-  //! Pressure
-  Eigen::Matrix<double, 1, Tnphases> pressure_;
-  //! Displacement
-  VectorDim contact_displacement_;
-  //! Velocity
-  Eigen::Matrix<double, Tdim, Tnphases> velocity_;
-  //! Momentum
-  Eigen::Matrix<double, Tdim, Tnphases> momentum_;
-  //! Acceleration
-  Eigen::Matrix<double, Tdim, Tnphases> acceleration_;
-  //! Velocity constraints
-  std::map<unsigned, double> velocity_constraints_;
-  //! Acceleration constraints
-  std::map<unsigned, double> acceleration_constraints_;
-  //! Pressure constraint
-  std::map<unsigned, double> pressure_constraints_;
-  //! Rotation matrix for general velocity constraints
-  Eigen::Matrix<double, Tdim, Tdim> rotation_matrix_;
-  //! Material ids whose information was passed to this node
-  std::set<unsigned> material_ids_;
-  //! A general velocity (non-Cartesian/inclined) constraint is specified at the
-  //! node
-  bool generic_boundary_constraints_{false};
-  //! Frictional constraints
-  bool friction_{false};
-  std::tuple<unsigned, int, double> friction_constraint_;
-  //! Adhesion constraints
-  bool adhesion_{false};
-  std::tuple<unsigned, int, double, double> adhesion_constraint_;
-  //! Mathematical function for pressure
-  std::map<unsigned, std::shared_ptr<FunctionBase>> pressure_function_;
-  //! Concentrated force
-  Eigen::Matrix<double, Tdim, Tnphases> concentrated_force_;
-  //! Mathematical function for force
-  std::shared_ptr<FunctionBase> force_function_{nullptr};
-  //! Nodal property pool
-  std::shared_ptr<mpm::NodalProperties> property_handle_{nullptr};
-  //! Logger
-  std::unique_ptr<spdlog::logger> console_;
-  //! MPI ranks
-  std::set<unsigned> mpi_ranks_;
-  //! Global index for active node (in each rank)
-  Index active_id_{std::numeric_limits<Index>::max()};
-  //! Global index for active node (globally)
-  Index global_active_id_{std::numeric_limits<Index>::max()};
-
-  /**
-   * \defgroup ImplicitVariables Variables dealing with implicit MPM
-   */
-  /**@{*/
-  //! Inertia
-  Eigen::Matrix<double, Tdim, Tnphases> inertia_;
-  //! Displacement
-  Eigen::Matrix<double, Tdim, Tnphases> displacement_;
-  //! Displacement constraints
-  std::map<unsigned, double> displacement_constraints_;
-  //! Mathematical function for displacement
-  std::map<unsigned, std::shared_ptr<FunctionBase>> displacement_function_;
-  /**@}*/
-
-  /**
-   * \defgroup MultiPhaseVariables Variables for multi-phase MPM
-   * @{
-   */
-  //! Free surface
-  bool free_surface_{false};
-  //! Signed distance
-  double signed_distance_;
-  //! Interpolated density
-  Eigen::Matrix<double, 1, Tnphases> density_;
-  //! p^(t+1) - beta * p^(t)
-  double pressure_increment_;
-  //! Correction force
-  Eigen::Matrix<double, Tdim, Tnphases> correction_force_;
-  //! Drag force
-  Eigen::Matrix<double, Tdim, 1> drag_force_coefficient_;
-  /**@}*/
-
-  /**
-   * \defgroup NonlocalMeshVariables Variables for nonlocal MPM
-   * @{
-   */
-  //! Node type vector in each direction
-  std::vector<unsigned> nonlocal_node_type_;
-  /**@}*/
-};  // Node class
-}  // namespace mpm
-
-#include "node.tcc"
-#include "node_implicit.tcc"
-#include "node_multiphase.tcc"
-#include "node_pml.tcc"
-
-#endif  // MPM_NODE_H_
-=======
-#ifndef MPM_NODE_H_
-#define MPM_NODE_H_
-
-#include "logger.h"
-#include "mutex.h"
-#include "nodal_properties.h"
-#include "node_base.h"
-#include <iostream>
-
-namespace mpm {
-
-// Node base class
-//! \brief Base class that stores the information about nodes
-//! \details Node class: id_ and coordinates.
-//! \tparam Tdim Dimension
-//! \tparam Tdof Degrees of Freedom
-//! \tparam Tnphases Number of phases
-template <unsigned Tdim, unsigned Tdof, unsigned Tnphases>
-class Node : public NodeBase<Tdim> {
- public:
-  //! Define a vector of size dimension
-  using VectorDim = Eigen::Matrix<double, Tdim, 1>;
-
-  //! Constructor with id, coordinates and dof
-  //! \param[in] id Node id
-  //! \param[in] coord coordinates of the node
-  Node(Index id, const VectorDim& coord);
-
-  //! Virtual destructor
-  ~Node() override{};
-
-  //! Delete copy constructor
-  Node(const Node<Tdim, Tdof, Tnphases>&) = delete;
-
-  //! Delete assignement operator
-  Node& operator=(const Node<Tdim, Tdof, Tnphases>&) = delete;
-
-  //! Initialise nodal properties
-  void initialise() noexcept override;
-
-  //! Return id of the nodebase
-  Index id() const override { return id_; }
-
-  //! Initialise shared pointer to nodal properties pool
-  //! \param[in] prop_id Property id in the nodal property pool
-  //! \param[in] nodal_properties Shared pointer to nodal properties pool
-  void initialise_property_handle(
-      unsigned prop_id,
-      std::shared_ptr<mpm::NodalProperties> property_handle) noexcept override;
-
-  //! Assign coordinates
-  //! \param[in] coord Assign coord as coordinates of the nodebase
-  void assign_coordinates(const VectorDim& coord) override {
-    coordinates_ = coord;
-  }
-
-  //! Return coordinates
-  //! \retval coordinates_ return coordinates of the nodebase
-  VectorDim coordinates() const override { return coordinates_; }
-
-  //! Return degrees of freedom
-  unsigned dof() const override { return dof_; }
-
-  //! Assign status
-  void assign_status(bool status) override { status_ = status; }
-
-  //! Return status
-  bool status() const override { return status_; }
-
-  //! Assign solving status
-  void assign_solving_status(bool status) override { solving_status_ = status; }
-
-  //! Return solving status
-  bool solving_status() const override { return solving_status_; }
-
-  //! Update mass at the nodes from particle
-  //! \param[in] update A boolean to update (true) or assign (false)
-  //! \param[in] phase Index corresponding to the phase
-  //! \param[in] mass Mass from the particles in a cell
-  void update_mass(bool update, unsigned phase, double mass) noexcept override;
-
-  //! Return mass at a given node for a given phase
-  //! \param[in] phase Index corresponding to the phase
-  double mass(unsigned phase) const override { return mass_(phase); }
-
-  //! Update volume at the nodes from particle
-  //! \param[in] update A boolean to update (true) or assign (false)
-  //! \param[in] phase Index corresponding to the phase
-  //! \param[in] volume Volume from the particles in a cell
-  void update_volume(bool update, unsigned phase,
-                     double volume) noexcept override;
-
-  //! Return volume at a given node for a given phase
-  //! \param[in] phase Index corresponding to the phase
-  double volume(unsigned phase) const override { return volume_(phase); }
-
-  //! Assign concentrated force to the node
-  //! \param[in] phase Index corresponding to the phase
-  //! \param[in] direction Index corresponding to the direction of traction
-  //! \param[in] force Nodal concentrated force in specified direction
-  //! \param[in] function math function
-  //! \retval status Assignment status
-  bool assign_concentrated_force(
-      unsigned phase, unsigned direction, double force,
-      const std::shared_ptr<FunctionBase>& function) override;
-
-  //! Apply concentrated force to external force
-  //! \param[in] phase Index corresponding to the phase
-  //! \param[in] current time
-  void apply_concentrated_force(unsigned phase, double current_time) override;
-
-  //! Update external force (body force / traction force)
-  //! \param[in] update A boolean to update (true) or assign (false)
-  //! \param[in] phase Index corresponding to the phase
-  //! \param[in] force External force from the particles in a cell
-  void update_external_force(bool update, unsigned phase,
-                             const VectorDim& force) noexcept override;
-
-  //! Return external force at a given node for a given phase
-  //! \param[in] phase Index corresponding to the phase
-  VectorDim external_force(unsigned phase) const override {
-    return external_force_.col(phase);
-  }
-
-  //! Update internal force (body force / traction force)
-  //! \param[in] update A boolean to update (true) or assign (false)
-  //! \param[in] phase Index corresponding to the phase
-  //! \param[in] force Internal force from the particles in a cell
-  void update_internal_force(bool update, unsigned phase,
-                             const VectorDim& force) noexcept override;
-
-  //! Return internal force at a given node for a given phase
-  //! \param[in] phase Index corresponding to the phase
-  VectorDim internal_force(unsigned phase) const override {
-    return internal_force_.col(phase);
-  }
-
-  //! Update pressure at the nodes from particle
-  //! \param[in] phase Index corresponding to the phase
-  //! \param[in] mass_pressure Product of mass x pressure of a particle
-  void update_mass_pressure(unsigned phase,
-                            double mass_pressure) noexcept override;
-
-  //! Assign pressure constraint
-  //! \param[in] phase Index corresponding to the phase
-  //! \param[in] pressure Applied pressure constraint
-  //! \param[in] function math function
-  bool assign_pressure_constraint(
-      unsigned phase, double pressure,
-      const std::shared_ptr<FunctionBase>& function) override;
-
-  //! Apply pressure constraint
-  //! \param[in] phase Index corresponding to the phase
-  //! \param[in] dt Timestep in analysis
-  //! \param[in] step Step in analysis
-  void apply_pressure_constraint(unsigned phase, double dt = 0,
-                                 Index step = 0) noexcept override;
-
-  //! Assign pressure at the nodes from particle
-  //! \param[in] update A boolean to update (true) or assign (false)
-  //! \param[in] phase Index corresponding to the phase
-  //! \param[in] mass_pressure Product of mass x pressure of a particle
-  void assign_pressure(unsigned phase, double mass_pressure) override;
-
-  //! Return pressure at a given node for a given phase
-  //! \param[in] phase Index corresponding to the phase
-  double pressure(unsigned phase) const override { return pressure_(phase); }
-
-  //! Update momentum at the nodes
-  //! \param[in] update A boolean to update (true) or assign (false)
-  //! \param[in] phase Index corresponding to the phase
-  //! \param[in] momentum Momentum from the particles in a cell
-  void update_momentum(bool update, unsigned phase,
-                       const VectorDim& momentum) noexcept override;
-
-  //! Return momentum at a given node for a given phase
-  //! \param[in] phase Index corresponding to the phase
-  VectorDim momentum(unsigned phase) const override {
-    return momentum_.col(phase);
-  }
-
-  //! Compute velocity from the momentum
-  void compute_velocity() override;
-
-  //! Return velocity at a given node for a given phase
-  //! \param[in] phase Index corresponding to the phase
-  VectorDim velocity(unsigned phase) const override {
-    return velocity_.col(phase);
-  }
-
-  //! Update nodal acceleration
-  //! \param[in] update A boolean to update (true) or assign (false)
-  //! \param[in] phase Index corresponding to the phase
-  //! \param[in] acceleration Acceleration from the particles in a cell
-  void update_acceleration(bool update, unsigned phase,
-                           const VectorDim& acceleration) noexcept override;
-
-  //! Return acceleration at a given node for a given phase
-  //! \param[in] phase Index corresponding to the phase
-  VectorDim acceleration(unsigned phase) const override {
-    return acceleration_.col(phase);
-  }
-
-  //! Compute acceleration and velocity
-  //! \param[in] phase Index corresponding to the phase
-  //! \param[in] dt Timestep in analysis
-  bool compute_acceleration_velocity(unsigned phase,
-                                     double dt) noexcept override;
-
-  //! Compute acceleration and velocity with cundall damping factor
-  //! \param[in] phase Index corresponding to the phase
-  //! \param[in] dt Timestep in analysis
-  //! \param[in] damping_factor Damping factor
-  bool compute_acceleration_velocity_cundall(
-      unsigned phase, double dt, double damping_factor) noexcept override;
-
-  //! Assign velocity constraint
-  //! Directions can take values between 0 and Dim * Nphases
-  //! \param[in] dir Direction of velocity constraint
-  //! \param[in] velocity Applied velocity constraint
-  bool assign_velocity_constraint(unsigned dir, double velocity) override;
-
-  //! Apply velocity constraints
-  void apply_velocity_constraints() override;
-
-  //! Assign acceleration constraint
-  //! Directions can take values between 0 and Dim * Nphases
-  //! \param[in] dir Direction of acceleration constraint
-  //! \param[in] acceleration Applied acceleration constraint
-  bool assign_acceleration_constraint(unsigned dir,
-                                      double acceleration) override;
-
-  //! Update acceleration constraint
-  //! Directions can take values between 0 and Dim * Nphases
-  //! \param[in] dir Direction of acceleration constraint
-  //! \param[in] acceleration Applied acceleration constraint
-  bool update_acceleration_constraint(unsigned dir,
-                                      double acceleration) override;
-
-  //! Apply acceleration constraints
-  void apply_acceleration_constraints() override;
-
-  //! Assign friction constraint
-  //! Directions can take values between 0 and Dim * Nphases
-  //! \param[in] dir Direction of friction constraint (normal)
-  //! \param[in] sign_n Sign of normal wrt coordinate system for friction
-  //! \param[in] friction Applied friction constraint
-  bool assign_friction_constraint(unsigned dir, int sign_n,
-                                  double friction) override;
-
-  //! Apply friction constraints
-  //! \param[in] dt Time-step
-  void apply_friction_constraints(double dt) override;
-
-  //! Assign adhesion constraint
-  //! Directions can take values between 0 and Dim * Nphases
-  //! \param[in] dir Direction of adhesion constraint (normal)
-  //! \param[in] sign_n Sign of normal wrt coordinate system for adhesion
-  //! \param[in] adhesion Applied adhesion constraint
-  //! \param[in] h_min Characteristic length (cell height)
-  //! \param[in] nposition Nodal location, nposition, along boundary
-  bool assign_adhesion_constraint(unsigned dir, int sign_n, double adhesion,
-                                  double h_min, int nposition) override;
-
-  //! Apply adhesion constraints
-  //! \param[in] dt Time-step
-  void apply_adhesion_constraints(double dt) override;
-
-  //! Apply absorbing constraint
-  //! \param[in] dir Direction of p-wave propagation in model
-  //! \param[in] delta Virtual viscous layer thickness
-  //! \param[in] h_min Characteristic length (cell height)
-  //! \param[in] a Dimensionless dashpot weight factor, p-wave
-  //! \param[in] b Dimensionless dashpot weight factor, s-wave
-  //! \param[in] position Nodal position along boundary
-  bool apply_absorbing_constraint(unsigned dir, double delta, double h_min,
-                                  double a, double b,
-                                  mpm::Position position) override;
-
-  //! Assign rotation matrix
-  //! \param[in] rotation_matrix Rotation matrix of the node
-  void assign_rotation_matrix(
-      const Eigen::Matrix<double, Tdim, Tdim>& rotation_matrix) override {
-    rotation_matrix_ = rotation_matrix;
-    generic_boundary_constraints_ = true;
-  }
-
-  //! Add material id from material points to list of materials in materials_
-  //! \param[in] id Material id to be stored at the node
-  void append_material_id(unsigned id) override;
-
-  //! Return material ids in node
-  std::set<unsigned> material_ids() const override { return material_ids_; }
-
-  //! Assign MPI rank to node
-  //! \param[in] rank MPI Rank of the node
-  bool mpi_rank(unsigned rank) override;
-
-  //! Assign MPI rank to node
-  //! \param[in] rank MPI Rank of the node
-  std::set<unsigned> mpi_ranks() const override { return mpi_ranks_; }
-
-  //! Clear MPI rank
-  void clear_mpi_ranks() override { mpi_ranks_.clear(); }
-
-  //! Return ghost id
-  Index ghost_id() const override { return ghost_id_; }
-
-  //! Set ghost id
-  void ghost_id(Index gid) override { ghost_id_ = gid; }
-
-  //! Get nodal property at the nodes
-  //! \param[in] property Property name
-  //! \param[in] mat_id Id of the material within the property data
-  //! \param[in] nprops Dimension of property (1 if scalarEigen::Matrix<double,
-  //! Tdim, 1, Tdim if vector)
-  Eigen::MatrixXd property(const std::string& property, unsigned mat_id,
-                           unsigned nprops) noexcept override {
-    return property_handle_->property(property, prop_id_, mat_id, nprops);
-  }
-
-  //! Update nodal property at the nodes from particle
-  //! \param[in] update A boolean to update (true) or assign (false)
-  //! \param[in] property Property name
-  //! \param[in] property_value Property quantity from the particles in the cell
-  //! \param[in] mat_id Id of the material within the property data
-  //! \param[in] nprops Dimension of property (1 if scalar, Tdim if vector)
-  void update_property(bool update, const std::string& property,
-                       const Eigen::MatrixXd& property_value, unsigned mat_id,
-                       unsigned nprops) noexcept override;
-
-  //! Compute multimaterial change in momentum
-  void compute_multimaterial_change_in_momentum() override;
-
-  //! Compute multimaterial separation vector
-  void compute_multimaterial_separation_vector() override;
-
-  //! Compute multimaterial normal unit vector
-  void compute_multimaterial_normal_unit_vector() override;
-
-  //! Return nodal PML status
-  bool pml() override { return pml_; };
-
-  //! Assign nodal PML status
-  void assign_pml(bool pml) override {
-    node_mutex_.lock();
-    pml_ = pml;
-    node_mutex_.unlock();
-  }
-
-  //! Compute velocity from the momentum and damped mass vector for PML nodes
-  void compute_pml_velocity(const bool& pml_type) override;
-
-  //! Compute velocity from the momentum and damped mass vector for PML nodes
-  void compute_pml_velocity_acceleration(const bool& pml_type) override;
-
-  //! Compute acceleration and velocity with cundall damping factor considering
-  //! damped mass vector for PML nodes
-  //! \param[in] phase Index corresponding to the phase
-  //! \param[in] dt Timestep in analysis
-  //! \param[in] damping_factor Rayleigh damping alpha
-  bool compute_pml_acceleration_velocity(
-      unsigned phase, double dt, double damping_factor) noexcept override;
-
-  //! Update velocity and acceleration by Newmark scheme
-  //! \ingroup Implicit
-  //! \param[in] newmark_beta Parameter beta of Newmark scheme
-  //! \param[in] newmark_gamma Parameter gamma of Newmark scheme
-  //! \param[in] dt Time-step
-  void update_velocity_acceleration_newmark_pml(unsigned phase,
-                                                double newmark_beta,
-                                                double newmark_gamma,
-                                                double dt) override;
-
-  /**
-   * \defgroup Implicit Functions dealing with implicit MPM
-   */
-  /**@{*/
-  //! Initialise nodal properties for implicit solver
-  //! \ingroup Impolicit
-  void initialise_implicit() noexcept override;
-
-  //! Initialise nodal forces
-  //! \ingroup Impolicit
-  void initialise_force() noexcept override;
-
-  //! Update inertia at the nodes
-  //! \ingroup Implicit
-  //! \param[in] update A boolean to update (true) or assign (false)
-  //! \param[in] phase Index corresponding to the phase
-  //! \param[in] inertia Inertia from the particles in a cell
-  void update_inertia(bool update, unsigned phase,
-                      const VectorDim& inertia) noexcept override;
-
-  //! Return inertia at a given node for a given phase
-  //! \ingroup Implicit
-  //! \param[in] phase Index corresponding to the phase
-  VectorDim inertia(unsigned phase) const override {
-    return inertia_.col(phase);
-  }
-
-  //! Return previous displacement of pml nodes
-  //! \ingroup PML
-  //! \param[in] t_index Time index, default j=0 which refer to t = tn
-  VectorDim previous_pml_displacement(unsigned t_index = 0) const override;
-
-  //! Return previous velocity of pml nodes
-  //! \ingroup PML
-  VectorDim previous_pml_velocity() const override;
-
-  //! Return previous acceleration of pml nodes
-  //! \ingroup PML
-  VectorDim previous_pml_acceleration() const override;
-
-  //! Apply displacement constraints
-  //! \ingroup PML
-  void apply_pml_displacement_constraints(const bool& pml_type) override;
-
-  //! Compute velocity and acceleration from the momentum and inertia
-  //! \ingroup Implicit
-  void compute_velocity_acceleration() override;
-
-  //! Return displacement at a given node for a given phase
-  //! \ingroup Implicit
-  //! \param[in] phase Index corresponding to the phase
-  VectorDim displacement(unsigned phase) const override {
-    return displacement_.col(phase);
-  };
-
-  //! Update velocity and acceleration by Newmark scheme
-  //! \ingroup Implicit
-  //! \param[in] newmark_beta Parameter beta of Newmark scheme
-  //! \param[in] newmark_gamma Parameter gamma of Newmark scheme
-  //! \param[in] dt Time-step
-  void update_velocity_acceleration_newmark(unsigned phase, double newmark_beta,
-                                            double newmark_gamma,
-                                            double dt) override;
-
-  //! Assign displacement constraint for implicit solver
-  //! Directions can take values between 0 and Dim * Nphases
-  //! \ingroup Implicit
-  //! \param[in] dir Direction of displacement constraint
-  //! \param[in] displacement Applied pressure constraint
-  //! \param[in] function math function
-  bool assign_displacement_constraint(
-      const unsigned dir, const double displacement,
-      const std::shared_ptr<FunctionBase>& function) override;
-
-  //! Apply displacement constraints
-  //! \ingroup Implicit
-  void apply_displacement_constraints() override;
-
-  //! Return displacement constraint
-  //! \ingroup Implicit
-  double displacement_constraint(const unsigned dir,
-                                 const double current_time) const override {
-    double constraint = std::numeric_limits<double>::max();
-    if (displacement_constraints_.find(dir) !=
-        displacement_constraints_.end()) {
-      const double scalar =
-          (displacement_function_.find(dir) != displacement_function_.end())
-              ? displacement_function_.at(dir)->value(current_time)
-              : 1.0;
-
-      constraint = scalar * displacement_constraints_.at(dir);
-    }
-    return constraint;
-  }
-
-  //! Update displacement increment at the node
-  //! \ingroup Implicit
-  void update_displacement_increment(
-      const Eigen::VectorXd& displacement_increment, unsigned phase,
-      unsigned nactive_node) override;
-  /**@{*/
-
-  /**
-   * \defgroup MultiPhase Functions dealing with multi-phase MPM
-   */
-  /**@{*/
-
-  //! Return interpolated density at a given node for a given phase
-  //! \ingroup MultiPhase
-  //! \param[in] phase Index corresponding to the phase
-  double density(unsigned phase) const override { return density_(phase); }
-
-  //! Compute nodal density
-  //! \ingroup MultiPhase
-  void compute_density() override;
-
-  //! Assign free surface
-  //! \ingroup MultiPhase
-  void assign_free_surface(bool free_surface) override {
-    node_mutex_.lock();
-    free_surface_ = free_surface;
-    node_mutex_.unlock();
-  }
-
-  //! Return free surface bool
-  //! \ingroup MultiPhase
-  bool free_surface() const override { return free_surface_; }
-
-  //! Initialise two-phase nodal properties
-  //! \ingroup MultiPhase
-  void initialise_twophase() noexcept override;
-
-  //! Update internal force (body force / traction force)
-  //! \ingroup MultiPhase
-  //! \param[in] update A boolean to update (true) or assign (false)
-  //! \param[in] drag_force Drag force from the particles in a cell
-  //! \retval status Update status
-  void update_drag_force_coefficient(bool update,
-                                     const VectorDim& drag_force) override;
-
-  //! Return drag force at a given node
-  //! \ingroup MultiPhase
-  VectorDim drag_force_coefficient() const override {
-    return drag_force_coefficient_;
-  }
-
-  //! Compute acceleration and velocity for two phase
-  //! \ingroup MultiPhase
-  //! \param[in] dt Timestep in analysis
-  bool compute_acceleration_velocity_twophase_explicit(
-      double dt) noexcept override;
-
-  //! Compute acceleration and velocity for two phase with cundall damping
-  //! \ingroup MultiPhase
-  //! \param[in] dt Timestep in analysis \param[in] damping_factor
-  //! Damping factor
-  bool compute_acceleration_velocity_twophase_explicit_cundall(
-      double dt, double damping_factor) noexcept override;
-
-  //! Compute semi-implicit acceleration and velocity
-  //! \ingroup MultiPhase
-  //! \param[in] phase Index corresponding to the phase
-  //! \param[in] dt Timestep in analysis
-  //! \details Can be used for both semi-implicit navier-stokes and two-phase
-  //! solvers
-  //! \retval status Computation status
-  bool compute_acceleration_velocity_semi_implicit_corrector(
-      unsigned phase, double dt) override;
-
-  //! Compute semi-implicit acceleration and velocity with Cundall damping
-  //! \ingroup MultiPhase
-  //! \param[in] phase Index corresponding to the phase
-  //! \param[in] dt Timestep in analysis
-  //! \details Can be used for both semi-implicit navier-stokes and two-phase
-  //! solvers
-  //! \retval status Computation status
-  bool compute_acceleration_velocity_semi_implicit_corrector_cundall(
-      unsigned phase, double dt, double damping_factor) override;
-
-  //! Assign active id
-  //! \ingroup MultiPhase
-  void assign_active_id(Index id) override { active_id_ = id; }
-
-  //! Return active id
-  //! \ingroup MultiPhase
-  mpm::Index active_id() const override { return active_id_; }
-
-  //! Assign global active id
-  //! \ingroup MultiPhase
-  void assign_global_active_id(Index id) override { global_active_id_ = id; }
-
-  //! Return global active id
-  //! \ingroup MultiPhase
-  mpm::Index global_active_id() const override { return global_active_id_; }
-
-  //! Return nodal pressure constraint
-  //! \ingroup MultiPhase
-  //! \param[in] phase Index corresponding to the phase
-  //! \param[in] current_time current time of the analysis
-  //! \retval pressure constraint at proper time for given phase
-  double pressure_constraint(const unsigned phase,
-                             const double current_time) const override {
-    double constraint = std::numeric_limits<double>::max();
-    if (pressure_constraints_.find(phase) != pressure_constraints_.end()) {
-      const double scalar =
-          (pressure_function_.find(phase) != pressure_function_.end())
-              ? pressure_function_.at(phase)->value(current_time)
-              : 1.0;
-
-      constraint = scalar * pressure_constraints_.at(phase);
-    }
-    return constraint;
-  }
-
-  //! Update pressure increment at the node
-  //! \ingroup MultiPhase
-  void update_pressure_increment(const Eigen::VectorXd& pressure_increment,
-                                 unsigned phase,
-                                 double current_time = 0.) override;
-
-  //! Return nodal pressure increment
-  //! \ingroup MultiPhase
-  double pressure_increment() const override { return pressure_increment_; }
-
-  //! Return map of velocity constraints
-  //! \ingroup MultiPhase
-  std::map<unsigned, double>& velocity_constraints() override {
-    return velocity_constraints_;
-  }
-
-  //! Update nodal intermediate velocity
-  //! \ingroup MultiPhase
-  //! \param[in] phase Index corresponding to the phase
-  //! \param[in] acceleration_inter solved intermediate acceleration
-  //! \param[in] dt Timestep in analysis
-  void update_intermediate_acceleration_velocity(
-      const unsigned phase, const Eigen::MatrixXd& acceleration_inter,
-      double dt) override;
-
-  //! Update correction force
-  //! \ingroup MultiPhase
-  //! \param[in] update A boolean to update (true) or assign (false)
-  //! \param[in] phase Index corresponding to the phase
-  //! \param[in] force Correction force from the particles in a cell
-  void update_correction_force(bool update, unsigned phase,
-                               const VectorDim& force) noexcept override;
-
-  //! Return correction force at a given node for a given phase
-  //! \ingroup MultiPhase
-  //! \param[in] phase Index corresponding to the phase
-  VectorDim correction_force(unsigned phase) const override {
-    return correction_force_.col(phase);
-  }
-
-  /**@}*/
-
-  /**
-   * \defgroup Nonlocal Functions dealing with MPM with nonlocal shape function
-   */
-  /**@{*/
-
-  //! Function that initialise variables for nonlocal MPM
-  //! \ingroup Nonlocal
-  void initialise_nonlocal_node() noexcept override;
-
-  //! Assign nodal nonlocal type
-  //! \ingroup Nonlocal
-  //! \param[in] dir Direction of node type
-  //! \param[in] type Integer denoting the node type
-  //! \brief: The list of node type is
-  //! Regular = 0 (Default),
-  //! LowerBoundary = 1,
-  //! LowerIntermediate = 2,
-  //! UpperIntermediate = 3
-  //! UpperBoundary = 4
-  void assign_nonlocal_node_type(unsigned dir, unsigned type) override {
-    nonlocal_node_type_[dir] = type;
-  }
-
-  //! Function which return nodal nonlocal type vector
-  //! \ingroup Nonlocal
-  std::vector<unsigned> nonlocal_node_type() const override {
-    return nonlocal_node_type_;
-  }
-  /**@}*/
-
- private:
-  //! Mutex
-  SpinMutex node_mutex_;
-  //! nodebase id
-  Index id_{std::numeric_limits<Index>::max()};
-  //! nodal property id
-  unsigned prop_id_{std::numeric_limits<unsigned>::max()};
-  //! shared ghost id
-  Index ghost_id_{std::numeric_limits<Index>::max()};
-  //! nodal coordinates
-  VectorDim coordinates_;
-  //! Degrees of freedom
-  unsigned dof_{std::numeric_limits<unsigned>::max()};
-  //! Status
-  bool status_{false};
-  //! Solving status
-  bool solving_status_{false};
-  //! Mass
-  Eigen::Matrix<double, 1, Tnphases> mass_;
-  //! Volume
-  Eigen::Matrix<double, 1, Tnphases> volume_;
-  //! External force
-  Eigen::Matrix<double, Tdim, Tnphases> external_force_;
-  //! Internal force
-  Eigen::Matrix<double, Tdim, Tnphases> internal_force_;
-  //! Pressure
-  Eigen::Matrix<double, 1, Tnphases> pressure_;
-  //! Displacement
-  VectorDim contact_displacement_;
-  //! Velocity
-  Eigen::Matrix<double, Tdim, Tnphases> velocity_;
-  //! Momentum
-  Eigen::Matrix<double, Tdim, Tnphases> momentum_;
-  //! Acceleration
-  Eigen::Matrix<double, Tdim, Tnphases> acceleration_;
-  //! Velocity constraints
-  std::map<unsigned, double> velocity_constraints_;
-  //! Acceleration constraints
-  std::map<unsigned, double> acceleration_constraints_;
-  //! Pressure constraint
-  std::map<unsigned, double> pressure_constraints_;
-  //! Rotation matrix for general velocity constraints
-  Eigen::Matrix<double, Tdim, Tdim> rotation_matrix_;
-  //! Material ids whose information was passed to this node
-  std::set<unsigned> material_ids_;
-  //! A general velocity (non-Cartesian/inclined) constraint is specified at the
-  //! node
-  bool generic_boundary_constraints_{false};
-  //! Frictional constraints
-  bool friction_{false};
-  std::tuple<unsigned, int, double> friction_constraint_;
-  //! Adhesion constraints
-  bool adhesion_{false};
-  std::tuple<unsigned, int, double, double> adhesion_constraint_;
-  //! Perfectly Matched Layer
-  bool pml_{false};
-  //! Mathematical function for pressure
-  std::map<unsigned, std::shared_ptr<FunctionBase>> pressure_function_;
-  //! Concentrated force
-  Eigen::Matrix<double, Tdim, Tnphases> concentrated_force_;
-  //! Mathematical function for force
-  std::shared_ptr<FunctionBase> force_function_{nullptr};
-  //! Nodal property pool
-  std::shared_ptr<mpm::NodalProperties> property_handle_{nullptr};
-  //! Logger
-  std::unique_ptr<spdlog::logger> console_;
-  //! MPI ranks
-  std::set<unsigned> mpi_ranks_;
-  //! Global index for active node (in each rank)
-  Index active_id_{std::numeric_limits<Index>::max()};
-  //! Global index for active node (globally)
-  Index global_active_id_{std::numeric_limits<Index>::max()};
-
-  /**
-   * \defgroup ImplicitVariables Variables dealing with implicit MPM
-   */
-  /**@{*/
-  //! Inertia
-  Eigen::Matrix<double, Tdim, Tnphases> inertia_;
-  //! Displacement
-  Eigen::Matrix<double, Tdim, Tnphases> displacement_;
-  //! Displacement constraints
-  std::map<unsigned, double> displacement_constraints_;
-  //! Mathematical function for displacement
-  std::map<unsigned, std::shared_ptr<FunctionBase>> displacement_function_;
-  /**@}*/
-
-  /**
-   * \defgroup MultiPhaseVariables Variables for multi-phase MPM
-   * @{
-   */
-  //! Free surface
-  bool free_surface_{false};
-  //! Signed distance
-  double signed_distance_;
-  //! Interpolated density
-  Eigen::Matrix<double, 1, Tnphases> density_;
-  //! p^(t+1) - beta * p^(t)
-  double pressure_increment_;
-  //! Correction force
-  Eigen::Matrix<double, Tdim, Tnphases> correction_force_;
-  //! Drag force
-  Eigen::Matrix<double, Tdim, 1> drag_force_coefficient_;
-  /**@}*/
-
-  /**
-   * \defgroup NonlocalMeshVariables Variables for nonlocal MPM
-   * @{
-   */
-  //! Node type vector in each direction
-  std::vector<unsigned> nonlocal_node_type_;
-  /**@}*/
-};  // Node class
-}  // namespace mpm
-
-#include "node.tcc"
-#include "node_implicit.tcc"
-#include "node_multiphase.tcc"
-#include "node_pml.tcc"
-
-#endif  // MPM_NODE_H_
->>>>>>> c1af250b
+#ifndef MPM_NODE_H_
+#define MPM_NODE_H_
+
+#include "logger.h"
+#include "mutex.h"
+#include "nodal_properties.h"
+#include "node_base.h"
+#include <iostream>
+
+namespace mpm {
+
+// Node base class
+//! \brief Base class that stores the information about nodes
+//! \details Node class: id_ and coordinates.
+//! \tparam Tdim Dimension
+//! \tparam Tdof Degrees of Freedom
+//! \tparam Tnphases Number of phases
+template <unsigned Tdim, unsigned Tdof, unsigned Tnphases>
+class Node : public NodeBase<Tdim> {
+ public:
+  //! Define a vector of size dimension
+  using VectorDim = Eigen::Matrix<double, Tdim, 1>;
+
+  //! Constructor with id, coordinates and dof
+  //! \param[in] id Node id
+  //! \param[in] coord coordinates of the node
+  Node(Index id, const VectorDim& coord);
+
+  //! Virtual destructor
+  ~Node() override{};
+
+  //! Delete copy constructor
+  Node(const Node<Tdim, Tdof, Tnphases>&) = delete;
+
+  //! Delete assignement operator
+  Node& operator=(const Node<Tdim, Tdof, Tnphases>&) = delete;
+
+  //! Initialise nodal properties
+  void initialise() noexcept override;
+
+  //! Return id of the nodebase
+  Index id() const override { return id_; }
+
+  //! Initialise shared pointer to nodal properties pool
+  //! \param[in] prop_id Property id in the nodal property pool
+  //! \param[in] nodal_properties Shared pointer to nodal properties pool
+  void initialise_property_handle(
+      unsigned prop_id,
+      std::shared_ptr<mpm::NodalProperties> property_handle) noexcept override;
+
+  //! Assign coordinates
+  //! \param[in] coord Assign coord as coordinates of the nodebase
+  void assign_coordinates(const VectorDim& coord) override {
+    coordinates_ = coord;
+  }
+
+  //! Return coordinates
+  //! \retval coordinates_ return coordinates of the nodebase
+  VectorDim coordinates() const override { return coordinates_; }
+
+  //! Return degrees of freedom
+  unsigned dof() const override { return dof_; }
+
+  //! Assign status
+  void assign_status(bool status) override { status_ = status; }
+
+  //! Return status
+  bool status() const override { return status_; }
+
+  //! Assign solving status
+  void assign_solving_status(bool status) override { solving_status_ = status; }
+
+  //! Return solving status
+  bool solving_status() const override { return solving_status_; }
+
+  //! Update mass at the nodes from particle
+  //! \param[in] update A boolean to update (true) or assign (false)
+  //! \param[in] phase Index corresponding to the phase
+  //! \param[in] mass Mass from the particles in a cell
+  void update_mass(bool update, unsigned phase, double mass) noexcept override;
+
+  //! Return mass at a given node for a given phase
+  //! \param[in] phase Index corresponding to the phase
+  double mass(unsigned phase) const override { return mass_(phase); }
+
+  //! Update volume at the nodes from particle
+  //! \param[in] update A boolean to update (true) or assign (false)
+  //! \param[in] phase Index corresponding to the phase
+  //! \param[in] volume Volume from the particles in a cell
+  void update_volume(bool update, unsigned phase,
+                     double volume) noexcept override;
+
+  //! Return volume at a given node for a given phase
+  //! \param[in] phase Index corresponding to the phase
+  double volume(unsigned phase) const override { return volume_(phase); }
+
+  //! Assign concentrated force to the node
+  //! \param[in] phase Index corresponding to the phase
+  //! \param[in] direction Index corresponding to the direction of traction
+  //! \param[in] force Nodal concentrated force in specified direction
+  //! \param[in] function math function
+  //! \retval status Assignment status
+  bool assign_concentrated_force(
+      unsigned phase, unsigned direction, double force,
+      const std::shared_ptr<FunctionBase>& function) override;
+
+  //! Apply concentrated force to external force
+  //! \param[in] phase Index corresponding to the phase
+  //! \param[in] current time
+  void apply_concentrated_force(unsigned phase, double current_time) override;
+
+  //! Update external force (body force / traction force)
+  //! \param[in] update A boolean to update (true) or assign (false)
+  //! \param[in] phase Index corresponding to the phase
+  //! \param[in] force External force from the particles in a cell
+  void update_external_force(bool update, unsigned phase,
+                             const VectorDim& force) noexcept override;
+
+  //! Return external force at a given node for a given phase
+  //! \param[in] phase Index corresponding to the phase
+  VectorDim external_force(unsigned phase) const override {
+    return external_force_.col(phase);
+  }
+
+  //! Update internal force (body force / traction force)
+  //! \param[in] update A boolean to update (true) or assign (false)
+  //! \param[in] phase Index corresponding to the phase
+  //! \param[in] force Internal force from the particles in a cell
+  void update_internal_force(bool update, unsigned phase,
+                             const VectorDim& force) noexcept override;
+
+  //! Return internal force at a given node for a given phase
+  //! \param[in] phase Index corresponding to the phase
+  VectorDim internal_force(unsigned phase) const override {
+    return internal_force_.col(phase);
+  }
+
+  //! Update pressure at the nodes from particle
+  //! \param[in] phase Index corresponding to the phase
+  //! \param[in] mass_pressure Product of mass x pressure of a particle
+  void update_mass_pressure(unsigned phase,
+                            double mass_pressure) noexcept override;
+
+  //! Assign pressure constraint
+  //! \param[in] phase Index corresponding to the phase
+  //! \param[in] pressure Applied pressure constraint
+  //! \param[in] function math function
+  bool assign_pressure_constraint(
+      unsigned phase, double pressure,
+      const std::shared_ptr<FunctionBase>& function) override;
+
+  //! Apply pressure constraint
+  //! \param[in] phase Index corresponding to the phase
+  //! \param[in] dt Timestep in analysis
+  //! \param[in] step Step in analysis
+  void apply_pressure_constraint(unsigned phase, double dt = 0,
+                                 Index step = 0) noexcept override;
+
+  //! Assign pressure at the nodes from particle
+  //! \param[in] update A boolean to update (true) or assign (false)
+  //! \param[in] phase Index corresponding to the phase
+  //! \param[in] mass_pressure Product of mass x pressure of a particle
+  void assign_pressure(unsigned phase, double mass_pressure) override;
+
+  //! Return pressure at a given node for a given phase
+  //! \param[in] phase Index corresponding to the phase
+  double pressure(unsigned phase) const override { return pressure_(phase); }
+
+  //! Update momentum at the nodes
+  //! \param[in] update A boolean to update (true) or assign (false)
+  //! \param[in] phase Index corresponding to the phase
+  //! \param[in] momentum Momentum from the particles in a cell
+  void update_momentum(bool update, unsigned phase,
+                       const VectorDim& momentum) noexcept override;
+
+  //! Return momentum at a given node for a given phase
+  //! \param[in] phase Index corresponding to the phase
+  VectorDim momentum(unsigned phase) const override {
+    return momentum_.col(phase);
+  }
+
+  //! Compute velocity from the momentum
+  void compute_velocity() override;
+
+  //! Return velocity at a given node for a given phase
+  //! \param[in] phase Index corresponding to the phase
+  VectorDim velocity(unsigned phase) const override {
+    return velocity_.col(phase);
+  }
+
+  //! Update nodal acceleration
+  //! \param[in] update A boolean to update (true) or assign (false)
+  //! \param[in] phase Index corresponding to the phase
+  //! \param[in] acceleration Acceleration from the particles in a cell
+  void update_acceleration(bool update, unsigned phase,
+                           const VectorDim& acceleration) noexcept override;
+
+  //! Return acceleration at a given node for a given phase
+  //! \param[in] phase Index corresponding to the phase
+  VectorDim acceleration(unsigned phase) const override {
+    return acceleration_.col(phase);
+  }
+
+  //! Compute acceleration and velocity
+  //! \param[in] phase Index corresponding to the phase
+  //! \param[in] dt Timestep in analysis
+  bool compute_acceleration_velocity(unsigned phase,
+                                     double dt) noexcept override;
+
+  //! Compute acceleration and velocity with cundall damping factor
+  //! \param[in] phase Index corresponding to the phase
+  //! \param[in] dt Timestep in analysis
+  //! \param[in] damping_factor Damping factor
+  bool compute_acceleration_velocity_cundall(
+      unsigned phase, double dt, double damping_factor) noexcept override;
+
+  //! Assign velocity constraint
+  //! Directions can take values between 0 and Dim * Nphases
+  //! \param[in] dir Direction of velocity constraint
+  //! \param[in] velocity Applied velocity constraint
+  bool assign_velocity_constraint(unsigned dir, double velocity) override;
+
+  //! Apply velocity constraints
+  void apply_velocity_constraints() override;
+
+  //! Assign acceleration constraint
+  //! Directions can take values between 0 and Dim * Nphases
+  //! \param[in] dir Direction of acceleration constraint
+  //! \param[in] acceleration Applied acceleration constraint
+  bool assign_acceleration_constraint(unsigned dir,
+                                      double acceleration) override;
+
+  //! Update acceleration constraint
+  //! Directions can take values between 0 and Dim * Nphases
+  //! \param[in] dir Direction of acceleration constraint
+  //! \param[in] acceleration Applied acceleration constraint
+  bool update_acceleration_constraint(unsigned dir,
+                                      double acceleration) override;
+
+  //! Apply acceleration constraints
+  void apply_acceleration_constraints() override;
+
+  //! Assign friction constraint
+  //! Directions can take values between 0 and Dim * Nphases
+  //! \param[in] dir Direction of friction constraint (normal)
+  //! \param[in] sign_n Sign of normal wrt coordinate system for friction
+  //! \param[in] friction Applied friction constraint
+  bool assign_friction_constraint(unsigned dir, int sign_n,
+                                  double friction) override;
+
+  //! Apply friction constraints
+  //! \param[in] dt Time-step
+  void apply_friction_constraints(double dt) override;
+
+  //! Assign adhesion constraint
+  //! Directions can take values between 0 and Dim * Nphases
+  //! \param[in] dir Direction of adhesion constraint (normal)
+  //! \param[in] sign_n Sign of normal wrt coordinate system for adhesion
+  //! \param[in] adhesion Applied adhesion constraint
+  //! \param[in] h_min Characteristic length (cell height)
+  //! \param[in] nposition Nodal location, nposition, along boundary
+  bool assign_adhesion_constraint(unsigned dir, int sign_n, double adhesion,
+                                  double h_min, int nposition) override;
+
+  //! Apply adhesion constraints
+  //! \param[in] dt Time-step
+  void apply_adhesion_constraints(double dt) override;
+
+  //! Apply absorbing constraint
+  //! \param[in] dir Direction of p-wave propagation in model
+  //! \param[in] delta Virtual viscous layer thickness
+  //! \param[in] h_min Characteristic length (cell height)
+  //! \param[in] a Dimensionless dashpot weight factor, p-wave
+  //! \param[in] b Dimensionless dashpot weight factor, s-wave
+  //! \param[in] position Nodal position along boundary
+  bool apply_absorbing_constraint(unsigned dir, double delta, double h_min,
+                                  double a, double b,
+                                  mpm::Position position) override;
+
+  //! Assign rotation matrix
+  //! \param[in] rotation_matrix Rotation matrix of the node
+  void assign_rotation_matrix(
+      const Eigen::Matrix<double, Tdim, Tdim>& rotation_matrix) override {
+    rotation_matrix_ = rotation_matrix;
+    generic_boundary_constraints_ = true;
+  }
+
+  //! Add material id from material points to list of materials in materials_
+  //! \param[in] id Material id to be stored at the node
+  void append_material_id(unsigned id) override;
+
+  //! Return material ids in node
+  std::set<unsigned> material_ids() const override { return material_ids_; }
+
+  //! Assign MPI rank to node
+  //! \param[in] rank MPI Rank of the node
+  bool mpi_rank(unsigned rank) override;
+
+  //! Assign MPI rank to node
+  //! \param[in] rank MPI Rank of the node
+  std::set<unsigned> mpi_ranks() const override { return mpi_ranks_; }
+
+  //! Clear MPI rank
+  void clear_mpi_ranks() override { mpi_ranks_.clear(); }
+
+  //! Return ghost id
+  Index ghost_id() const override { return ghost_id_; }
+
+  //! Set ghost id
+  void ghost_id(Index gid) override { ghost_id_ = gid; }
+
+  //! Get nodal property at the nodes
+  //! \param[in] property Property name
+  //! \param[in] mat_id Id of the material within the property data
+  //! \param[in] nprops Dimension of property (1 if scalarEigen::Matrix<double,
+  //! Tdim, 1, Tdim if vector)
+  Eigen::MatrixXd property(const std::string& property, unsigned mat_id,
+                           unsigned nprops) noexcept override {
+    return property_handle_->property(property, prop_id_, mat_id, nprops);
+  }
+
+  //! Update nodal property at the nodes from particle
+  //! \param[in] update A boolean to update (true) or assign (false)
+  //! \param[in] property Property name
+  //! \param[in] property_value Property quantity from the particles in the cell
+  //! \param[in] mat_id Id of the material within the property data
+  //! \param[in] nprops Dimension of property (1 if scalar, Tdim if vector)
+  void update_property(bool update, const std::string& property,
+                       const Eigen::MatrixXd& property_value, unsigned mat_id,
+                       unsigned nprops) noexcept override;
+
+  //! Compute multimaterial change in momentum
+  void compute_multimaterial_change_in_momentum() override;
+
+  //! Compute multimaterial separation vector
+  void compute_multimaterial_separation_vector() override;
+
+  //! Compute multimaterial normal unit vector
+  void compute_multimaterial_normal_unit_vector() override;
+
+  //! Return nodal PML status
+  bool pml() override { return pml_; };
+
+  //! Assign nodal PML status
+  void assign_pml(bool pml) override {
+    node_mutex_.lock();
+    pml_ = pml;
+    node_mutex_.unlock();
+  }
+
+  //! Compute velocity from the momentum and damped mass vector for PML nodes
+  void compute_pml_velocity(const bool& pml_type) override;
+
+  //! Compute velocity from the momentum and damped mass vector for PML nodes
+  void compute_pml_velocity_acceleration(const bool& pml_type) override;
+
+  //! Compute acceleration and velocity with cundall damping factor considering
+  //! damped mass vector for PML nodes
+  //! \param[in] phase Index corresponding to the phase
+  //! \param[in] dt Timestep in analysis
+  //! \param[in] damping_factor Rayleigh damping alpha
+  bool compute_pml_acceleration_velocity(
+      unsigned phase, double dt, double damping_factor) noexcept override;
+
+  //! Update velocity and acceleration by Newmark scheme
+  //! \ingroup Implicit
+  //! \param[in] newmark_beta Parameter beta of Newmark scheme
+  //! \param[in] newmark_gamma Parameter gamma of Newmark scheme
+  //! \param[in] dt Time-step
+  void update_velocity_acceleration_newmark_pml(unsigned phase,
+                                                double newmark_beta,
+                                                double newmark_gamma,
+                                                double dt) override;
+
+  /**
+   * \defgroup Implicit Functions dealing with implicit MPM
+   */
+  /**@{*/
+  //! Initialise nodal properties for implicit solver
+  //! \ingroup Impolicit
+  void initialise_implicit() noexcept override;
+
+  //! Initialise nodal forces
+  //! \ingroup Impolicit
+  void initialise_force() noexcept override;
+
+  //! Update inertia at the nodes
+  //! \ingroup Implicit
+  //! \param[in] update A boolean to update (true) or assign (false)
+  //! \param[in] phase Index corresponding to the phase
+  //! \param[in] inertia Inertia from the particles in a cell
+  void update_inertia(bool update, unsigned phase,
+                      const VectorDim& inertia) noexcept override;
+
+  //! Return inertia at a given node for a given phase
+  //! \ingroup Implicit
+  //! \param[in] phase Index corresponding to the phase
+  VectorDim inertia(unsigned phase) const override {
+    return inertia_.col(phase);
+  }
+
+  //! Return previous displacement of pml nodes
+  //! \ingroup PML
+  //! \param[in] t_index Time index, default j=0 which refer to t = tn
+  VectorDim previous_pml_displacement(unsigned t_index = 0) const override;
+
+  //! Return previous velocity of pml nodes
+  //! \ingroup PML
+  VectorDim previous_pml_velocity() const override;
+
+  //! Return previous acceleration of pml nodes
+  //! \ingroup PML
+  VectorDim previous_pml_acceleration() const override;
+
+  //! Apply displacement constraints
+  //! \ingroup PML
+  void apply_pml_displacement_constraints(const bool& pml_type) override;
+
+  //! Compute velocity and acceleration from the momentum and inertia
+  //! \ingroup Implicit
+  void compute_velocity_acceleration() override;
+
+  //! Return displacement at a given node for a given phase
+  //! \ingroup Implicit
+  //! \param[in] phase Index corresponding to the phase
+  VectorDim displacement(unsigned phase) const override {
+    return displacement_.col(phase);
+  };
+
+  //! Update velocity and acceleration by Newmark scheme
+  //! \ingroup Implicit
+  //! \param[in] newmark_beta Parameter beta of Newmark scheme
+  //! \param[in] newmark_gamma Parameter gamma of Newmark scheme
+  //! \param[in] dt Time-step
+  void update_velocity_acceleration_newmark(unsigned phase, double newmark_beta,
+                                            double newmark_gamma,
+                                            double dt) override;
+
+  //! Assign displacement constraint for implicit solver
+  //! Directions can take values between 0 and Dim * Nphases
+  //! \ingroup Implicit
+  //! \param[in] dir Direction of displacement constraint
+  //! \param[in] displacement Applied pressure constraint
+  //! \param[in] function math function
+  bool assign_displacement_constraint(
+      const unsigned dir, const double displacement,
+      const std::shared_ptr<FunctionBase>& function) override;
+
+  //! Apply displacement constraints
+  //! \ingroup Implicit
+  void apply_displacement_constraints() override;
+
+  //! Return displacement constraint
+  //! \ingroup Implicit
+  double displacement_constraint(const unsigned dir,
+                                 const double current_time) const override {
+    double constraint = std::numeric_limits<double>::max();
+    if (displacement_constraints_.find(dir) !=
+        displacement_constraints_.end()) {
+      const double scalar =
+          (displacement_function_.find(dir) != displacement_function_.end())
+              ? displacement_function_.at(dir)->value(current_time)
+              : 1.0;
+
+      constraint = scalar * displacement_constraints_.at(dir);
+    }
+    return constraint;
+  }
+
+  //! Update displacement increment at the node
+  //! \ingroup Implicit
+  void update_displacement_increment(
+      const Eigen::VectorXd& displacement_increment, unsigned phase,
+      unsigned nactive_node) override;
+  /**@{*/
+
+  /**
+   * \defgroup MultiPhase Functions dealing with multi-phase MPM
+   */
+  /**@{*/
+
+  //! Return interpolated density at a given node for a given phase
+  //! \ingroup MultiPhase
+  //! \param[in] phase Index corresponding to the phase
+  double density(unsigned phase) const override { return density_(phase); }
+
+  //! Compute nodal density
+  //! \ingroup MultiPhase
+  void compute_density() override;
+
+  //! Assign free surface
+  //! \ingroup MultiPhase
+  void assign_free_surface(bool free_surface) override {
+    node_mutex_.lock();
+    free_surface_ = free_surface;
+    node_mutex_.unlock();
+  }
+
+  //! Return free surface bool
+  //! \ingroup MultiPhase
+  bool free_surface() const override { return free_surface_; }
+
+  //! Initialise two-phase nodal properties
+  //! \ingroup MultiPhase
+  void initialise_twophase() noexcept override;
+
+  //! Update internal force (body force / traction force)
+  //! \ingroup MultiPhase
+  //! \param[in] update A boolean to update (true) or assign (false)
+  //! \param[in] drag_force Drag force from the particles in a cell
+  //! \retval status Update status
+  void update_drag_force_coefficient(bool update,
+                                     const VectorDim& drag_force) override;
+
+  //! Return drag force at a given node
+  //! \ingroup MultiPhase
+  VectorDim drag_force_coefficient() const override {
+    return drag_force_coefficient_;
+  }
+
+  //! Compute acceleration and velocity for two phase
+  //! \ingroup MultiPhase
+  //! \param[in] dt Timestep in analysis
+  bool compute_acceleration_velocity_twophase_explicit(
+      double dt) noexcept override;
+
+  //! Compute acceleration and velocity for two phase with cundall damping
+  //! \ingroup MultiPhase
+  //! \param[in] dt Timestep in analysis \param[in] damping_factor
+  //! Damping factor
+  bool compute_acceleration_velocity_twophase_explicit_cundall(
+      double dt, double damping_factor) noexcept override;
+
+  //! Compute semi-implicit acceleration and velocity
+  //! \ingroup MultiPhase
+  //! \param[in] phase Index corresponding to the phase
+  //! \param[in] dt Timestep in analysis
+  //! \details Can be used for both semi-implicit navier-stokes and two-phase
+  //! solvers
+  //! \retval status Computation status
+  bool compute_acceleration_velocity_semi_implicit_corrector(
+      unsigned phase, double dt) override;
+
+  //! Compute semi-implicit acceleration and velocity with Cundall damping
+  //! \ingroup MultiPhase
+  //! \param[in] phase Index corresponding to the phase
+  //! \param[in] dt Timestep in analysis
+  //! \details Can be used for both semi-implicit navier-stokes and two-phase
+  //! solvers
+  //! \retval status Computation status
+  bool compute_acceleration_velocity_semi_implicit_corrector_cundall(
+      unsigned phase, double dt, double damping_factor) override;
+
+  //! Assign active id
+  //! \ingroup MultiPhase
+  void assign_active_id(Index id) override { active_id_ = id; }
+
+  //! Return active id
+  //! \ingroup MultiPhase
+  mpm::Index active_id() const override { return active_id_; }
+
+  //! Assign global active id
+  //! \ingroup MultiPhase
+  void assign_global_active_id(Index id) override { global_active_id_ = id; }
+
+  //! Return global active id
+  //! \ingroup MultiPhase
+  mpm::Index global_active_id() const override { return global_active_id_; }
+
+  //! Return nodal pressure constraint
+  //! \ingroup MultiPhase
+  //! \param[in] phase Index corresponding to the phase
+  //! \param[in] current_time current time of the analysis
+  //! \retval pressure constraint at proper time for given phase
+  double pressure_constraint(const unsigned phase,
+                             const double current_time) const override {
+    double constraint = std::numeric_limits<double>::max();
+    if (pressure_constraints_.find(phase) != pressure_constraints_.end()) {
+      const double scalar =
+          (pressure_function_.find(phase) != pressure_function_.end())
+              ? pressure_function_.at(phase)->value(current_time)
+              : 1.0;
+
+      constraint = scalar * pressure_constraints_.at(phase);
+    }
+    return constraint;
+  }
+
+  //! Update pressure increment at the node
+  //! \ingroup MultiPhase
+  void update_pressure_increment(const Eigen::VectorXd& pressure_increment,
+                                 unsigned phase,
+                                 double current_time = 0.) override;
+
+  //! Return nodal pressure increment
+  //! \ingroup MultiPhase
+  double pressure_increment() const override { return pressure_increment_; }
+
+  //! Return map of velocity constraints
+  //! \ingroup MultiPhase
+  std::map<unsigned, double>& velocity_constraints() override {
+    return velocity_constraints_;
+  }
+
+  //! Update nodal intermediate velocity
+  //! \ingroup MultiPhase
+  //! \param[in] phase Index corresponding to the phase
+  //! \param[in] acceleration_inter solved intermediate acceleration
+  //! \param[in] dt Timestep in analysis
+  void update_intermediate_acceleration_velocity(
+      const unsigned phase, const Eigen::MatrixXd& acceleration_inter,
+      double dt) override;
+
+  //! Update correction force
+  //! \ingroup MultiPhase
+  //! \param[in] update A boolean to update (true) or assign (false)
+  //! \param[in] phase Index corresponding to the phase
+  //! \param[in] force Correction force from the particles in a cell
+  void update_correction_force(bool update, unsigned phase,
+                               const VectorDim& force) noexcept override;
+
+  //! Return correction force at a given node for a given phase
+  //! \ingroup MultiPhase
+  //! \param[in] phase Index corresponding to the phase
+  VectorDim correction_force(unsigned phase) const override {
+    return correction_force_.col(phase);
+  }
+
+  /**@}*/
+
+  /**
+   * \defgroup Nonlocal Functions dealing with MPM with nonlocal shape function
+   */
+  /**@{*/
+
+  //! Function that initialise variables for nonlocal MPM
+  //! \ingroup Nonlocal
+  void initialise_nonlocal_node() noexcept override;
+
+  //! Assign nodal nonlocal type
+  //! \ingroup Nonlocal
+  //! \param[in] dir Direction of node type
+  //! \param[in] type Integer denoting the node type
+  //! \brief: The list of node type is
+  //! Regular = 0 (Default),
+  //! LowerBoundary = 1,
+  //! LowerIntermediate = 2,
+  //! UpperIntermediate = 3
+  //! UpperBoundary = 4
+  void assign_nonlocal_node_type(unsigned dir, unsigned type) override {
+    nonlocal_node_type_[dir] = type;
+  }
+
+  //! Function which return nodal nonlocal type vector
+  //! \ingroup Nonlocal
+  std::vector<unsigned> nonlocal_node_type() const override {
+    return nonlocal_node_type_;
+  }
+  /**@}*/
+
+ private:
+  //! Mutex
+  SpinMutex node_mutex_;
+  //! nodebase id
+  Index id_{std::numeric_limits<Index>::max()};
+  //! nodal property id
+  unsigned prop_id_{std::numeric_limits<unsigned>::max()};
+  //! shared ghost id
+  Index ghost_id_{std::numeric_limits<Index>::max()};
+  //! nodal coordinates
+  VectorDim coordinates_;
+  //! Degrees of freedom
+  unsigned dof_{std::numeric_limits<unsigned>::max()};
+  //! Status
+  bool status_{false};
+  //! Solving status
+  bool solving_status_{false};
+  //! Mass
+  Eigen::Matrix<double, 1, Tnphases> mass_;
+  //! Volume
+  Eigen::Matrix<double, 1, Tnphases> volume_;
+  //! External force
+  Eigen::Matrix<double, Tdim, Tnphases> external_force_;
+  //! Internal force
+  Eigen::Matrix<double, Tdim, Tnphases> internal_force_;
+  //! Pressure
+  Eigen::Matrix<double, 1, Tnphases> pressure_;
+  //! Displacement
+  VectorDim contact_displacement_;
+  //! Velocity
+  Eigen::Matrix<double, Tdim, Tnphases> velocity_;
+  //! Momentum
+  Eigen::Matrix<double, Tdim, Tnphases> momentum_;
+  //! Acceleration
+  Eigen::Matrix<double, Tdim, Tnphases> acceleration_;
+  //! Velocity constraints
+  std::map<unsigned, double> velocity_constraints_;
+  //! Acceleration constraints
+  std::map<unsigned, double> acceleration_constraints_;
+  //! Pressure constraint
+  std::map<unsigned, double> pressure_constraints_;
+  //! Rotation matrix for general velocity constraints
+  Eigen::Matrix<double, Tdim, Tdim> rotation_matrix_;
+  //! Material ids whose information was passed to this node
+  std::set<unsigned> material_ids_;
+  //! A general velocity (non-Cartesian/inclined) constraint is specified at the
+  //! node
+  bool generic_boundary_constraints_{false};
+  //! Frictional constraints
+  bool friction_{false};
+  std::tuple<unsigned, int, double> friction_constraint_;
+  //! Adhesion constraints
+  bool adhesion_{false};
+  std::tuple<unsigned, int, double, double> adhesion_constraint_;
+  //! Perfectly Matched Layer
+  bool pml_{false};
+  //! Mathematical function for pressure
+  std::map<unsigned, std::shared_ptr<FunctionBase>> pressure_function_;
+  //! Concentrated force
+  Eigen::Matrix<double, Tdim, Tnphases> concentrated_force_;
+  //! Mathematical function for force
+  std::shared_ptr<FunctionBase> force_function_{nullptr};
+  //! Nodal property pool
+  std::shared_ptr<mpm::NodalProperties> property_handle_{nullptr};
+  //! Logger
+  std::unique_ptr<spdlog::logger> console_;
+  //! MPI ranks
+  std::set<unsigned> mpi_ranks_;
+  //! Global index for active node (in each rank)
+  Index active_id_{std::numeric_limits<Index>::max()};
+  //! Global index for active node (globally)
+  Index global_active_id_{std::numeric_limits<Index>::max()};
+
+  /**
+   * \defgroup ImplicitVariables Variables dealing with implicit MPM
+   */
+  /**@{*/
+  //! Inertia
+  Eigen::Matrix<double, Tdim, Tnphases> inertia_;
+  //! Displacement
+  Eigen::Matrix<double, Tdim, Tnphases> displacement_;
+  //! Displacement constraints
+  std::map<unsigned, double> displacement_constraints_;
+  //! Mathematical function for displacement
+  std::map<unsigned, std::shared_ptr<FunctionBase>> displacement_function_;
+  /**@}*/
+
+  /**
+   * \defgroup MultiPhaseVariables Variables for multi-phase MPM
+   * @{
+   */
+  //! Free surface
+  bool free_surface_{false};
+  //! Signed distance
+  double signed_distance_;
+  //! Interpolated density
+  Eigen::Matrix<double, 1, Tnphases> density_;
+  //! p^(t+1) - beta * p^(t)
+  double pressure_increment_;
+  //! Correction force
+  Eigen::Matrix<double, Tdim, Tnphases> correction_force_;
+  //! Drag force
+  Eigen::Matrix<double, Tdim, 1> drag_force_coefficient_;
+  /**@}*/
+
+  /**
+   * \defgroup NonlocalMeshVariables Variables for nonlocal MPM
+   * @{
+   */
+  //! Node type vector in each direction
+  std::vector<unsigned> nonlocal_node_type_;
+  /**@}*/
+};  // Node class
+}  // namespace mpm
+
+#include "node.tcc"
+#include "node_implicit.tcc"
+#include "node_multiphase.tcc"
+#include "node_pml.tcc"
+
+#endif  // MPM_NODE_H_