<<<<<<< HEAD
#ifndef MPM_NODE_BASE_H_
#define MPM_NODE_BASE_H_

#include <array>
#include <limits>
#include <map>
#include <mutex>
#include <set>
#include <tuple>
#include <vector>

#include <Eigen/Dense>

#include "data_types.h"
#include "function_base.h"
#include "nodal_properties.h"

namespace mpm {

//! Particle phases
enum NodePhase : unsigned int {
  NSolid = 0,
  NLiquid = 1,
  NGas = 2,
  NMixture = 0,
  NSinglePhase = 0
};

//! NodeBase base class for nodes
//! \brief Base class that stores the information about node_bases
//! \details NodeBase class: id_ and coordinates.
//! \tparam Tdim Dimension
template <unsigned Tdim>
class NodeBase {
 public:
  //! Define a vector of size dimension
  using VectorDim = Eigen::Matrix<double, Tdim, 1>;

  // Constructor with id and coordinates
  //! \param[in] id assign as the id_ of the node
  //! \param[in] coords coordinates of the node
  NodeBase(mpm::Index id, const VectorDim& coords){};

  //! Destructor
  virtual ~NodeBase(){};

  //! Delete copy constructor
  NodeBase(const NodeBase<Tdim>&) = delete;

  //! Delete assignement operator
  NodeBase& operator=(const NodeBase<Tdim>&) = delete;

  //! Return id of the nodebase
  virtual Index id() const = 0;

  //! Initialise shared pointer to nodal properties pool
  //! \param[in] prop_id Property id in the nodal property pool
  //! \param[in] nodal_properties Shared pointer to nodal properties pool
  virtual void initialise_property_handle(
      unsigned prop_id,
      std::shared_ptr<mpm::NodalProperties> property_handle) noexcept = 0;

  //! Assign coordinates
  virtual void assign_coordinates(const VectorDim& coord) = 0;

  //! Return coordinates
  //! \retval coordinates_ return coordinates of the nodebase
  virtual VectorDim coordinates() const = 0;

  //! Initialise properties
  virtual void initialise() noexcept = 0;

  //! Return degrees of freedom
  virtual unsigned dof() const = 0;

  //! Assign status
  virtual void assign_status(bool status) = 0;

  //! Return status
  virtual bool status() const = 0;

  //! Assign status
  virtual void assign_solving_status(bool status) = 0;

  //! Return status
  virtual bool solving_status() const = 0;

  //! Update mass at the nodes from particle
  //! \param[in] update A boolean to update (true) or assign (false)
  //! \param[in] phase Index corresponding to the phase
  //! \param[in] mass Mass from the particles in a cell
  virtual void update_mass(bool update, unsigned phase,
                           double mass) noexcept = 0;

  //! Return mass at a given node for a given phase
  virtual double mass(unsigned phase) const = 0;

  //! Update volume at the nodes from particle
  //! \param[in] update A boolean to update (true) or assign (false)
  //! \param[in] phase Index corresponding to the phase
  //! \param[in] volume Volume from the particles in a cell
  virtual void update_volume(bool update, unsigned phase,
                             double volume) noexcept = 0;

  //! Return volume at a given node for a given phase
  virtual double volume(unsigned phase) const = 0;

  //! Assign concentrated force to the node
  //! \param[in] direction Index corresponding to the direction of traction
  //! \param[in] traction Nodal concentrated force in specified direction
  //! \param[in] function math function
  //! \retval status Assignment status
  virtual bool assign_concentrated_force(
      unsigned phase, unsigned direction, double traction,
      const std::shared_ptr<FunctionBase>& function) = 0;

  //! Apply concentrated force to external force
  //! \param[in] phase Index corresponding to the phase
  //! \param[in] current time
  virtual void apply_concentrated_force(unsigned phase,
                                        double current_time) = 0;

  //! Update external force (body force / traction force)
  //! \param[in] update A boolean to update (true) or assign (false)
  //! \param[in] phase Index corresponding to the phase
  //! \param[in] force External force from the particles in a cell
  virtual void update_external_force(bool update, unsigned phase,
                                     const VectorDim& force) noexcept = 0;

  //! Return external force
  //! \param[in] phase Index corresponding to the phase
  virtual VectorDim external_force(unsigned phase) const = 0;

  //! Update internal force (body force / traction force)
  //! \param[in] update A boolean to update (true) or assign (false)
  //! \param[in] phase Index corresponding to the phase
  //! \param[in] force Internal force from the particles in a cell
  virtual void update_internal_force(bool update, unsigned phase,
                                     const VectorDim& force) noexcept = 0;

  //! Return internal force
  //! \param[in] phase Index corresponding to the phase
  virtual VectorDim internal_force(unsigned phase) const = 0;

  //! Update pressure at the nodes from particle
  //! \param[in] phase Index corresponding to the phase
  //! \param[in] mass_pressure Product of mass x pressure of a particle
  virtual void update_mass_pressure(unsigned phase,
                                    double mass_pressure) noexcept = 0;

  //! Apply pressure constraint
  //! \param[in] phase Index corresponding to the phase
  //! \param[in] dt Timestep in analysis
  //! \param[in] step Step in analysis
  virtual void apply_pressure_constraint(unsigned phase, double dt = 0,
                                         Index step = 0) noexcept = 0;

  //! Assign pressure at the nodes from particle
  //! \param[in] update A boolean to update (true) or assign (false)
  //! \param[in] phase Index corresponding to the phase
  //! \param[in] mass_pressure Product of mass x pressure of a particle
  virtual void assign_pressure(unsigned phase, double mass_pressure) = 0;

  //! Return pressure at a given node for a given phase
  //! \param[in] phase Index corresponding to the phase
  virtual double pressure(unsigned phase) const = 0;

  //! Update nodal momentum
  //! \param[in] update A boolean to update (true) or assign (false)
  //! \param[in] phase Index corresponding to the phase
  //! \param[in] momentum Momentum from the particles in a cell
  virtual void update_momentum(bool update, unsigned phase,
                               const VectorDim& momentum) noexcept = 0;

  //! Return momentum
  //! \param[in] phase Index corresponding to the phase
  virtual VectorDim momentum(unsigned phase) const = 0;

  //! Compute velocity from the momentum
  virtual void compute_velocity() = 0;

  //! Return velocity
  //! \param[in] phase Index corresponding to the phase
  virtual VectorDim velocity(unsigned phase) const = 0;

  //! Update nodal acceleration
  //! \param[in] update A boolean to update (true) or assign (false)
  //! \param[in] phase Index corresponding to the phase
  //! \param[in] acceleration Acceleration from the particles in a cell
  virtual void update_acceleration(bool update, unsigned phase,
                                   const VectorDim& acceleration) = 0;

  //! Return acceleration
  //! \param[in] phase Index corresponding to the phase
  virtual VectorDim acceleration(unsigned phase) const = 0;

  //! Compute acceleration
  //! \param[in] dt Time-step
  virtual bool compute_acceleration_velocity(unsigned phase,
                                             double dt) noexcept = 0;

  //! Compute acceleration and velocity with cundall damping factor
  //! \param[in] phase Index corresponding to the phase
  //! \param[in] dt Timestep in analysis
  //! \param[in] damping_factor Damping factor
  virtual bool compute_acceleration_velocity_cundall(
      unsigned phase, double dt, double damping_factor) noexcept = 0;

  //! Assign pressure constraint
  //! \param[in] phase Index corresponding to the phase
  //! \param[in] pressure Applied pressure constraint
  //! \param[in] function math function
  virtual bool assign_pressure_constraint(
      unsigned phase, double pressure,
      const std::shared_ptr<FunctionBase>& function) = 0;

  //! Assign velocity constraint
  //! Directions can take values between 0 and Dim * Nphases
  //! \param[in] dir Direction of velocity constraint
  //! \param[in] velocity Applied velocity constraint
  virtual bool assign_velocity_constraint(unsigned dir, double velocity) = 0;

  //! Apply velocity constraints
  virtual void apply_velocity_constraints() = 0;

  //! Assign acceleration constraint
  //! Directions can take values between 0 and Dim * Nphases
  //! \param[in] dir Direction of acceleration constraint
  //! \param[in] acceleration Applied acceleration constraint
  virtual bool assign_acceleration_constraint(unsigned dir,
                                              double acceleration) = 0;

  //! Update acceleration constraint
  //! Directions can take values between 0 and Dim * Nphases
  //! \param[in] dir Direction of acceleration constraint
  //! \param[in] acceleration Applied acceleration constraint
  virtual bool update_acceleration_constraint(unsigned dir,
                                              double acceleration) = 0;

  //! Apply acceleration constraints
  virtual void apply_acceleration_constraints() = 0;

  //! Assign friction constraint
  //! Directions can take values between 0 and Dim * Nphases
  //! \param[in] dir Direction of friction constraint (normal)
  //! \param[in] sign_n Sign of normal wrt coordinate system for friction
  //! \param[in] friction Applied friction constraint
  virtual bool assign_friction_constraint(unsigned dir, int sign_n,
                                          double friction) = 0;

  //! Apply friction constraints
  //! \param[in] dt Time-step
  virtual void apply_friction_constraints(double dt) = 0;

  //! Assign adhesion constraint
  //! Directions can take values between 0 and Dim * Nphases
  //! \param[in] dir Direction of adhesion constraint (normal)
  //! \param[in] sign_n Sign of normal wrt coordinate system for adhesion
  //! \param[in] adhesion Applied adhesion constraint
  //! \param[in] h_min Characteristic length (cell height)
  //! \param[in] nposition Nodal location, nposition, along boundary
  virtual bool assign_adhesion_constraint(unsigned dir, int sign_n,
                                          double adhesion, double h_min,
                                          int nposition) = 0;

  //! Apply adhesion constraints
  //! \param[in] dt Time-step
  virtual void apply_adhesion_constraints(double dt) = 0;

  //! Apply absorbing constraint
  //! \param[in] dir Direction of p-wave propagation in model
  //! \param[in] delta Virtual viscous layer thickness
  //! \param[in] h_min Characteristic length (cell height)
  //! \param[in] a Dimensionless dashpot weight factor, p-wave
  //! \param[in] b Dimensionless dashpot weight factor, s-wave
  //! \param[in] position Nodal position along boundary
  virtual bool apply_absorbing_constraint(unsigned dir, double delta,
                                          double h_min, double a, double b,
                                          mpm::Position position) = 0;

  //! Assign rotation matrix
  //! \param[in] rotation_matrix Rotation matrix of the node
  virtual void assign_rotation_matrix(
      const Eigen::Matrix<double, Tdim, Tdim>& rotation_matrix) = 0;

  //! Add material id from material points to list of materials in materials_
  //! \param[in] id Material id to be stored at the node
  virtual void append_material_id(unsigned id) = 0;

  //! Return material ids in node
  virtual std::set<unsigned> material_ids() const = 0;

  //! Assign MPI rank to node
  //! \param[in] rank MPI Rank of the node
  virtual bool mpi_rank(unsigned rank) = 0;

  //! Assign MPI rank to node
  //! \param[in] rank MPI Rank of the node
  virtual std::set<unsigned> mpi_ranks() const = 0;

  //! Clear MPI ranks on node
  virtual void clear_mpi_ranks() = 0;

  //! Return ghost id
  virtual Index ghost_id() const = 0;

  //! Set ghost id
  virtual void ghost_id(Index gid) = 0;

  //! Update nodal property at the nodes from particle
  //! \param[in] update A boolean to update (true) or assign (false)
  //! \param[in] property Property name
  //! \param[in] property_value Property quantity from the particles in the cell
  //! \param[in] mat_id Id of the material within the property data
  //! \param[in] nprops Dimension of property (1 if scalar, Tdim if vector)
  virtual void update_property(bool update, const std::string& property,
                               const Eigen::MatrixXd& property_value,
                               unsigned mat_id, unsigned nprops) noexcept = 0;

  //! Compute multimaterial change in momentum
  virtual void compute_multimaterial_change_in_momentum() = 0;

  //! Compute multimaterial separation vector
  virtual void compute_multimaterial_separation_vector() = 0;

  //! Compute multimaterial normal unit vector
  virtual void compute_multimaterial_normal_unit_vector() = 0;

  //! Return nodal PML status
  virtual bool pml() = 0;

  //! Assign nodal PML status
  virtual void assign_pml(bool pml) = 0;

  //! Compute velocity from the momentum and damped mass vector for PML nodes
  virtual void compute_pml_velocity(const bool& pml_type) = 0;

  //! Compute velocity and acceleration from the momentum, inertia and damped
  //! mass vector for PML nodes
  virtual void compute_pml_velocity_acceleration(const bool& pml_type) = 0;

  //! Return previous displacement of pml nodes
  //! \ingroup PML
  //! \param[in] t_index Time index, default j=0 which refer to t = tn
  virtual VectorDim previous_pml_displacement(unsigned t_index = 0) const = 0;

  //! Return previous velocity of pml nodes
  //! \ingroup PML
  virtual VectorDim previous_pml_velocity() const = 0;

  //! Return previous acceleration of pml nodes
  //! \ingroup PML
  virtual VectorDim previous_pml_acceleration() const = 0;

  //! Apply pml displacement constraints
  //! \ingroup PML
  virtual void apply_pml_displacement_constraints(const bool&) = 0;

  //! Compute acceleration and velocity with cundall damping factor considering
  //! damped mass vector for PML nodes
  //! \param[in] phase Index corresponding to the phase
  //! \param[in] dt Timestep in analysis
  //! \param[in] damping_factor Rayleigh damping alpha
  virtual bool compute_pml_acceleration_velocity(
      unsigned phase, double dt, double damping_factor) noexcept = 0;

  //! Update velocity and acceleration by Newmark scheme
  //! \ingroup Implicit
  //! \param[in] newmark_beta Parameter beta of Newmark scheme
  //! \param[in] newmark_gamma Parameter gamma of Newmark scheme
  //! \param[in] dt Time-step
  virtual void update_velocity_acceleration_newmark_pml(unsigned phase,
                                                        double newmark_beta,
                                                        double newmark_gamma,
                                                        double dt) = 0;

  /**
   * \defgroup Implicit Functions dealing with implicit MPM
   */
  /**@{*/
  //! Initialise nodal properties for implicit solver
  //! \ingroup Implicit
  virtual void initialise_implicit() noexcept = 0;

  //! Initialise nodal forces
  //! \ingroup Impolicit
  virtual void initialise_force() noexcept = 0;

  //! Update nodal inertia
  //! \ingroup Implicit
  //! \param[in] update A boolean to update (true) or assign (false)
  //! \param[in] phase Index corresponding to the phase
  //! \param[in] inertia Inertia from the particles in a cell
  virtual void update_inertia(bool update, unsigned phase,
                              const VectorDim& inertia) noexcept = 0;

  //! Return inertia
  //! \ingroup Implicit
  //! \param[in] phase Index corresponding to the phase
  virtual VectorDim inertia(unsigned phase) const = 0;

  //! Compute velocity and acceleration from the momentum and inertia
  //! \ingroup Implicit
  virtual void compute_velocity_acceleration() = 0;

  //! Return displacement
  //! \ingroup Implicit
  //! \param[in] phase Index corresponding to the phase
  virtual VectorDim displacement(unsigned phase) const = 0;

  //! Update velocity and acceleration by Newmark scheme
  //! \ingroup Implicit
  //! \param[in] newmark_beta Parameter beta of Newmark scheme
  //! \param[in] newmark_gamma Parameter gamma of Newmark scheme
  //! \param[in] dt Time-step
  virtual void update_velocity_acceleration_newmark(unsigned phase,
                                                    double newmark_beta,
                                                    double newmark_gamma,
                                                    double dt) = 0;

  //! Assign displacement constraint for implicit solver
  //! Directions can take values between 0 and Dim * Nphases
  //! \ingroup Implicit
  //! \param[in] dir Direction of displacement constraint
  //! \param[in] displacement Applied pressure constraint
  //! \param[in] function math function
  virtual bool assign_displacement_constraint(
      const unsigned dir, const double displacement,
      const std::shared_ptr<FunctionBase>& function) = 0;

  //! Apply displacement constraints
  //! \ingroup Implicit
  virtual void apply_displacement_constraints() = 0;

  //! Return displacement constraint
  //! \ingroup Implicit
  virtual double displacement_constraint(const unsigned dir,
                                         const double current_time) const = 0;

  //! Update displacement increment at the node
  //! \ingroup Implicit
  virtual void update_displacement_increment(
      const Eigen::VectorXd& displacement_increment, unsigned phase,
      unsigned nactive_node) = 0;
  /**@{*/

  /**
   * \defgroup MultiPhase Functions dealing with multi-phase MPM
   */
  /**@{*/

  //! Return interpolated density at a given node for a given phase
  //! \ingroup MultiPhase
  //! \param[in] phase Index corresponding to the phase
  virtual double density(unsigned phase) const = 0;

  //! Compute nodal density
  //! \ingroup MultiPhase
  virtual void compute_density() = 0;

  //! Assign free surface
  //! \ingroup MultiPhase
  virtual void assign_free_surface(bool free_surface) = 0;

  //! Return free surface bool
  //! \ingroup MultiPhase
  virtual bool free_surface() const = 0;

  //! Initialise two-phase nodal properties
  //! \ingroup MultiPhase
  virtual void initialise_twophase() noexcept = 0;

  //! Update internal force (body force / traction force)
  //! \ingroup MultiPhase
  //! \param[in] update A boolean to update (true) or assign (false)
  //! \param[in] drag_force Drag force from the particles in a cell
  //! \retval status Update status
  virtual void update_drag_force_coefficient(bool update,
                                             const VectorDim& drag_force) = 0;

  //! Return drag force at a given node
  //! \ingroup MultiPhase
  virtual VectorDim drag_force_coefficient() const = 0;

  //! Compute acceleration and velocity for two phase
  //! \ingroup MultiPhase
  //! \param[in] dt Timestep in analysis
  virtual bool compute_acceleration_velocity_twophase_explicit(
      double dt) noexcept = 0;

  //! Compute acceleration and velocity for two phase with cundall damping
  //! \ingroup MultiPhase
  //! \param[in] dt Timestep in analysis
  virtual bool compute_acceleration_velocity_twophase_explicit_cundall(
      double dt, double damping_factor) noexcept = 0;

  //! Compute semi-implicit acceleration and velocity
  //! \ingroup MultiPhase
  //! \param[in] phase Index corresponding to the phase
  //! \param[in] dt Timestep in analysis
  //! \details Can be used for both semi-implicit navier-stokes and two-phase
  //! solvers
  //! \retval status Computation status
  virtual bool compute_acceleration_velocity_semi_implicit_corrector(
      unsigned phase, double dt) = 0;

  //! Compute semi-implicit acceleration and velocity with Cundall damping
  //! \ingroup MultiPhase
  //! \param[in] phase Index corresponding to the phase
  //! \param[in] dt Timestep in analysis
  //! \details Can be used for both semi-implicit navier-stokes and two-phase
  //! solvers
  //! \retval status Computation status
  virtual bool compute_acceleration_velocity_semi_implicit_corrector_cundall(
      unsigned phase, double dt, double damping_factor) = 0;

  //! Assign active id
  //! \ingroup MultiPhase
  virtual void assign_active_id(Index id) = 0;

  //! Return active id
  //! \ingroup MultiPhase
  virtual mpm::Index active_id() const = 0;

  //! Assign global active id
  //! \ingroup MultiPhase
  virtual void assign_global_active_id(Index id) = 0;

  //! Return global active id
  //! \ingroup MultiPhase
  virtual mpm::Index global_active_id() const = 0;

  //! Return pressure constraint
  //! \ingroup MultiPhase
  virtual double pressure_constraint(const unsigned phase,
                                     const double current_time) const = 0;

  //! Update pressure increment at the node
  //! \ingroup MultiPhase
  virtual void update_pressure_increment(
      const Eigen::VectorXd& pressure_increment, unsigned phase,
      double current_time = 0.) = 0;

  //! Return nodal pressure increment
  //! \ingroup MultiPhase
  virtual double pressure_increment() const = 0;

  //! Return map of velocity constraints
  //! \ingroup MultiPhase
  virtual std::map<unsigned, double>& velocity_constraints() = 0;

  //! Update intermediate velocity at the node
  //! \ingroup MultiPhase
  virtual void update_intermediate_acceleration_velocity(
      const unsigned phase, const Eigen::MatrixXd& acceleration_inter,
      double dt) = 0;

  //! Update correction force
  //! \ingroup MultiPhase
  //! \param[in] update A boolean to update (true) or assign (false)
  //! \param[in] phase Index corresponding to the phase
  //! \param[in] force Correction force from the particles in a cell
  virtual void update_correction_force(bool update, unsigned phase,
                                       const VectorDim& force) noexcept = 0;

  //! Return correction force
  //! \ingroup MultiPhase
  //! \param[in] phase Index corresponding to the phase
  virtual VectorDim correction_force(unsigned phase) const = 0;

  /**@}*/

  /**
   * \defgroup Nonlocal Functions dealing with MPM with nonlocal shape function
   */
  /**@{*/

  //! Function that initialise variables for nonlocal MPM
  //! \ingroup Nonlocal
  virtual void initialise_nonlocal_node() noexcept = 0;

  //! Assign nodal nonlocal type
  //! \ingroup Nonlocal
  //! \param[in] dir Direction of node type
  //! \param[in] type Integer denoting the node type
  //! \brief: The list of node type is
  //! Regular = 0 (Default),
  //! LowerBoundary = 1,
  //! LowerIntermediate = 2,
  //! UpperIntermediate = 3
  //! UpperBoundary = 4
  virtual void assign_nonlocal_node_type(unsigned dir, unsigned type) = 0;

  //! Function which return nodal nonlocal type vector
  //! \ingroup Nonlocal
  virtual std::vector<unsigned> nonlocal_node_type() const = 0;

  /**@}*/

};  // NodeBase class
}  // namespace mpm

#endif  // MPM_NODE_BASE_H_
=======
#ifndef MPM_NODE_BASE_H_
#define MPM_NODE_BASE_H_

#include <array>
#include <limits>
#include <map>
#include <mutex>
#include <set>
#include <tuple>
#include <vector>

#include <Eigen/Dense>

#include "data_types.h"
#include "function_base.h"
#include "nodal_properties.h"

namespace mpm {

//! Particle phases
enum NodePhase : unsigned int {
  NSolid = 0,
  NLiquid = 1,
  NGas = 2,
  NMixture = 0,
  NSinglePhase = 0
};

//! NodeBase base class for nodes
//! \brief Base class that stores the information about node_bases
//! \details NodeBase class: id_ and coordinates.
//! \tparam Tdim Dimension
template <unsigned Tdim>
class NodeBase {
 public:
  //! Define a vector of size dimension
  using VectorDim = Eigen::Matrix<double, Tdim, 1>;

  // Constructor with id and coordinates
  //! \param[in] id assign as the id_ of the node
  //! \param[in] coords coordinates of the node
  NodeBase(mpm::Index id, const VectorDim& coords){};

  //! Destructor
  virtual ~NodeBase(){};

  //! Delete copy constructor
  NodeBase(const NodeBase<Tdim>&) = delete;

  //! Delete assignement operator
  NodeBase& operator=(const NodeBase<Tdim>&) = delete;

  //! Return id of the nodebase
  virtual Index id() const = 0;

  //! Initialise shared pointer to nodal properties pool
  //! \param[in] prop_id Property id in the nodal property pool
  //! \param[in] nodal_properties Shared pointer to nodal properties pool
  virtual void initialise_property_handle(
      unsigned prop_id,
      std::shared_ptr<mpm::NodalProperties> property_handle) noexcept = 0;

  //! Assign coordinates
  virtual void assign_coordinates(const VectorDim& coord) = 0;

  //! Return coordinates
  //! \retval coordinates_ return coordinates of the nodebase
  virtual VectorDim coordinates() const = 0;

  //! Initialise properties
  virtual void initialise() noexcept = 0;

  //! Return degrees of freedom
  virtual unsigned dof() const = 0;

  //! Assign status
  virtual void assign_status(bool status) = 0;

  //! Return status
  virtual bool status() const = 0;

  //! Assign status
  virtual void assign_solving_status(bool status) = 0;

  //! Return status
  virtual bool solving_status() const = 0;

  //! Update mass at the nodes from particle
  //! \param[in] update A boolean to update (true) or assign (false)
  //! \param[in] phase Index corresponding to the phase
  //! \param[in] mass Mass from the particles in a cell
  virtual void update_mass(bool update, unsigned phase,
                           double mass) noexcept = 0;

  //! Return mass at a given node for a given phase
  virtual double mass(unsigned phase) const = 0;

  //! Update volume at the nodes from particle
  //! \param[in] update A boolean to update (true) or assign (false)
  //! \param[in] phase Index corresponding to the phase
  //! \param[in] volume Volume from the particles in a cell
  virtual void update_volume(bool update, unsigned phase,
                             double volume) noexcept = 0;

  //! Return volume at a given node for a given phase
  virtual double volume(unsigned phase) const = 0;

  //! Assign concentrated force to the node
  //! \param[in] direction Index corresponding to the direction of traction
  //! \param[in] traction Nodal concentrated force in specified direction
  //! \param[in] function math function
  //! \retval status Assignment status
  virtual bool assign_concentrated_force(
      unsigned phase, unsigned direction, double traction,
      const std::shared_ptr<FunctionBase>& function) = 0;

  //! Apply concentrated force to external force
  //! \param[in] phase Index corresponding to the phase
  //! \param[in] current time
  virtual void apply_concentrated_force(unsigned phase,
                                        double current_time) = 0;

  //! Update external force (body force / traction force)
  //! \param[in] update A boolean to update (true) or assign (false)
  //! \param[in] phase Index corresponding to the phase
  //! \param[in] force External force from the particles in a cell
  virtual void update_external_force(bool update, unsigned phase,
                                     const VectorDim& force) noexcept = 0;

  //! Return external force
  //! \param[in] phase Index corresponding to the phase
  virtual VectorDim external_force(unsigned phase) const = 0;

  //! Update internal force (body force / traction force)
  //! \param[in] update A boolean to update (true) or assign (false)
  //! \param[in] phase Index corresponding to the phase
  //! \param[in] force Internal force from the particles in a cell
  virtual void update_internal_force(bool update, unsigned phase,
                                     const VectorDim& force) noexcept = 0;

  //! Return internal force
  //! \param[in] phase Index corresponding to the phase
  virtual VectorDim internal_force(unsigned phase) const = 0;

  //! Update pressure at the nodes from particle
  //! \param[in] phase Index corresponding to the phase
  //! \param[in] mass_pressure Product of mass x pressure of a particle
  virtual void update_mass_pressure(unsigned phase,
                                    double mass_pressure) noexcept = 0;

  //! Apply pressure constraint
  //! \param[in] phase Index corresponding to the phase
  //! \param[in] dt Timestep in analysis
  //! \param[in] step Step in analysis
  virtual void apply_pressure_constraint(unsigned phase, double dt = 0,
                                         Index step = 0) noexcept = 0;

  //! Assign pressure at the nodes from particle
  //! \param[in] update A boolean to update (true) or assign (false)
  //! \param[in] phase Index corresponding to the phase
  //! \param[in] mass_pressure Product of mass x pressure of a particle
  virtual void assign_pressure(unsigned phase, double mass_pressure) = 0;

  //! Return pressure at a given node for a given phase
  //! \param[in] phase Index corresponding to the phase
  virtual double pressure(unsigned phase) const = 0;

  //! Update nodal momentum
  //! \param[in] update A boolean to update (true) or assign (false)
  //! \param[in] phase Index corresponding to the phase
  //! \param[in] momentum Momentum from the particles in a cell
  virtual void update_momentum(bool update, unsigned phase,
                               const VectorDim& momentum) noexcept = 0;

  //! Return momentum
  //! \param[in] phase Index corresponding to the phase
  virtual VectorDim momentum(unsigned phase) const = 0;

  //! Compute velocity from the momentum
  virtual void compute_velocity() = 0;

  //! Return velocity
  //! \param[in] phase Index corresponding to the phase
  virtual VectorDim velocity(unsigned phase) const = 0;

  //! Update nodal acceleration
  //! \param[in] update A boolean to update (true) or assign (false)
  //! \param[in] phase Index corresponding to the phase
  //! \param[in] acceleration Acceleration from the particles in a cell
  virtual void update_acceleration(bool update, unsigned phase,
                                   const VectorDim& acceleration) = 0;

  //! Return acceleration
  //! \param[in] phase Index corresponding to the phase
  virtual VectorDim acceleration(unsigned phase) const = 0;

  //! Compute acceleration
  //! \param[in] dt Time-step
  virtual bool compute_acceleration_velocity(unsigned phase,
                                             double dt) noexcept = 0;

  //! Compute acceleration and velocity with cundall damping factor
  //! \param[in] phase Index corresponding to the phase
  //! \param[in] dt Timestep in analysis
  //! \param[in] damping_factor Damping factor
  virtual bool compute_acceleration_velocity_cundall(
      unsigned phase, double dt, double damping_factor) noexcept = 0;

  //! Assign pressure constraint
  //! \param[in] phase Index corresponding to the phase
  //! \param[in] pressure Applied pressure constraint
  //! \param[in] function math function
  virtual bool assign_pressure_constraint(
      unsigned phase, double pressure,
      const std::shared_ptr<FunctionBase>& function) = 0;

  //! Assign velocity constraint
  //! Directions can take values between 0 and Dim * Nphases
  //! \param[in] dir Direction of velocity constraint
  //! \param[in] velocity Applied velocity constraint
  virtual bool assign_velocity_constraint(unsigned dir, double velocity) = 0;

  //! Apply velocity constraints
  virtual void apply_velocity_constraints() = 0;

  //! Assign acceleration constraint
  //! Directions can take values between 0 and Dim * Nphases
  //! \param[in] dir Direction of acceleration constraint
  //! \param[in] acceleration Applied acceleration constraint
  virtual bool assign_acceleration_constraint(unsigned dir,
                                              double acceleration) = 0;

  //! Update acceleration constraint
  //! Directions can take values between 0 and Dim * Nphases
  //! \param[in] dir Direction of acceleration constraint
  //! \param[in] acceleration Applied acceleration constraint
  virtual bool update_acceleration_constraint(unsigned dir,
                                              double acceleration) = 0;

  //! Apply acceleration constraints
  virtual void apply_acceleration_constraints() = 0;

  //! Assign friction constraint
  //! Directions can take values between 0 and Dim * Nphases
  //! \param[in] dir Direction of friction constraint (normal)
  //! \param[in] sign_n Sign of normal wrt coordinate system for friction
  //! \param[in] friction Applied friction constraint
  virtual bool assign_friction_constraint(unsigned dir, int sign_n,
                                          double friction) = 0;

  //! Apply friction constraints
  //! \param[in] dt Time-step
  virtual void apply_friction_constraints(double dt) = 0;

  //! Assign adhesion constraint
  //! Directions can take values between 0 and Dim * Nphases
  //! \param[in] dir Direction of adhesion constraint (normal)
  //! \param[in] sign_n Sign of normal wrt coordinate system for adhesion
  //! \param[in] adhesion Applied adhesion constraint
  //! \param[in] h_min Characteristic length (cell height)
  //! \param[in] nposition Nodal location, nposition, along boundary
  virtual bool assign_adhesion_constraint(unsigned dir, int sign_n,
                                          double adhesion, double h_min,
                                          int nposition) = 0;

  //! Apply adhesion constraints
  //! \param[in] dt Time-step
  virtual void apply_adhesion_constraints(double dt) = 0;

  //! Apply absorbing constraint
  //! \param[in] dir Direction of p-wave propagation in model
  //! \param[in] delta Virtual viscous layer thickness
  //! \param[in] h_min Characteristic length (cell height)
  //! \param[in] a Dimensionless dashpot weight factor, p-wave
  //! \param[in] b Dimensionless dashpot weight factor, s-wave
  //! \param[in] position Nodal position along boundary
  virtual bool apply_absorbing_constraint(unsigned dir, double delta,
                                          double h_min, double a, double b,
                                          mpm::Position position) = 0;

  //! Assign rotation matrix
  //! \param[in] rotation_matrix Rotation matrix of the node
  virtual void assign_rotation_matrix(
      const Eigen::Matrix<double, Tdim, Tdim>& rotation_matrix) = 0;

  //! Add material id from material points to list of materials in materials_
  //! \param[in] id Material id to be stored at the node
  virtual void append_material_id(unsigned id) = 0;

  //! Return material ids in node
  virtual std::set<unsigned> material_ids() const = 0;

  //! Assign MPI rank to node
  //! \param[in] rank MPI Rank of the node
  virtual bool mpi_rank(unsigned rank) = 0;

  //! Assign MPI rank to node
  //! \param[in] rank MPI Rank of the node
  virtual std::set<unsigned> mpi_ranks() const = 0;

  //! Clear MPI ranks on node
  virtual void clear_mpi_ranks() = 0;

  //! Return ghost id
  virtual Index ghost_id() const = 0;

  //! Set ghost id
  virtual void ghost_id(Index gid) = 0;

  //! Get nodal property at the nodes
  //! \param[in] property Property name
  //! \param[in] mat_id Id of the material within the property data
  //! \param[in] nprops Dimension of property (1 if scalar, Tdim if vector)
  virtual Eigen::MatrixXd property(const std::string& property, unsigned mat_id,
                                   unsigned nprops) noexcept = 0;

  //! Update nodal property at the nodes from particle
  //! \param[in] update A boolean to update (true) or assign (false)
  //! \param[in] property Property name
  //! \param[in] property_value Property quantity from the particles in the cell
  //! \param[in] mat_id Id of the material within the property data
  //! \param[in] nprops Dimension of property (1 if scalar, Tdim if vector)
  virtual void update_property(bool update, const std::string& property,
                               const Eigen::MatrixXd& property_value,
                               unsigned mat_id, unsigned nprops) noexcept = 0;

  //! Compute multimaterial change in momentum
  virtual void compute_multimaterial_change_in_momentum() = 0;

  //! Compute multimaterial separation vector
  virtual void compute_multimaterial_separation_vector() = 0;

  //! Compute multimaterial normal unit vector
  virtual void compute_multimaterial_normal_unit_vector() = 0;

  //! Return nodal PML status
  virtual bool pml() = 0;

  //! Assign nodal PML status
  virtual void assign_pml(bool pml) = 0;

  //! Compute velocity from the momentum and damped mass vector for PML nodes
  virtual void compute_pml_velocity(const bool& pml_type) = 0;

  //! Compute velocity and acceleration from the momentum, inertia and damped
  //! mass vector for PML nodes
  virtual void compute_pml_velocity_acceleration(const bool& pml_type) = 0;

  //! Return previous displacement of pml nodes
  //! \ingroup PML
  //! \param[in] t_index Time index, default j=0 which refer to t = tn
  virtual VectorDim previous_pml_displacement(unsigned t_index = 0) const = 0;

  //! Return previous velocity of pml nodes
  //! \ingroup PML
  virtual VectorDim previous_pml_velocity() const = 0;

  //! Return previous acceleration of pml nodes
  //! \ingroup PML
  virtual VectorDim previous_pml_acceleration() const = 0;

  //! Apply pml displacement constraints
  //! \ingroup PML
  virtual void apply_pml_displacement_constraints(const bool&) = 0;

  //! Compute acceleration and velocity with cundall damping factor considering
  //! damped mass vector for PML nodes
  //! \param[in] phase Index corresponding to the phase
  //! \param[in] dt Timestep in analysis
  //! \param[in] damping_factor Rayleigh damping alpha
  virtual bool compute_pml_acceleration_velocity(
      unsigned phase, double dt, double damping_factor) noexcept = 0;

  //! Update velocity and acceleration by Newmark scheme
  //! \ingroup Implicit
  //! \param[in] newmark_beta Parameter beta of Newmark scheme
  //! \param[in] newmark_gamma Parameter gamma of Newmark scheme
  //! \param[in] dt Time-step
  virtual void update_velocity_acceleration_newmark_pml(unsigned phase,
                                                        double newmark_beta,
                                                        double newmark_gamma,
                                                        double dt) = 0;

  /**
   * \defgroup Implicit Functions dealing with implicit MPM
   */
  /**@{*/
  //! Initialise nodal properties for implicit solver
  //! \ingroup Implicit
  virtual void initialise_implicit() noexcept = 0;

  //! Initialise nodal forces
  //! \ingroup Impolicit
  virtual void initialise_force() noexcept = 0;

  //! Update nodal inertia
  //! \ingroup Implicit
  //! \param[in] update A boolean to update (true) or assign (false)
  //! \param[in] phase Index corresponding to the phase
  //! \param[in] inertia Inertia from the particles in a cell
  virtual void update_inertia(bool update, unsigned phase,
                              const VectorDim& inertia) noexcept = 0;

  //! Return inertia
  //! \ingroup Implicit
  //! \param[in] phase Index corresponding to the phase
  virtual VectorDim inertia(unsigned phase) const = 0;

  //! Compute velocity and acceleration from the momentum and inertia
  //! \ingroup Implicit
  virtual void compute_velocity_acceleration() = 0;

  //! Return displacement
  //! \ingroup Implicit
  //! \param[in] phase Index corresponding to the phase
  virtual VectorDim displacement(unsigned phase) const = 0;

  //! Update velocity and acceleration by Newmark scheme
  //! \ingroup Implicit
  //! \param[in] newmark_beta Parameter beta of Newmark scheme
  //! \param[in] newmark_gamma Parameter gamma of Newmark scheme
  //! \param[in] dt Time-step
  virtual void update_velocity_acceleration_newmark(unsigned phase,
                                                    double newmark_beta,
                                                    double newmark_gamma,
                                                    double dt) = 0;

  //! Assign displacement constraint for implicit solver
  //! Directions can take values between 0 and Dim * Nphases
  //! \ingroup Implicit
  //! \param[in] dir Direction of displacement constraint
  //! \param[in] displacement Applied pressure constraint
  //! \param[in] function math function
  virtual bool assign_displacement_constraint(
      const unsigned dir, const double displacement,
      const std::shared_ptr<FunctionBase>& function) = 0;

  //! Apply displacement constraints
  //! \ingroup Implicit
  virtual void apply_displacement_constraints() = 0;

  //! Return displacement constraint
  //! \ingroup Implicit
  virtual double displacement_constraint(const unsigned dir,
                                         const double current_time) const = 0;

  //! Update displacement increment at the node
  //! \ingroup Implicit
  virtual void update_displacement_increment(
      const Eigen::VectorXd& displacement_increment, unsigned phase,
      unsigned nactive_node) = 0;
  /**@{*/

  /**
   * \defgroup MultiPhase Functions dealing with multi-phase MPM
   */
  /**@{*/

  //! Return interpolated density at a given node for a given phase
  //! \ingroup MultiPhase
  //! \param[in] phase Index corresponding to the phase
  virtual double density(unsigned phase) const = 0;

  //! Compute nodal density
  //! \ingroup MultiPhase
  virtual void compute_density() = 0;

  //! Assign free surface
  //! \ingroup MultiPhase
  virtual void assign_free_surface(bool free_surface) = 0;

  //! Return free surface bool
  //! \ingroup MultiPhase
  virtual bool free_surface() const = 0;

  //! Initialise two-phase nodal properties
  //! \ingroup MultiPhase
  virtual void initialise_twophase() noexcept = 0;

  //! Update internal force (body force / traction force)
  //! \ingroup MultiPhase
  //! \param[in] update A boolean to update (true) or assign (false)
  //! \param[in] drag_force Drag force from the particles in a cell
  //! \retval status Update status
  virtual void update_drag_force_coefficient(bool update,
                                             const VectorDim& drag_force) = 0;

  //! Return drag force at a given node
  //! \ingroup MultiPhase
  virtual VectorDim drag_force_coefficient() const = 0;

  //! Compute acceleration and velocity for two phase
  //! \ingroup MultiPhase
  //! \param[in] dt Timestep in analysis
  virtual bool compute_acceleration_velocity_twophase_explicit(
      double dt) noexcept = 0;

  //! Compute acceleration and velocity for two phase with cundall damping
  //! \ingroup MultiPhase
  //! \param[in] dt Timestep in analysis
  virtual bool compute_acceleration_velocity_twophase_explicit_cundall(
      double dt, double damping_factor) noexcept = 0;

  //! Compute semi-implicit acceleration and velocity
  //! \ingroup MultiPhase
  //! \param[in] phase Index corresponding to the phase
  //! \param[in] dt Timestep in analysis
  //! \details Can be used for both semi-implicit navier-stokes and two-phase
  //! solvers
  //! \retval status Computation status
  virtual bool compute_acceleration_velocity_semi_implicit_corrector(
      unsigned phase, double dt) = 0;

  //! Compute semi-implicit acceleration and velocity with Cundall damping
  //! \ingroup MultiPhase
  //! \param[in] phase Index corresponding to the phase
  //! \param[in] dt Timestep in analysis
  //! \details Can be used for both semi-implicit navier-stokes and two-phase
  //! solvers
  //! \retval status Computation status
  virtual bool compute_acceleration_velocity_semi_implicit_corrector_cundall(
      unsigned phase, double dt, double damping_factor) = 0;

  //! Assign active id
  //! \ingroup MultiPhase
  virtual void assign_active_id(Index id) = 0;

  //! Return active id
  //! \ingroup MultiPhase
  virtual mpm::Index active_id() const = 0;

  //! Assign global active id
  //! \ingroup MultiPhase
  virtual void assign_global_active_id(Index id) = 0;

  //! Return global active id
  //! \ingroup MultiPhase
  virtual mpm::Index global_active_id() const = 0;

  //! Return pressure constraint
  //! \ingroup MultiPhase
  virtual double pressure_constraint(const unsigned phase,
                                     const double current_time) const = 0;

  //! Update pressure increment at the node
  //! \ingroup MultiPhase
  virtual void update_pressure_increment(
      const Eigen::VectorXd& pressure_increment, unsigned phase,
      double current_time = 0.) = 0;

  //! Return nodal pressure increment
  //! \ingroup MultiPhase
  virtual double pressure_increment() const = 0;

  //! Return map of velocity constraints
  //! \ingroup MultiPhase
  virtual std::map<unsigned, double>& velocity_constraints() = 0;

  //! Update intermediate velocity at the node
  //! \ingroup MultiPhase
  virtual void update_intermediate_acceleration_velocity(
      const unsigned phase, const Eigen::MatrixXd& acceleration_inter,
      double dt) = 0;

  //! Update correction force
  //! \ingroup MultiPhase
  //! \param[in] update A boolean to update (true) or assign (false)
  //! \param[in] phase Index corresponding to the phase
  //! \param[in] force Correction force from the particles in a cell
  virtual void update_correction_force(bool update, unsigned phase,
                                       const VectorDim& force) noexcept = 0;

  //! Return correction force
  //! \ingroup MultiPhase
  //! \param[in] phase Index corresponding to the phase
  virtual VectorDim correction_force(unsigned phase) const = 0;

  /**@}*/

  /**
   * \defgroup Nonlocal Functions dealing with MPM with nonlocal shape function
   */
  /**@{*/

  //! Function that initialise variables for nonlocal MPM
  //! \ingroup Nonlocal
  virtual void initialise_nonlocal_node() noexcept = 0;

  //! Assign nodal nonlocal type
  //! \ingroup Nonlocal
  //! \param[in] dir Direction of node type
  //! \param[in] type Integer denoting the node type
  //! \brief: The list of node type is
  //! Regular = 0 (Default),
  //! LowerBoundary = 1,
  //! LowerIntermediate = 2,
  //! UpperIntermediate = 3
  //! UpperBoundary = 4
  virtual void assign_nonlocal_node_type(unsigned dir, unsigned type) = 0;

  //! Function which return nodal nonlocal type vector
  //! \ingroup Nonlocal
  virtual std::vector<unsigned> nonlocal_node_type() const = 0;

  /**@}*/

};  // NodeBase class
}  // namespace mpm

#endif  // MPM_NODE_BASE_H_
>>>>>>> c1af250b
<|MERGE_RESOLUTION|>--- conflicted
+++ resolved
@@ -1,1216 +1,610 @@
-<<<<<<< HEAD
-#ifndef MPM_NODE_BASE_H_
-#define MPM_NODE_BASE_H_
-
-#include <array>
-#include <limits>
-#include <map>
-#include <mutex>
-#include <set>
-#include <tuple>
-#include <vector>
-
-#include <Eigen/Dense>
-
-#include "data_types.h"
-#include "function_base.h"
-#include "nodal_properties.h"
-
-namespace mpm {
-
-//! Particle phases
-enum NodePhase : unsigned int {
-  NSolid = 0,
-  NLiquid = 1,
-  NGas = 2,
-  NMixture = 0,
-  NSinglePhase = 0
-};
-
-//! NodeBase base class for nodes
-//! \brief Base class that stores the information about node_bases
-//! \details NodeBase class: id_ and coordinates.
-//! \tparam Tdim Dimension
-template <unsigned Tdim>
-class NodeBase {
- public:
-  //! Define a vector of size dimension
-  using VectorDim = Eigen::Matrix<double, Tdim, 1>;
-
-  // Constructor with id and coordinates
-  //! \param[in] id assign as the id_ of the node
-  //! \param[in] coords coordinates of the node
-  NodeBase(mpm::Index id, const VectorDim& coords){};
-
-  //! Destructor
-  virtual ~NodeBase(){};
-
-  //! Delete copy constructor
-  NodeBase(const NodeBase<Tdim>&) = delete;
-
-  //! Delete assignement operator
-  NodeBase& operator=(const NodeBase<Tdim>&) = delete;
-
-  //! Return id of the nodebase
-  virtual Index id() const = 0;
-
-  //! Initialise shared pointer to nodal properties pool
-  //! \param[in] prop_id Property id in the nodal property pool
-  //! \param[in] nodal_properties Shared pointer to nodal properties pool
-  virtual void initialise_property_handle(
-      unsigned prop_id,
-      std::shared_ptr<mpm::NodalProperties> property_handle) noexcept = 0;
-
-  //! Assign coordinates
-  virtual void assign_coordinates(const VectorDim& coord) = 0;
-
-  //! Return coordinates
-  //! \retval coordinates_ return coordinates of the nodebase
-  virtual VectorDim coordinates() const = 0;
-
-  //! Initialise properties
-  virtual void initialise() noexcept = 0;
-
-  //! Return degrees of freedom
-  virtual unsigned dof() const = 0;
-
-  //! Assign status
-  virtual void assign_status(bool status) = 0;
-
-  //! Return status
-  virtual bool status() const = 0;
-
-  //! Assign status
-  virtual void assign_solving_status(bool status) = 0;
-
-  //! Return status
-  virtual bool solving_status() const = 0;
-
-  //! Update mass at the nodes from particle
-  //! \param[in] update A boolean to update (true) or assign (false)
-  //! \param[in] phase Index corresponding to the phase
-  //! \param[in] mass Mass from the particles in a cell
-  virtual void update_mass(bool update, unsigned phase,
-                           double mass) noexcept = 0;
-
-  //! Return mass at a given node for a given phase
-  virtual double mass(unsigned phase) const = 0;
-
-  //! Update volume at the nodes from particle
-  //! \param[in] update A boolean to update (true) or assign (false)
-  //! \param[in] phase Index corresponding to the phase
-  //! \param[in] volume Volume from the particles in a cell
-  virtual void update_volume(bool update, unsigned phase,
-                             double volume) noexcept = 0;
-
-  //! Return volume at a given node for a given phase
-  virtual double volume(unsigned phase) const = 0;
-
-  //! Assign concentrated force to the node
-  //! \param[in] direction Index corresponding to the direction of traction
-  //! \param[in] traction Nodal concentrated force in specified direction
-  //! \param[in] function math function
-  //! \retval status Assignment status
-  virtual bool assign_concentrated_force(
-      unsigned phase, unsigned direction, double traction,
-      const std::shared_ptr<FunctionBase>& function) = 0;
-
-  //! Apply concentrated force to external force
-  //! \param[in] phase Index corresponding to the phase
-  //! \param[in] current time
-  virtual void apply_concentrated_force(unsigned phase,
-                                        double current_time) = 0;
-
-  //! Update external force (body force / traction force)
-  //! \param[in] update A boolean to update (true) or assign (false)
-  //! \param[in] phase Index corresponding to the phase
-  //! \param[in] force External force from the particles in a cell
-  virtual void update_external_force(bool update, unsigned phase,
-                                     const VectorDim& force) noexcept = 0;
-
-  //! Return external force
-  //! \param[in] phase Index corresponding to the phase
-  virtual VectorDim external_force(unsigned phase) const = 0;
-
-  //! Update internal force (body force / traction force)
-  //! \param[in] update A boolean to update (true) or assign (false)
-  //! \param[in] phase Index corresponding to the phase
-  //! \param[in] force Internal force from the particles in a cell
-  virtual void update_internal_force(bool update, unsigned phase,
-                                     const VectorDim& force) noexcept = 0;
-
-  //! Return internal force
-  //! \param[in] phase Index corresponding to the phase
-  virtual VectorDim internal_force(unsigned phase) const = 0;
-
-  //! Update pressure at the nodes from particle
-  //! \param[in] phase Index corresponding to the phase
-  //! \param[in] mass_pressure Product of mass x pressure of a particle
-  virtual void update_mass_pressure(unsigned phase,
-                                    double mass_pressure) noexcept = 0;
-
-  //! Apply pressure constraint
-  //! \param[in] phase Index corresponding to the phase
-  //! \param[in] dt Timestep in analysis
-  //! \param[in] step Step in analysis
-  virtual void apply_pressure_constraint(unsigned phase, double dt = 0,
-                                         Index step = 0) noexcept = 0;
-
-  //! Assign pressure at the nodes from particle
-  //! \param[in] update A boolean to update (true) or assign (false)
-  //! \param[in] phase Index corresponding to the phase
-  //! \param[in] mass_pressure Product of mass x pressure of a particle
-  virtual void assign_pressure(unsigned phase, double mass_pressure) = 0;
-
-  //! Return pressure at a given node for a given phase
-  //! \param[in] phase Index corresponding to the phase
-  virtual double pressure(unsigned phase) const = 0;
-
-  //! Update nodal momentum
-  //! \param[in] update A boolean to update (true) or assign (false)
-  //! \param[in] phase Index corresponding to the phase
-  //! \param[in] momentum Momentum from the particles in a cell
-  virtual void update_momentum(bool update, unsigned phase,
-                               const VectorDim& momentum) noexcept = 0;
-
-  //! Return momentum
-  //! \param[in] phase Index corresponding to the phase
-  virtual VectorDim momentum(unsigned phase) const = 0;
-
-  //! Compute velocity from the momentum
-  virtual void compute_velocity() = 0;
-
-  //! Return velocity
-  //! \param[in] phase Index corresponding to the phase
-  virtual VectorDim velocity(unsigned phase) const = 0;
-
-  //! Update nodal acceleration
-  //! \param[in] update A boolean to update (true) or assign (false)
-  //! \param[in] phase Index corresponding to the phase
-  //! \param[in] acceleration Acceleration from the particles in a cell
-  virtual void update_acceleration(bool update, unsigned phase,
-                                   const VectorDim& acceleration) = 0;
-
-  //! Return acceleration
-  //! \param[in] phase Index corresponding to the phase
-  virtual VectorDim acceleration(unsigned phase) const = 0;
-
-  //! Compute acceleration
-  //! \param[in] dt Time-step
-  virtual bool compute_acceleration_velocity(unsigned phase,
-                                             double dt) noexcept = 0;
-
-  //! Compute acceleration and velocity with cundall damping factor
-  //! \param[in] phase Index corresponding to the phase
-  //! \param[in] dt Timestep in analysis
-  //! \param[in] damping_factor Damping factor
-  virtual bool compute_acceleration_velocity_cundall(
-      unsigned phase, double dt, double damping_factor) noexcept = 0;
-
-  //! Assign pressure constraint
-  //! \param[in] phase Index corresponding to the phase
-  //! \param[in] pressure Applied pressure constraint
-  //! \param[in] function math function
-  virtual bool assign_pressure_constraint(
-      unsigned phase, double pressure,
-      const std::shared_ptr<FunctionBase>& function) = 0;
-
-  //! Assign velocity constraint
-  //! Directions can take values between 0 and Dim * Nphases
-  //! \param[in] dir Direction of velocity constraint
-  //! \param[in] velocity Applied velocity constraint
-  virtual bool assign_velocity_constraint(unsigned dir, double velocity) = 0;
-
-  //! Apply velocity constraints
-  virtual void apply_velocity_constraints() = 0;
-
-  //! Assign acceleration constraint
-  //! Directions can take values between 0 and Dim * Nphases
-  //! \param[in] dir Direction of acceleration constraint
-  //! \param[in] acceleration Applied acceleration constraint
-  virtual bool assign_acceleration_constraint(unsigned dir,
-                                              double acceleration) = 0;
-
-  //! Update acceleration constraint
-  //! Directions can take values between 0 and Dim * Nphases
-  //! \param[in] dir Direction of acceleration constraint
-  //! \param[in] acceleration Applied acceleration constraint
-  virtual bool update_acceleration_constraint(unsigned dir,
-                                              double acceleration) = 0;
-
-  //! Apply acceleration constraints
-  virtual void apply_acceleration_constraints() = 0;
-
-  //! Assign friction constraint
-  //! Directions can take values between 0 and Dim * Nphases
-  //! \param[in] dir Direction of friction constraint (normal)
-  //! \param[in] sign_n Sign of normal wrt coordinate system for friction
-  //! \param[in] friction Applied friction constraint
-  virtual bool assign_friction_constraint(unsigned dir, int sign_n,
-                                          double friction) = 0;
-
-  //! Apply friction constraints
-  //! \param[in] dt Time-step
-  virtual void apply_friction_constraints(double dt) = 0;
-
-  //! Assign adhesion constraint
-  //! Directions can take values between 0 and Dim * Nphases
-  //! \param[in] dir Direction of adhesion constraint (normal)
-  //! \param[in] sign_n Sign of normal wrt coordinate system for adhesion
-  //! \param[in] adhesion Applied adhesion constraint
-  //! \param[in] h_min Characteristic length (cell height)
-  //! \param[in] nposition Nodal location, nposition, along boundary
-  virtual bool assign_adhesion_constraint(unsigned dir, int sign_n,
-                                          double adhesion, double h_min,
-                                          int nposition) = 0;
-
-  //! Apply adhesion constraints
-  //! \param[in] dt Time-step
-  virtual void apply_adhesion_constraints(double dt) = 0;
-
-  //! Apply absorbing constraint
-  //! \param[in] dir Direction of p-wave propagation in model
-  //! \param[in] delta Virtual viscous layer thickness
-  //! \param[in] h_min Characteristic length (cell height)
-  //! \param[in] a Dimensionless dashpot weight factor, p-wave
-  //! \param[in] b Dimensionless dashpot weight factor, s-wave
-  //! \param[in] position Nodal position along boundary
-  virtual bool apply_absorbing_constraint(unsigned dir, double delta,
-                                          double h_min, double a, double b,
-                                          mpm::Position position) = 0;
-
-  //! Assign rotation matrix
-  //! \param[in] rotation_matrix Rotation matrix of the node
-  virtual void assign_rotation_matrix(
-      const Eigen::Matrix<double, Tdim, Tdim>& rotation_matrix) = 0;
-
-  //! Add material id from material points to list of materials in materials_
-  //! \param[in] id Material id to be stored at the node
-  virtual void append_material_id(unsigned id) = 0;
-
-  //! Return material ids in node
-  virtual std::set<unsigned> material_ids() const = 0;
-
-  //! Assign MPI rank to node
-  //! \param[in] rank MPI Rank of the node
-  virtual bool mpi_rank(unsigned rank) = 0;
-
-  //! Assign MPI rank to node
-  //! \param[in] rank MPI Rank of the node
-  virtual std::set<unsigned> mpi_ranks() const = 0;
-
-  //! Clear MPI ranks on node
-  virtual void clear_mpi_ranks() = 0;
-
-  //! Return ghost id
-  virtual Index ghost_id() const = 0;
-
-  //! Set ghost id
-  virtual void ghost_id(Index gid) = 0;
-
-  //! Update nodal property at the nodes from particle
-  //! \param[in] update A boolean to update (true) or assign (false)
-  //! \param[in] property Property name
-  //! \param[in] property_value Property quantity from the particles in the cell
-  //! \param[in] mat_id Id of the material within the property data
-  //! \param[in] nprops Dimension of property (1 if scalar, Tdim if vector)
-  virtual void update_property(bool update, const std::string& property,
-                               const Eigen::MatrixXd& property_value,
-                               unsigned mat_id, unsigned nprops) noexcept = 0;
-
-  //! Compute multimaterial change in momentum
-  virtual void compute_multimaterial_change_in_momentum() = 0;
-
-  //! Compute multimaterial separation vector
-  virtual void compute_multimaterial_separation_vector() = 0;
-
-  //! Compute multimaterial normal unit vector
-  virtual void compute_multimaterial_normal_unit_vector() = 0;
-
-  //! Return nodal PML status
-  virtual bool pml() = 0;
-
-  //! Assign nodal PML status
-  virtual void assign_pml(bool pml) = 0;
-
-  //! Compute velocity from the momentum and damped mass vector for PML nodes
-  virtual void compute_pml_velocity(const bool& pml_type) = 0;
-
-  //! Compute velocity and acceleration from the momentum, inertia and damped
-  //! mass vector for PML nodes
-  virtual void compute_pml_velocity_acceleration(const bool& pml_type) = 0;
-
-  //! Return previous displacement of pml nodes
-  //! \ingroup PML
-  //! \param[in] t_index Time index, default j=0 which refer to t = tn
-  virtual VectorDim previous_pml_displacement(unsigned t_index = 0) const = 0;
-
-  //! Return previous velocity of pml nodes
-  //! \ingroup PML
-  virtual VectorDim previous_pml_velocity() const = 0;
-
-  //! Return previous acceleration of pml nodes
-  //! \ingroup PML
-  virtual VectorDim previous_pml_acceleration() const = 0;
-
-  //! Apply pml displacement constraints
-  //! \ingroup PML
-  virtual void apply_pml_displacement_constraints(const bool&) = 0;
-
-  //! Compute acceleration and velocity with cundall damping factor considering
-  //! damped mass vector for PML nodes
-  //! \param[in] phase Index corresponding to the phase
-  //! \param[in] dt Timestep in analysis
-  //! \param[in] damping_factor Rayleigh damping alpha
-  virtual bool compute_pml_acceleration_velocity(
-      unsigned phase, double dt, double damping_factor) noexcept = 0;
-
-  //! Update velocity and acceleration by Newmark scheme
-  //! \ingroup Implicit
-  //! \param[in] newmark_beta Parameter beta of Newmark scheme
-  //! \param[in] newmark_gamma Parameter gamma of Newmark scheme
-  //! \param[in] dt Time-step
-  virtual void update_velocity_acceleration_newmark_pml(unsigned phase,
-                                                        double newmark_beta,
-                                                        double newmark_gamma,
-                                                        double dt) = 0;
-
-  /**
-   * \defgroup Implicit Functions dealing with implicit MPM
-   */
-  /**@{*/
-  //! Initialise nodal properties for implicit solver
-  //! \ingroup Implicit
-  virtual void initialise_implicit() noexcept = 0;
-
-  //! Initialise nodal forces
-  //! \ingroup Impolicit
-  virtual void initialise_force() noexcept = 0;
-
-  //! Update nodal inertia
-  //! \ingroup Implicit
-  //! \param[in] update A boolean to update (true) or assign (false)
-  //! \param[in] phase Index corresponding to the phase
-  //! \param[in] inertia Inertia from the particles in a cell
-  virtual void update_inertia(bool update, unsigned phase,
-                              const VectorDim& inertia) noexcept = 0;
-
-  //! Return inertia
-  //! \ingroup Implicit
-  //! \param[in] phase Index corresponding to the phase
-  virtual VectorDim inertia(unsigned phase) const = 0;
-
-  //! Compute velocity and acceleration from the momentum and inertia
-  //! \ingroup Implicit
-  virtual void compute_velocity_acceleration() = 0;
-
-  //! Return displacement
-  //! \ingroup Implicit
-  //! \param[in] phase Index corresponding to the phase
-  virtual VectorDim displacement(unsigned phase) const = 0;
-
-  //! Update velocity and acceleration by Newmark scheme
-  //! \ingroup Implicit
-  //! \param[in] newmark_beta Parameter beta of Newmark scheme
-  //! \param[in] newmark_gamma Parameter gamma of Newmark scheme
-  //! \param[in] dt Time-step
-  virtual void update_velocity_acceleration_newmark(unsigned phase,
-                                                    double newmark_beta,
-                                                    double newmark_gamma,
-                                                    double dt) = 0;
-
-  //! Assign displacement constraint for implicit solver
-  //! Directions can take values between 0 and Dim * Nphases
-  //! \ingroup Implicit
-  //! \param[in] dir Direction of displacement constraint
-  //! \param[in] displacement Applied pressure constraint
-  //! \param[in] function math function
-  virtual bool assign_displacement_constraint(
-      const unsigned dir, const double displacement,
-      const std::shared_ptr<FunctionBase>& function) = 0;
-
-  //! Apply displacement constraints
-  //! \ingroup Implicit
-  virtual void apply_displacement_constraints() = 0;
-
-  //! Return displacement constraint
-  //! \ingroup Implicit
-  virtual double displacement_constraint(const unsigned dir,
-                                         const double current_time) const = 0;
-
-  //! Update displacement increment at the node
-  //! \ingroup Implicit
-  virtual void update_displacement_increment(
-      const Eigen::VectorXd& displacement_increment, unsigned phase,
-      unsigned nactive_node) = 0;
-  /**@{*/
-
-  /**
-   * \defgroup MultiPhase Functions dealing with multi-phase MPM
-   */
-  /**@{*/
-
-  //! Return interpolated density at a given node for a given phase
-  //! \ingroup MultiPhase
-  //! \param[in] phase Index corresponding to the phase
-  virtual double density(unsigned phase) const = 0;
-
-  //! Compute nodal density
-  //! \ingroup MultiPhase
-  virtual void compute_density() = 0;
-
-  //! Assign free surface
-  //! \ingroup MultiPhase
-  virtual void assign_free_surface(bool free_surface) = 0;
-
-  //! Return free surface bool
-  //! \ingroup MultiPhase
-  virtual bool free_surface() const = 0;
-
-  //! Initialise two-phase nodal properties
-  //! \ingroup MultiPhase
-  virtual void initialise_twophase() noexcept = 0;
-
-  //! Update internal force (body force / traction force)
-  //! \ingroup MultiPhase
-  //! \param[in] update A boolean to update (true) or assign (false)
-  //! \param[in] drag_force Drag force from the particles in a cell
-  //! \retval status Update status
-  virtual void update_drag_force_coefficient(bool update,
-                                             const VectorDim& drag_force) = 0;
-
-  //! Return drag force at a given node
-  //! \ingroup MultiPhase
-  virtual VectorDim drag_force_coefficient() const = 0;
-
-  //! Compute acceleration and velocity for two phase
-  //! \ingroup MultiPhase
-  //! \param[in] dt Timestep in analysis
-  virtual bool compute_acceleration_velocity_twophase_explicit(
-      double dt) noexcept = 0;
-
-  //! Compute acceleration and velocity for two phase with cundall damping
-  //! \ingroup MultiPhase
-  //! \param[in] dt Timestep in analysis
-  virtual bool compute_acceleration_velocity_twophase_explicit_cundall(
-      double dt, double damping_factor) noexcept = 0;
-
-  //! Compute semi-implicit acceleration and velocity
-  //! \ingroup MultiPhase
-  //! \param[in] phase Index corresponding to the phase
-  //! \param[in] dt Timestep in analysis
-  //! \details Can be used for both semi-implicit navier-stokes and two-phase
-  //! solvers
-  //! \retval status Computation status
-  virtual bool compute_acceleration_velocity_semi_implicit_corrector(
-      unsigned phase, double dt) = 0;
-
-  //! Compute semi-implicit acceleration and velocity with Cundall damping
-  //! \ingroup MultiPhase
-  //! \param[in] phase Index corresponding to the phase
-  //! \param[in] dt Timestep in analysis
-  //! \details Can be used for both semi-implicit navier-stokes and two-phase
-  //! solvers
-  //! \retval status Computation status
-  virtual bool compute_acceleration_velocity_semi_implicit_corrector_cundall(
-      unsigned phase, double dt, double damping_factor) = 0;
-
-  //! Assign active id
-  //! \ingroup MultiPhase
-  virtual void assign_active_id(Index id) = 0;
-
-  //! Return active id
-  //! \ingroup MultiPhase
-  virtual mpm::Index active_id() const = 0;
-
-  //! Assign global active id
-  //! \ingroup MultiPhase
-  virtual void assign_global_active_id(Index id) = 0;
-
-  //! Return global active id
-  //! \ingroup MultiPhase
-  virtual mpm::Index global_active_id() const = 0;
-
-  //! Return pressure constraint
-  //! \ingroup MultiPhase
-  virtual double pressure_constraint(const unsigned phase,
-                                     const double current_time) const = 0;
-
-  //! Update pressure increment at the node
-  //! \ingroup MultiPhase
-  virtual void update_pressure_increment(
-      const Eigen::VectorXd& pressure_increment, unsigned phase,
-      double current_time = 0.) = 0;
-
-  //! Return nodal pressure increment
-  //! \ingroup MultiPhase
-  virtual double pressure_increment() const = 0;
-
-  //! Return map of velocity constraints
-  //! \ingroup MultiPhase
-  virtual std::map<unsigned, double>& velocity_constraints() = 0;
-
-  //! Update intermediate velocity at the node
-  //! \ingroup MultiPhase
-  virtual void update_intermediate_acceleration_velocity(
-      const unsigned phase, const Eigen::MatrixXd& acceleration_inter,
-      double dt) = 0;
-
-  //! Update correction force
-  //! \ingroup MultiPhase
-  //! \param[in] update A boolean to update (true) or assign (false)
-  //! \param[in] phase Index corresponding to the phase
-  //! \param[in] force Correction force from the particles in a cell
-  virtual void update_correction_force(bool update, unsigned phase,
-                                       const VectorDim& force) noexcept = 0;
-
-  //! Return correction force
-  //! \ingroup MultiPhase
-  //! \param[in] phase Index corresponding to the phase
-  virtual VectorDim correction_force(unsigned phase) const = 0;
-
-  /**@}*/
-
-  /**
-   * \defgroup Nonlocal Functions dealing with MPM with nonlocal shape function
-   */
-  /**@{*/
-
-  //! Function that initialise variables for nonlocal MPM
-  //! \ingroup Nonlocal
-  virtual void initialise_nonlocal_node() noexcept = 0;
-
-  //! Assign nodal nonlocal type
-  //! \ingroup Nonlocal
-  //! \param[in] dir Direction of node type
-  //! \param[in] type Integer denoting the node type
-  //! \brief: The list of node type is
-  //! Regular = 0 (Default),
-  //! LowerBoundary = 1,
-  //! LowerIntermediate = 2,
-  //! UpperIntermediate = 3
-  //! UpperBoundary = 4
-  virtual void assign_nonlocal_node_type(unsigned dir, unsigned type) = 0;
-
-  //! Function which return nodal nonlocal type vector
-  //! \ingroup Nonlocal
-  virtual std::vector<unsigned> nonlocal_node_type() const = 0;
-
-  /**@}*/
-
-};  // NodeBase class
-}  // namespace mpm
-
-#endif  // MPM_NODE_BASE_H_
-=======
-#ifndef MPM_NODE_BASE_H_
-#define MPM_NODE_BASE_H_
-
-#include <array>
-#include <limits>
-#include <map>
-#include <mutex>
-#include <set>
-#include <tuple>
-#include <vector>
-
-#include <Eigen/Dense>
-
-#include "data_types.h"
-#include "function_base.h"
-#include "nodal_properties.h"
-
-namespace mpm {
-
-//! Particle phases
-enum NodePhase : unsigned int {
-  NSolid = 0,
-  NLiquid = 1,
-  NGas = 2,
-  NMixture = 0,
-  NSinglePhase = 0
-};
-
-//! NodeBase base class for nodes
-//! \brief Base class that stores the information about node_bases
-//! \details NodeBase class: id_ and coordinates.
-//! \tparam Tdim Dimension
-template <unsigned Tdim>
-class NodeBase {
- public:
-  //! Define a vector of size dimension
-  using VectorDim = Eigen::Matrix<double, Tdim, 1>;
-
-  // Constructor with id and coordinates
-  //! \param[in] id assign as the id_ of the node
-  //! \param[in] coords coordinates of the node
-  NodeBase(mpm::Index id, const VectorDim& coords){};
-
-  //! Destructor
-  virtual ~NodeBase(){};
-
-  //! Delete copy constructor
-  NodeBase(const NodeBase<Tdim>&) = delete;
-
-  //! Delete assignement operator
-  NodeBase& operator=(const NodeBase<Tdim>&) = delete;
-
-  //! Return id of the nodebase
-  virtual Index id() const = 0;
-
-  //! Initialise shared pointer to nodal properties pool
-  //! \param[in] prop_id Property id in the nodal property pool
-  //! \param[in] nodal_properties Shared pointer to nodal properties pool
-  virtual void initialise_property_handle(
-      unsigned prop_id,
-      std::shared_ptr<mpm::NodalProperties> property_handle) noexcept = 0;
-
-  //! Assign coordinates
-  virtual void assign_coordinates(const VectorDim& coord) = 0;
-
-  //! Return coordinates
-  //! \retval coordinates_ return coordinates of the nodebase
-  virtual VectorDim coordinates() const = 0;
-
-  //! Initialise properties
-  virtual void initialise() noexcept = 0;
-
-  //! Return degrees of freedom
-  virtual unsigned dof() const = 0;
-
-  //! Assign status
-  virtual void assign_status(bool status) = 0;
-
-  //! Return status
-  virtual bool status() const = 0;
-
-  //! Assign status
-  virtual void assign_solving_status(bool status) = 0;
-
-  //! Return status
-  virtual bool solving_status() const = 0;
-
-  //! Update mass at the nodes from particle
-  //! \param[in] update A boolean to update (true) or assign (false)
-  //! \param[in] phase Index corresponding to the phase
-  //! \param[in] mass Mass from the particles in a cell
-  virtual void update_mass(bool update, unsigned phase,
-                           double mass) noexcept = 0;
-
-  //! Return mass at a given node for a given phase
-  virtual double mass(unsigned phase) const = 0;
-
-  //! Update volume at the nodes from particle
-  //! \param[in] update A boolean to update (true) or assign (false)
-  //! \param[in] phase Index corresponding to the phase
-  //! \param[in] volume Volume from the particles in a cell
-  virtual void update_volume(bool update, unsigned phase,
-                             double volume) noexcept = 0;
-
-  //! Return volume at a given node for a given phase
-  virtual double volume(unsigned phase) const = 0;
-
-  //! Assign concentrated force to the node
-  //! \param[in] direction Index corresponding to the direction of traction
-  //! \param[in] traction Nodal concentrated force in specified direction
-  //! \param[in] function math function
-  //! \retval status Assignment status
-  virtual bool assign_concentrated_force(
-      unsigned phase, unsigned direction, double traction,
-      const std::shared_ptr<FunctionBase>& function) = 0;
-
-  //! Apply concentrated force to external force
-  //! \param[in] phase Index corresponding to the phase
-  //! \param[in] current time
-  virtual void apply_concentrated_force(unsigned phase,
-                                        double current_time) = 0;
-
-  //! Update external force (body force / traction force)
-  //! \param[in] update A boolean to update (true) or assign (false)
-  //! \param[in] phase Index corresponding to the phase
-  //! \param[in] force External force from the particles in a cell
-  virtual void update_external_force(bool update, unsigned phase,
-                                     const VectorDim& force) noexcept = 0;
-
-  //! Return external force
-  //! \param[in] phase Index corresponding to the phase
-  virtual VectorDim external_force(unsigned phase) const = 0;
-
-  //! Update internal force (body force / traction force)
-  //! \param[in] update A boolean to update (true) or assign (false)
-  //! \param[in] phase Index corresponding to the phase
-  //! \param[in] force Internal force from the particles in a cell
-  virtual void update_internal_force(bool update, unsigned phase,
-                                     const VectorDim& force) noexcept = 0;
-
-  //! Return internal force
-  //! \param[in] phase Index corresponding to the phase
-  virtual VectorDim internal_force(unsigned phase) const = 0;
-
-  //! Update pressure at the nodes from particle
-  //! \param[in] phase Index corresponding to the phase
-  //! \param[in] mass_pressure Product of mass x pressure of a particle
-  virtual void update_mass_pressure(unsigned phase,
-                                    double mass_pressure) noexcept = 0;
-
-  //! Apply pressure constraint
-  //! \param[in] phase Index corresponding to the phase
-  //! \param[in] dt Timestep in analysis
-  //! \param[in] step Step in analysis
-  virtual void apply_pressure_constraint(unsigned phase, double dt = 0,
-                                         Index step = 0) noexcept = 0;
-
-  //! Assign pressure at the nodes from particle
-  //! \param[in] update A boolean to update (true) or assign (false)
-  //! \param[in] phase Index corresponding to the phase
-  //! \param[in] mass_pressure Product of mass x pressure of a particle
-  virtual void assign_pressure(unsigned phase, double mass_pressure) = 0;
-
-  //! Return pressure at a given node for a given phase
-  //! \param[in] phase Index corresponding to the phase
-  virtual double pressure(unsigned phase) const = 0;
-
-  //! Update nodal momentum
-  //! \param[in] update A boolean to update (true) or assign (false)
-  //! \param[in] phase Index corresponding to the phase
-  //! \param[in] momentum Momentum from the particles in a cell
-  virtual void update_momentum(bool update, unsigned phase,
-                               const VectorDim& momentum) noexcept = 0;
-
-  //! Return momentum
-  //! \param[in] phase Index corresponding to the phase
-  virtual VectorDim momentum(unsigned phase) const = 0;
-
-  //! Compute velocity from the momentum
-  virtual void compute_velocity() = 0;
-
-  //! Return velocity
-  //! \param[in] phase Index corresponding to the phase
-  virtual VectorDim velocity(unsigned phase) const = 0;
-
-  //! Update nodal acceleration
-  //! \param[in] update A boolean to update (true) or assign (false)
-  //! \param[in] phase Index corresponding to the phase
-  //! \param[in] acceleration Acceleration from the particles in a cell
-  virtual void update_acceleration(bool update, unsigned phase,
-                                   const VectorDim& acceleration) = 0;
-
-  //! Return acceleration
-  //! \param[in] phase Index corresponding to the phase
-  virtual VectorDim acceleration(unsigned phase) const = 0;
-
-  //! Compute acceleration
-  //! \param[in] dt Time-step
-  virtual bool compute_acceleration_velocity(unsigned phase,
-                                             double dt) noexcept = 0;
-
-  //! Compute acceleration and velocity with cundall damping factor
-  //! \param[in] phase Index corresponding to the phase
-  //! \param[in] dt Timestep in analysis
-  //! \param[in] damping_factor Damping factor
-  virtual bool compute_acceleration_velocity_cundall(
-      unsigned phase, double dt, double damping_factor) noexcept = 0;
-
-  //! Assign pressure constraint
-  //! \param[in] phase Index corresponding to the phase
-  //! \param[in] pressure Applied pressure constraint
-  //! \param[in] function math function
-  virtual bool assign_pressure_constraint(
-      unsigned phase, double pressure,
-      const std::shared_ptr<FunctionBase>& function) = 0;
-
-  //! Assign velocity constraint
-  //! Directions can take values between 0 and Dim * Nphases
-  //! \param[in] dir Direction of velocity constraint
-  //! \param[in] velocity Applied velocity constraint
-  virtual bool assign_velocity_constraint(unsigned dir, double velocity) = 0;
-
-  //! Apply velocity constraints
-  virtual void apply_velocity_constraints() = 0;
-
-  //! Assign acceleration constraint
-  //! Directions can take values between 0 and Dim * Nphases
-  //! \param[in] dir Direction of acceleration constraint
-  //! \param[in] acceleration Applied acceleration constraint
-  virtual bool assign_acceleration_constraint(unsigned dir,
-                                              double acceleration) = 0;
-
-  //! Update acceleration constraint
-  //! Directions can take values between 0 and Dim * Nphases
-  //! \param[in] dir Direction of acceleration constraint
-  //! \param[in] acceleration Applied acceleration constraint
-  virtual bool update_acceleration_constraint(unsigned dir,
-                                              double acceleration) = 0;
-
-  //! Apply acceleration constraints
-  virtual void apply_acceleration_constraints() = 0;
-
-  //! Assign friction constraint
-  //! Directions can take values between 0 and Dim * Nphases
-  //! \param[in] dir Direction of friction constraint (normal)
-  //! \param[in] sign_n Sign of normal wrt coordinate system for friction
-  //! \param[in] friction Applied friction constraint
-  virtual bool assign_friction_constraint(unsigned dir, int sign_n,
-                                          double friction) = 0;
-
-  //! Apply friction constraints
-  //! \param[in] dt Time-step
-  virtual void apply_friction_constraints(double dt) = 0;
-
-  //! Assign adhesion constraint
-  //! Directions can take values between 0 and Dim * Nphases
-  //! \param[in] dir Direction of adhesion constraint (normal)
-  //! \param[in] sign_n Sign of normal wrt coordinate system for adhesion
-  //! \param[in] adhesion Applied adhesion constraint
-  //! \param[in] h_min Characteristic length (cell height)
-  //! \param[in] nposition Nodal location, nposition, along boundary
-  virtual bool assign_adhesion_constraint(unsigned dir, int sign_n,
-                                          double adhesion, double h_min,
-                                          int nposition) = 0;
-
-  //! Apply adhesion constraints
-  //! \param[in] dt Time-step
-  virtual void apply_adhesion_constraints(double dt) = 0;
-
-  //! Apply absorbing constraint
-  //! \param[in] dir Direction of p-wave propagation in model
-  //! \param[in] delta Virtual viscous layer thickness
-  //! \param[in] h_min Characteristic length (cell height)
-  //! \param[in] a Dimensionless dashpot weight factor, p-wave
-  //! \param[in] b Dimensionless dashpot weight factor, s-wave
-  //! \param[in] position Nodal position along boundary
-  virtual bool apply_absorbing_constraint(unsigned dir, double delta,
-                                          double h_min, double a, double b,
-                                          mpm::Position position) = 0;
-
-  //! Assign rotation matrix
-  //! \param[in] rotation_matrix Rotation matrix of the node
-  virtual void assign_rotation_matrix(
-      const Eigen::Matrix<double, Tdim, Tdim>& rotation_matrix) = 0;
-
-  //! Add material id from material points to list of materials in materials_
-  //! \param[in] id Material id to be stored at the node
-  virtual void append_material_id(unsigned id) = 0;
-
-  //! Return material ids in node
-  virtual std::set<unsigned> material_ids() const = 0;
-
-  //! Assign MPI rank to node
-  //! \param[in] rank MPI Rank of the node
-  virtual bool mpi_rank(unsigned rank) = 0;
-
-  //! Assign MPI rank to node
-  //! \param[in] rank MPI Rank of the node
-  virtual std::set<unsigned> mpi_ranks() const = 0;
-
-  //! Clear MPI ranks on node
-  virtual void clear_mpi_ranks() = 0;
-
-  //! Return ghost id
-  virtual Index ghost_id() const = 0;
-
-  //! Set ghost id
-  virtual void ghost_id(Index gid) = 0;
-
-  //! Get nodal property at the nodes
-  //! \param[in] property Property name
-  //! \param[in] mat_id Id of the material within the property data
-  //! \param[in] nprops Dimension of property (1 if scalar, Tdim if vector)
-  virtual Eigen::MatrixXd property(const std::string& property, unsigned mat_id,
-                                   unsigned nprops) noexcept = 0;
-
-  //! Update nodal property at the nodes from particle
-  //! \param[in] update A boolean to update (true) or assign (false)
-  //! \param[in] property Property name
-  //! \param[in] property_value Property quantity from the particles in the cell
-  //! \param[in] mat_id Id of the material within the property data
-  //! \param[in] nprops Dimension of property (1 if scalar, Tdim if vector)
-  virtual void update_property(bool update, const std::string& property,
-                               const Eigen::MatrixXd& property_value,
-                               unsigned mat_id, unsigned nprops) noexcept = 0;
-
-  //! Compute multimaterial change in momentum
-  virtual void compute_multimaterial_change_in_momentum() = 0;
-
-  //! Compute multimaterial separation vector
-  virtual void compute_multimaterial_separation_vector() = 0;
-
-  //! Compute multimaterial normal unit vector
-  virtual void compute_multimaterial_normal_unit_vector() = 0;
-
-  //! Return nodal PML status
-  virtual bool pml() = 0;
-
-  //! Assign nodal PML status
-  virtual void assign_pml(bool pml) = 0;
-
-  //! Compute velocity from the momentum and damped mass vector for PML nodes
-  virtual void compute_pml_velocity(const bool& pml_type) = 0;
-
-  //! Compute velocity and acceleration from the momentum, inertia and damped
-  //! mass vector for PML nodes
-  virtual void compute_pml_velocity_acceleration(const bool& pml_type) = 0;
-
-  //! Return previous displacement of pml nodes
-  //! \ingroup PML
-  //! \param[in] t_index Time index, default j=0 which refer to t = tn
-  virtual VectorDim previous_pml_displacement(unsigned t_index = 0) const = 0;
-
-  //! Return previous velocity of pml nodes
-  //! \ingroup PML
-  virtual VectorDim previous_pml_velocity() const = 0;
-
-  //! Return previous acceleration of pml nodes
-  //! \ingroup PML
-  virtual VectorDim previous_pml_acceleration() const = 0;
-
-  //! Apply pml displacement constraints
-  //! \ingroup PML
-  virtual void apply_pml_displacement_constraints(const bool&) = 0;
-
-  //! Compute acceleration and velocity with cundall damping factor considering
-  //! damped mass vector for PML nodes
-  //! \param[in] phase Index corresponding to the phase
-  //! \param[in] dt Timestep in analysis
-  //! \param[in] damping_factor Rayleigh damping alpha
-  virtual bool compute_pml_acceleration_velocity(
-      unsigned phase, double dt, double damping_factor) noexcept = 0;
-
-  //! Update velocity and acceleration by Newmark scheme
-  //! \ingroup Implicit
-  //! \param[in] newmark_beta Parameter beta of Newmark scheme
-  //! \param[in] newmark_gamma Parameter gamma of Newmark scheme
-  //! \param[in] dt Time-step
-  virtual void update_velocity_acceleration_newmark_pml(unsigned phase,
-                                                        double newmark_beta,
-                                                        double newmark_gamma,
-                                                        double dt) = 0;
-
-  /**
-   * \defgroup Implicit Functions dealing with implicit MPM
-   */
-  /**@{*/
-  //! Initialise nodal properties for implicit solver
-  //! \ingroup Implicit
-  virtual void initialise_implicit() noexcept = 0;
-
-  //! Initialise nodal forces
-  //! \ingroup Impolicit
-  virtual void initialise_force() noexcept = 0;
-
-  //! Update nodal inertia
-  //! \ingroup Implicit
-  //! \param[in] update A boolean to update (true) or assign (false)
-  //! \param[in] phase Index corresponding to the phase
-  //! \param[in] inertia Inertia from the particles in a cell
-  virtual void update_inertia(bool update, unsigned phase,
-                              const VectorDim& inertia) noexcept = 0;
-
-  //! Return inertia
-  //! \ingroup Implicit
-  //! \param[in] phase Index corresponding to the phase
-  virtual VectorDim inertia(unsigned phase) const = 0;
-
-  //! Compute velocity and acceleration from the momentum and inertia
-  //! \ingroup Implicit
-  virtual void compute_velocity_acceleration() = 0;
-
-  //! Return displacement
-  //! \ingroup Implicit
-  //! \param[in] phase Index corresponding to the phase
-  virtual VectorDim displacement(unsigned phase) const = 0;
-
-  //! Update velocity and acceleration by Newmark scheme
-  //! \ingroup Implicit
-  //! \param[in] newmark_beta Parameter beta of Newmark scheme
-  //! \param[in] newmark_gamma Parameter gamma of Newmark scheme
-  //! \param[in] dt Time-step
-  virtual void update_velocity_acceleration_newmark(unsigned phase,
-                                                    double newmark_beta,
-                                                    double newmark_gamma,
-                                                    double dt) = 0;
-
-  //! Assign displacement constraint for implicit solver
-  //! Directions can take values between 0 and Dim * Nphases
-  //! \ingroup Implicit
-  //! \param[in] dir Direction of displacement constraint
-  //! \param[in] displacement Applied pressure constraint
-  //! \param[in] function math function
-  virtual bool assign_displacement_constraint(
-      const unsigned dir, const double displacement,
-      const std::shared_ptr<FunctionBase>& function) = 0;
-
-  //! Apply displacement constraints
-  //! \ingroup Implicit
-  virtual void apply_displacement_constraints() = 0;
-
-  //! Return displacement constraint
-  //! \ingroup Implicit
-  virtual double displacement_constraint(const unsigned dir,
-                                         const double current_time) const = 0;
-
-  //! Update displacement increment at the node
-  //! \ingroup Implicit
-  virtual void update_displacement_increment(
-      const Eigen::VectorXd& displacement_increment, unsigned phase,
-      unsigned nactive_node) = 0;
-  /**@{*/
-
-  /**
-   * \defgroup MultiPhase Functions dealing with multi-phase MPM
-   */
-  /**@{*/
-
-  //! Return interpolated density at a given node for a given phase
-  //! \ingroup MultiPhase
-  //! \param[in] phase Index corresponding to the phase
-  virtual double density(unsigned phase) const = 0;
-
-  //! Compute nodal density
-  //! \ingroup MultiPhase
-  virtual void compute_density() = 0;
-
-  //! Assign free surface
-  //! \ingroup MultiPhase
-  virtual void assign_free_surface(bool free_surface) = 0;
-
-  //! Return free surface bool
-  //! \ingroup MultiPhase
-  virtual bool free_surface() const = 0;
-
-  //! Initialise two-phase nodal properties
-  //! \ingroup MultiPhase
-  virtual void initialise_twophase() noexcept = 0;
-
-  //! Update internal force (body force / traction force)
-  //! \ingroup MultiPhase
-  //! \param[in] update A boolean to update (true) or assign (false)
-  //! \param[in] drag_force Drag force from the particles in a cell
-  //! \retval status Update status
-  virtual void update_drag_force_coefficient(bool update,
-                                             const VectorDim& drag_force) = 0;
-
-  //! Return drag force at a given node
-  //! \ingroup MultiPhase
-  virtual VectorDim drag_force_coefficient() const = 0;
-
-  //! Compute acceleration and velocity for two phase
-  //! \ingroup MultiPhase
-  //! \param[in] dt Timestep in analysis
-  virtual bool compute_acceleration_velocity_twophase_explicit(
-      double dt) noexcept = 0;
-
-  //! Compute acceleration and velocity for two phase with cundall damping
-  //! \ingroup MultiPhase
-  //! \param[in] dt Timestep in analysis
-  virtual bool compute_acceleration_velocity_twophase_explicit_cundall(
-      double dt, double damping_factor) noexcept = 0;
-
-  //! Compute semi-implicit acceleration and velocity
-  //! \ingroup MultiPhase
-  //! \param[in] phase Index corresponding to the phase
-  //! \param[in] dt Timestep in analysis
-  //! \details Can be used for both semi-implicit navier-stokes and two-phase
-  //! solvers
-  //! \retval status Computation status
-  virtual bool compute_acceleration_velocity_semi_implicit_corrector(
-      unsigned phase, double dt) = 0;
-
-  //! Compute semi-implicit acceleration and velocity with Cundall damping
-  //! \ingroup MultiPhase
-  //! \param[in] phase Index corresponding to the phase
-  //! \param[in] dt Timestep in analysis
-  //! \details Can be used for both semi-implicit navier-stokes and two-phase
-  //! solvers
-  //! \retval status Computation status
-  virtual bool compute_acceleration_velocity_semi_implicit_corrector_cundall(
-      unsigned phase, double dt, double damping_factor) = 0;
-
-  //! Assign active id
-  //! \ingroup MultiPhase
-  virtual void assign_active_id(Index id) = 0;
-
-  //! Return active id
-  //! \ingroup MultiPhase
-  virtual mpm::Index active_id() const = 0;
-
-  //! Assign global active id
-  //! \ingroup MultiPhase
-  virtual void assign_global_active_id(Index id) = 0;
-
-  //! Return global active id
-  //! \ingroup MultiPhase
-  virtual mpm::Index global_active_id() const = 0;
-
-  //! Return pressure constraint
-  //! \ingroup MultiPhase
-  virtual double pressure_constraint(const unsigned phase,
-                                     const double current_time) const = 0;
-
-  //! Update pressure increment at the node
-  //! \ingroup MultiPhase
-  virtual void update_pressure_increment(
-      const Eigen::VectorXd& pressure_increment, unsigned phase,
-      double current_time = 0.) = 0;
-
-  //! Return nodal pressure increment
-  //! \ingroup MultiPhase
-  virtual double pressure_increment() const = 0;
-
-  //! Return map of velocity constraints
-  //! \ingroup MultiPhase
-  virtual std::map<unsigned, double>& velocity_constraints() = 0;
-
-  //! Update intermediate velocity at the node
-  //! \ingroup MultiPhase
-  virtual void update_intermediate_acceleration_velocity(
-      const unsigned phase, const Eigen::MatrixXd& acceleration_inter,
-      double dt) = 0;
-
-  //! Update correction force
-  //! \ingroup MultiPhase
-  //! \param[in] update A boolean to update (true) or assign (false)
-  //! \param[in] phase Index corresponding to the phase
-  //! \param[in] force Correction force from the particles in a cell
-  virtual void update_correction_force(bool update, unsigned phase,
-                                       const VectorDim& force) noexcept = 0;
-
-  //! Return correction force
-  //! \ingroup MultiPhase
-  //! \param[in] phase Index corresponding to the phase
-  virtual VectorDim correction_force(unsigned phase) const = 0;
-
-  /**@}*/
-
-  /**
-   * \defgroup Nonlocal Functions dealing with MPM with nonlocal shape function
-   */
-  /**@{*/
-
-  //! Function that initialise variables for nonlocal MPM
-  //! \ingroup Nonlocal
-  virtual void initialise_nonlocal_node() noexcept = 0;
-
-  //! Assign nodal nonlocal type
-  //! \ingroup Nonlocal
-  //! \param[in] dir Direction of node type
-  //! \param[in] type Integer denoting the node type
-  //! \brief: The list of node type is
-  //! Regular = 0 (Default),
-  //! LowerBoundary = 1,
-  //! LowerIntermediate = 2,
-  //! UpperIntermediate = 3
-  //! UpperBoundary = 4
-  virtual void assign_nonlocal_node_type(unsigned dir, unsigned type) = 0;
-
-  //! Function which return nodal nonlocal type vector
-  //! \ingroup Nonlocal
-  virtual std::vector<unsigned> nonlocal_node_type() const = 0;
-
-  /**@}*/
-
-};  // NodeBase class
-}  // namespace mpm
-
-#endif  // MPM_NODE_BASE_H_
->>>>>>> c1af250b
+#ifndef MPM_NODE_BASE_H_
+#define MPM_NODE_BASE_H_
+
+#include <array>
+#include <limits>
+#include <map>
+#include <mutex>
+#include <set>
+#include <tuple>
+#include <vector>
+
+#include <Eigen/Dense>
+
+#include "data_types.h"
+#include "function_base.h"
+#include "nodal_properties.h"
+
+namespace mpm {
+
+//! Particle phases
+enum NodePhase : unsigned int {
+  NSolid = 0,
+  NLiquid = 1,
+  NGas = 2,
+  NMixture = 0,
+  NSinglePhase = 0
+};
+
+//! NodeBase base class for nodes
+//! \brief Base class that stores the information about node_bases
+//! \details NodeBase class: id_ and coordinates.
+//! \tparam Tdim Dimension
+template <unsigned Tdim>
+class NodeBase {
+ public:
+  //! Define a vector of size dimension
+  using VectorDim = Eigen::Matrix<double, Tdim, 1>;
+
+  // Constructor with id and coordinates
+  //! \param[in] id assign as the id_ of the node
+  //! \param[in] coords coordinates of the node
+  NodeBase(mpm::Index id, const VectorDim& coords){};
+
+  //! Destructor
+  virtual ~NodeBase(){};
+
+  //! Delete copy constructor
+  NodeBase(const NodeBase<Tdim>&) = delete;
+
+  //! Delete assignement operator
+  NodeBase& operator=(const NodeBase<Tdim>&) = delete;
+
+  //! Return id of the nodebase
+  virtual Index id() const = 0;
+
+  //! Initialise shared pointer to nodal properties pool
+  //! \param[in] prop_id Property id in the nodal property pool
+  //! \param[in] nodal_properties Shared pointer to nodal properties pool
+  virtual void initialise_property_handle(
+      unsigned prop_id,
+      std::shared_ptr<mpm::NodalProperties> property_handle) noexcept = 0;
+
+  //! Assign coordinates
+  virtual void assign_coordinates(const VectorDim& coord) = 0;
+
+  //! Return coordinates
+  //! \retval coordinates_ return coordinates of the nodebase
+  virtual VectorDim coordinates() const = 0;
+
+  //! Initialise properties
+  virtual void initialise() noexcept = 0;
+
+  //! Return degrees of freedom
+  virtual unsigned dof() const = 0;
+
+  //! Assign status
+  virtual void assign_status(bool status) = 0;
+
+  //! Return status
+  virtual bool status() const = 0;
+
+  //! Assign status
+  virtual void assign_solving_status(bool status) = 0;
+
+  //! Return status
+  virtual bool solving_status() const = 0;
+
+  //! Update mass at the nodes from particle
+  //! \param[in] update A boolean to update (true) or assign (false)
+  //! \param[in] phase Index corresponding to the phase
+  //! \param[in] mass Mass from the particles in a cell
+  virtual void update_mass(bool update, unsigned phase,
+                           double mass) noexcept = 0;
+
+  //! Return mass at a given node for a given phase
+  virtual double mass(unsigned phase) const = 0;
+
+  //! Update volume at the nodes from particle
+  //! \param[in] update A boolean to update (true) or assign (false)
+  //! \param[in] phase Index corresponding to the phase
+  //! \param[in] volume Volume from the particles in a cell
+  virtual void update_volume(bool update, unsigned phase,
+                             double volume) noexcept = 0;
+
+  //! Return volume at a given node for a given phase
+  virtual double volume(unsigned phase) const = 0;
+
+  //! Assign concentrated force to the node
+  //! \param[in] direction Index corresponding to the direction of traction
+  //! \param[in] traction Nodal concentrated force in specified direction
+  //! \param[in] function math function
+  //! \retval status Assignment status
+  virtual bool assign_concentrated_force(
+      unsigned phase, unsigned direction, double traction,
+      const std::shared_ptr<FunctionBase>& function) = 0;
+
+  //! Apply concentrated force to external force
+  //! \param[in] phase Index corresponding to the phase
+  //! \param[in] current time
+  virtual void apply_concentrated_force(unsigned phase,
+                                        double current_time) = 0;
+
+  //! Update external force (body force / traction force)
+  //! \param[in] update A boolean to update (true) or assign (false)
+  //! \param[in] phase Index corresponding to the phase
+  //! \param[in] force External force from the particles in a cell
+  virtual void update_external_force(bool update, unsigned phase,
+                                     const VectorDim& force) noexcept = 0;
+
+  //! Return external force
+  //! \param[in] phase Index corresponding to the phase
+  virtual VectorDim external_force(unsigned phase) const = 0;
+
+  //! Update internal force (body force / traction force)
+  //! \param[in] update A boolean to update (true) or assign (false)
+  //! \param[in] phase Index corresponding to the phase
+  //! \param[in] force Internal force from the particles in a cell
+  virtual void update_internal_force(bool update, unsigned phase,
+                                     const VectorDim& force) noexcept = 0;
+
+  //! Return internal force
+  //! \param[in] phase Index corresponding to the phase
+  virtual VectorDim internal_force(unsigned phase) const = 0;
+
+  //! Update pressure at the nodes from particle
+  //! \param[in] phase Index corresponding to the phase
+  //! \param[in] mass_pressure Product of mass x pressure of a particle
+  virtual void update_mass_pressure(unsigned phase,
+                                    double mass_pressure) noexcept = 0;
+
+  //! Apply pressure constraint
+  //! \param[in] phase Index corresponding to the phase
+  //! \param[in] dt Timestep in analysis
+  //! \param[in] step Step in analysis
+  virtual void apply_pressure_constraint(unsigned phase, double dt = 0,
+                                         Index step = 0) noexcept = 0;
+
+  //! Assign pressure at the nodes from particle
+  //! \param[in] update A boolean to update (true) or assign (false)
+  //! \param[in] phase Index corresponding to the phase
+  //! \param[in] mass_pressure Product of mass x pressure of a particle
+  virtual void assign_pressure(unsigned phase, double mass_pressure) = 0;
+
+  //! Return pressure at a given node for a given phase
+  //! \param[in] phase Index corresponding to the phase
+  virtual double pressure(unsigned phase) const = 0;
+
+  //! Update nodal momentum
+  //! \param[in] update A boolean to update (true) or assign (false)
+  //! \param[in] phase Index corresponding to the phase
+  //! \param[in] momentum Momentum from the particles in a cell
+  virtual void update_momentum(bool update, unsigned phase,
+                               const VectorDim& momentum) noexcept = 0;
+
+  //! Return momentum
+  //! \param[in] phase Index corresponding to the phase
+  virtual VectorDim momentum(unsigned phase) const = 0;
+
+  //! Compute velocity from the momentum
+  virtual void compute_velocity() = 0;
+
+  //! Return velocity
+  //! \param[in] phase Index corresponding to the phase
+  virtual VectorDim velocity(unsigned phase) const = 0;
+
+  //! Update nodal acceleration
+  //! \param[in] update A boolean to update (true) or assign (false)
+  //! \param[in] phase Index corresponding to the phase
+  //! \param[in] acceleration Acceleration from the particles in a cell
+  virtual void update_acceleration(bool update, unsigned phase,
+                                   const VectorDim& acceleration) = 0;
+
+  //! Return acceleration
+  //! \param[in] phase Index corresponding to the phase
+  virtual VectorDim acceleration(unsigned phase) const = 0;
+
+  //! Compute acceleration
+  //! \param[in] dt Time-step
+  virtual bool compute_acceleration_velocity(unsigned phase,
+                                             double dt) noexcept = 0;
+
+  //! Compute acceleration and velocity with cundall damping factor
+  //! \param[in] phase Index corresponding to the phase
+  //! \param[in] dt Timestep in analysis
+  //! \param[in] damping_factor Damping factor
+  virtual bool compute_acceleration_velocity_cundall(
+      unsigned phase, double dt, double damping_factor) noexcept = 0;
+
+  //! Assign pressure constraint
+  //! \param[in] phase Index corresponding to the phase
+  //! \param[in] pressure Applied pressure constraint
+  //! \param[in] function math function
+  virtual bool assign_pressure_constraint(
+      unsigned phase, double pressure,
+      const std::shared_ptr<FunctionBase>& function) = 0;
+
+  //! Assign velocity constraint
+  //! Directions can take values between 0 and Dim * Nphases
+  //! \param[in] dir Direction of velocity constraint
+  //! \param[in] velocity Applied velocity constraint
+  virtual bool assign_velocity_constraint(unsigned dir, double velocity) = 0;
+
+  //! Apply velocity constraints
+  virtual void apply_velocity_constraints() = 0;
+
+  //! Assign acceleration constraint
+  //! Directions can take values between 0 and Dim * Nphases
+  //! \param[in] dir Direction of acceleration constraint
+  //! \param[in] acceleration Applied acceleration constraint
+  virtual bool assign_acceleration_constraint(unsigned dir,
+                                              double acceleration) = 0;
+
+  //! Update acceleration constraint
+  //! Directions can take values between 0 and Dim * Nphases
+  //! \param[in] dir Direction of acceleration constraint
+  //! \param[in] acceleration Applied acceleration constraint
+  virtual bool update_acceleration_constraint(unsigned dir,
+                                              double acceleration) = 0;
+
+  //! Apply acceleration constraints
+  virtual void apply_acceleration_constraints() = 0;
+
+  //! Assign friction constraint
+  //! Directions can take values between 0 and Dim * Nphases
+  //! \param[in] dir Direction of friction constraint (normal)
+  //! \param[in] sign_n Sign of normal wrt coordinate system for friction
+  //! \param[in] friction Applied friction constraint
+  virtual bool assign_friction_constraint(unsigned dir, int sign_n,
+                                          double friction) = 0;
+
+  //! Apply friction constraints
+  //! \param[in] dt Time-step
+  virtual void apply_friction_constraints(double dt) = 0;
+
+  //! Assign adhesion constraint
+  //! Directions can take values between 0 and Dim * Nphases
+  //! \param[in] dir Direction of adhesion constraint (normal)
+  //! \param[in] sign_n Sign of normal wrt coordinate system for adhesion
+  //! \param[in] adhesion Applied adhesion constraint
+  //! \param[in] h_min Characteristic length (cell height)
+  //! \param[in] nposition Nodal location, nposition, along boundary
+  virtual bool assign_adhesion_constraint(unsigned dir, int sign_n,
+                                          double adhesion, double h_min,
+                                          int nposition) = 0;
+
+  //! Apply adhesion constraints
+  //! \param[in] dt Time-step
+  virtual void apply_adhesion_constraints(double dt) = 0;
+
+  //! Apply absorbing constraint
+  //! \param[in] dir Direction of p-wave propagation in model
+  //! \param[in] delta Virtual viscous layer thickness
+  //! \param[in] h_min Characteristic length (cell height)
+  //! \param[in] a Dimensionless dashpot weight factor, p-wave
+  //! \param[in] b Dimensionless dashpot weight factor, s-wave
+  //! \param[in] position Nodal position along boundary
+  virtual bool apply_absorbing_constraint(unsigned dir, double delta,
+                                          double h_min, double a, double b,
+                                          mpm::Position position) = 0;
+
+  //! Assign rotation matrix
+  //! \param[in] rotation_matrix Rotation matrix of the node
+  virtual void assign_rotation_matrix(
+      const Eigen::Matrix<double, Tdim, Tdim>& rotation_matrix) = 0;
+
+  //! Add material id from material points to list of materials in materials_
+  //! \param[in] id Material id to be stored at the node
+  virtual void append_material_id(unsigned id) = 0;
+
+  //! Return material ids in node
+  virtual std::set<unsigned> material_ids() const = 0;
+
+  //! Assign MPI rank to node
+  //! \param[in] rank MPI Rank of the node
+  virtual bool mpi_rank(unsigned rank) = 0;
+
+  //! Assign MPI rank to node
+  //! \param[in] rank MPI Rank of the node
+  virtual std::set<unsigned> mpi_ranks() const = 0;
+
+  //! Clear MPI ranks on node
+  virtual void clear_mpi_ranks() = 0;
+
+  //! Return ghost id
+  virtual Index ghost_id() const = 0;
+
+  //! Set ghost id
+  virtual void ghost_id(Index gid) = 0;
+
+  //! Get nodal property at the nodes
+  //! \param[in] property Property name
+  //! \param[in] mat_id Id of the material within the property data
+  //! \param[in] nprops Dimension of property (1 if scalar, Tdim if vector)
+  virtual Eigen::MatrixXd property(const std::string& property, unsigned mat_id,
+                                   unsigned nprops) noexcept = 0;
+
+  //! Update nodal property at the nodes from particle
+  //! \param[in] update A boolean to update (true) or assign (false)
+  //! \param[in] property Property name
+  //! \param[in] property_value Property quantity from the particles in the cell
+  //! \param[in] mat_id Id of the material within the property data
+  //! \param[in] nprops Dimension of property (1 if scalar, Tdim if vector)
+  virtual void update_property(bool update, const std::string& property,
+                               const Eigen::MatrixXd& property_value,
+                               unsigned mat_id, unsigned nprops) noexcept = 0;
+
+  //! Compute multimaterial change in momentum
+  virtual void compute_multimaterial_change_in_momentum() = 0;
+
+  //! Compute multimaterial separation vector
+  virtual void compute_multimaterial_separation_vector() = 0;
+
+  //! Compute multimaterial normal unit vector
+  virtual void compute_multimaterial_normal_unit_vector() = 0;
+
+  //! Return nodal PML status
+  virtual bool pml() = 0;
+
+  //! Assign nodal PML status
+  virtual void assign_pml(bool pml) = 0;
+
+  //! Compute velocity from the momentum and damped mass vector for PML nodes
+  virtual void compute_pml_velocity(const bool& pml_type) = 0;
+
+  //! Compute velocity and acceleration from the momentum, inertia and damped
+  //! mass vector for PML nodes
+  virtual void compute_pml_velocity_acceleration(const bool& pml_type) = 0;
+
+  //! Return previous displacement of pml nodes
+  //! \ingroup PML
+  //! \param[in] t_index Time index, default j=0 which refer to t = tn
+  virtual VectorDim previous_pml_displacement(unsigned t_index = 0) const = 0;
+
+  //! Return previous velocity of pml nodes
+  //! \ingroup PML
+  virtual VectorDim previous_pml_velocity() const = 0;
+
+  //! Return previous acceleration of pml nodes
+  //! \ingroup PML
+  virtual VectorDim previous_pml_acceleration() const = 0;
+
+  //! Apply pml displacement constraints
+  //! \ingroup PML
+  virtual void apply_pml_displacement_constraints(const bool&) = 0;
+
+  //! Compute acceleration and velocity with cundall damping factor considering
+  //! damped mass vector for PML nodes
+  //! \param[in] phase Index corresponding to the phase
+  //! \param[in] dt Timestep in analysis
+  //! \param[in] damping_factor Rayleigh damping alpha
+  virtual bool compute_pml_acceleration_velocity(
+      unsigned phase, double dt, double damping_factor) noexcept = 0;
+
+  //! Update velocity and acceleration by Newmark scheme
+  //! \ingroup Implicit
+  //! \param[in] newmark_beta Parameter beta of Newmark scheme
+  //! \param[in] newmark_gamma Parameter gamma of Newmark scheme
+  //! \param[in] dt Time-step
+  virtual void update_velocity_acceleration_newmark_pml(unsigned phase,
+                                                        double newmark_beta,
+                                                        double newmark_gamma,
+                                                        double dt) = 0;
+
+  /**
+   * \defgroup Implicit Functions dealing with implicit MPM
+   */
+  /**@{*/
+  //! Initialise nodal properties for implicit solver
+  //! \ingroup Implicit
+  virtual void initialise_implicit() noexcept = 0;
+
+  //! Initialise nodal forces
+  //! \ingroup Impolicit
+  virtual void initialise_force() noexcept = 0;
+
+  //! Update nodal inertia
+  //! \ingroup Implicit
+  //! \param[in] update A boolean to update (true) or assign (false)
+  //! \param[in] phase Index corresponding to the phase
+  //! \param[in] inertia Inertia from the particles in a cell
+  virtual void update_inertia(bool update, unsigned phase,
+                              const VectorDim& inertia) noexcept = 0;
+
+  //! Return inertia
+  //! \ingroup Implicit
+  //! \param[in] phase Index corresponding to the phase
+  virtual VectorDim inertia(unsigned phase) const = 0;
+
+  //! Compute velocity and acceleration from the momentum and inertia
+  //! \ingroup Implicit
+  virtual void compute_velocity_acceleration() = 0;
+
+  //! Return displacement
+  //! \ingroup Implicit
+  //! \param[in] phase Index corresponding to the phase
+  virtual VectorDim displacement(unsigned phase) const = 0;
+
+  //! Update velocity and acceleration by Newmark scheme
+  //! \ingroup Implicit
+  //! \param[in] newmark_beta Parameter beta of Newmark scheme
+  //! \param[in] newmark_gamma Parameter gamma of Newmark scheme
+  //! \param[in] dt Time-step
+  virtual void update_velocity_acceleration_newmark(unsigned phase,
+                                                    double newmark_beta,
+                                                    double newmark_gamma,
+                                                    double dt) = 0;
+
+  //! Assign displacement constraint for implicit solver
+  //! Directions can take values between 0 and Dim * Nphases
+  //! \ingroup Implicit
+  //! \param[in] dir Direction of displacement constraint
+  //! \param[in] displacement Applied pressure constraint
+  //! \param[in] function math function
+  virtual bool assign_displacement_constraint(
+      const unsigned dir, const double displacement,
+      const std::shared_ptr<FunctionBase>& function) = 0;
+
+  //! Apply displacement constraints
+  //! \ingroup Implicit
+  virtual void apply_displacement_constraints() = 0;
+
+  //! Return displacement constraint
+  //! \ingroup Implicit
+  virtual double displacement_constraint(const unsigned dir,
+                                         const double current_time) const = 0;
+
+  //! Update displacement increment at the node
+  //! \ingroup Implicit
+  virtual void update_displacement_increment(
+      const Eigen::VectorXd& displacement_increment, unsigned phase,
+      unsigned nactive_node) = 0;
+  /**@{*/
+
+  /**
+   * \defgroup MultiPhase Functions dealing with multi-phase MPM
+   */
+  /**@{*/
+
+  //! Return interpolated density at a given node for a given phase
+  //! \ingroup MultiPhase
+  //! \param[in] phase Index corresponding to the phase
+  virtual double density(unsigned phase) const = 0;
+
+  //! Compute nodal density
+  //! \ingroup MultiPhase
+  virtual void compute_density() = 0;
+
+  //! Assign free surface
+  //! \ingroup MultiPhase
+  virtual void assign_free_surface(bool free_surface) = 0;
+
+  //! Return free surface bool
+  //! \ingroup MultiPhase
+  virtual bool free_surface() const = 0;
+
+  //! Initialise two-phase nodal properties
+  //! \ingroup MultiPhase
+  virtual void initialise_twophase() noexcept = 0;
+
+  //! Update internal force (body force / traction force)
+  //! \ingroup MultiPhase
+  //! \param[in] update A boolean to update (true) or assign (false)
+  //! \param[in] drag_force Drag force from the particles in a cell
+  //! \retval status Update status
+  virtual void update_drag_force_coefficient(bool update,
+                                             const VectorDim& drag_force) = 0;
+
+  //! Return drag force at a given node
+  //! \ingroup MultiPhase
+  virtual VectorDim drag_force_coefficient() const = 0;
+
+  //! Compute acceleration and velocity for two phase
+  //! \ingroup MultiPhase
+  //! \param[in] dt Timestep in analysis
+  virtual bool compute_acceleration_velocity_twophase_explicit(
+      double dt) noexcept = 0;
+
+  //! Compute acceleration and velocity for two phase with cundall damping
+  //! \ingroup MultiPhase
+  //! \param[in] dt Timestep in analysis
+  virtual bool compute_acceleration_velocity_twophase_explicit_cundall(
+      double dt, double damping_factor) noexcept = 0;
+
+  //! Compute semi-implicit acceleration and velocity
+  //! \ingroup MultiPhase
+  //! \param[in] phase Index corresponding to the phase
+  //! \param[in] dt Timestep in analysis
+  //! \details Can be used for both semi-implicit navier-stokes and two-phase
+  //! solvers
+  //! \retval status Computation status
+  virtual bool compute_acceleration_velocity_semi_implicit_corrector(
+      unsigned phase, double dt) = 0;
+
+  //! Compute semi-implicit acceleration and velocity with Cundall damping
+  //! \ingroup MultiPhase
+  //! \param[in] phase Index corresponding to the phase
+  //! \param[in] dt Timestep in analysis
+  //! \details Can be used for both semi-implicit navier-stokes and two-phase
+  //! solvers
+  //! \retval status Computation status
+  virtual bool compute_acceleration_velocity_semi_implicit_corrector_cundall(
+      unsigned phase, double dt, double damping_factor) = 0;
+
+  //! Assign active id
+  //! \ingroup MultiPhase
+  virtual void assign_active_id(Index id) = 0;
+
+  //! Return active id
+  //! \ingroup MultiPhase
+  virtual mpm::Index active_id() const = 0;
+
+  //! Assign global active id
+  //! \ingroup MultiPhase
+  virtual void assign_global_active_id(Index id) = 0;
+
+  //! Return global active id
+  //! \ingroup MultiPhase
+  virtual mpm::Index global_active_id() const = 0;
+
+  //! Return pressure constraint
+  //! \ingroup MultiPhase
+  virtual double pressure_constraint(const unsigned phase,
+                                     const double current_time) const = 0;
+
+  //! Update pressure increment at the node
+  //! \ingroup MultiPhase
+  virtual void update_pressure_increment(
+      const Eigen::VectorXd& pressure_increment, unsigned phase,
+      double current_time = 0.) = 0;
+
+  //! Return nodal pressure increment
+  //! \ingroup MultiPhase
+  virtual double pressure_increment() const = 0;
+
+  //! Return map of velocity constraints
+  //! \ingroup MultiPhase
+  virtual std::map<unsigned, double>& velocity_constraints() = 0;
+
+  //! Update intermediate velocity at the node
+  //! \ingroup MultiPhase
+  virtual void update_intermediate_acceleration_velocity(
+      const unsigned phase, const Eigen::MatrixXd& acceleration_inter,
+      double dt) = 0;
+
+  //! Update correction force
+  //! \ingroup MultiPhase
+  //! \param[in] update A boolean to update (true) or assign (false)
+  //! \param[in] phase Index corresponding to the phase
+  //! \param[in] force Correction force from the particles in a cell
+  virtual void update_correction_force(bool update, unsigned phase,
+                                       const VectorDim& force) noexcept = 0;
+
+  //! Return correction force
+  //! \ingroup MultiPhase
+  //! \param[in] phase Index corresponding to the phase
+  virtual VectorDim correction_force(unsigned phase) const = 0;
+
+  /**@}*/
+
+  /**
+   * \defgroup Nonlocal Functions dealing with MPM with nonlocal shape function
+   */
+  /**@{*/
+
+  //! Function that initialise variables for nonlocal MPM
+  //! \ingroup Nonlocal
+  virtual void initialise_nonlocal_node() noexcept = 0;
+
+  //! Assign nodal nonlocal type
+  //! \ingroup Nonlocal
+  //! \param[in] dir Direction of node type
+  //! \param[in] type Integer denoting the node type
+  //! \brief: The list of node type is
+  //! Regular = 0 (Default),
+  //! LowerBoundary = 1,
+  //! LowerIntermediate = 2,
+  //! UpperIntermediate = 3
+  //! UpperBoundary = 4
+  virtual void assign_nonlocal_node_type(unsigned dir, unsigned type) = 0;
+
+  //! Function which return nodal nonlocal type vector
+  //! \ingroup Nonlocal
+  virtual std::vector<unsigned> nonlocal_node_type() const = 0;
+
+  /**@}*/
+
+};  // NodeBase class
+}  // namespace mpm
+
+#endif  // MPM_NODE_BASE_H_