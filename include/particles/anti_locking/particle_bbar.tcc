--- conflicted
+++ resolved
@@ -1,308 +1,296 @@
-//! Construct a particle with id and coordinates
-template <unsigned Tdim>
-mpm::ParticleBbar<Tdim>::ParticleBbar(Index id, const VectorDim& coord)
-    : mpm::Particle<Tdim>(id, coord) {
-  // Logger
-  std::string logger =
-      "particle_bbar" + std::to_string(Tdim) + "d::" + std::to_string(id);
-  console_ = std::make_unique<spdlog::logger>(logger, mpm::stdout_sink);
-}
-
-//! Construct a particle with id, coordinates and status
-template <unsigned Tdim>
-mpm::ParticleBbar<Tdim>::ParticleBbar(Index id, const VectorDim& coord,
-                                      bool status)
-    : mpm::Particle<Tdim>(id, coord, status) {
-  //! Logger
-  std::string logger =
-      "particle_bbar" + std::to_string(Tdim) + "d::" + std::to_string(id);
-  console_ = std::make_unique<spdlog::logger>(logger, mpm::stdout_sink);
-}
-
-// Compute strain rate of the particle
-template <>
-inline Eigen::Matrix<double, 6, 1> mpm::ParticleBbar<1>::compute_strain_rate(
-    const Eigen::MatrixXd& dn_dx, unsigned phase) noexcept {
-  // Define strain rate
-  Eigen::Matrix<double, 6, 1> strain_rate = Eigen::Matrix<double, 6, 1>::Zero();
-
-  for (unsigned i = 0; i < this->nodes_.size(); ++i) {
-    Eigen::Matrix<double, 1, 1> vel = nodes_[i]->velocity(phase);
-    strain_rate[0] += dn_dx(i, 0) * vel[0];
-  }
-
-  if (std::fabs(strain_rate(0)) < 1.E-15) strain_rate[0] = 0.;
-  return strain_rate;
-}
-
-// Compute strain rate of the particle
-template <>
-inline Eigen::Matrix<double, 6, 1> mpm::ParticleBbar<2>::compute_strain_rate(
-    const Eigen::MatrixXd& dn_dx, unsigned phase) noexcept {
-  // Define strain rate
-  Eigen::Matrix<double, 6, 1> strain_rate = Eigen::Matrix<double, 6, 1>::Zero();
-
-  for (unsigned i = 0; i < this->nodes_.size(); ++i) {
-    Eigen::Matrix<double, 2, 1> vel = nodes_[i]->velocity(phase);
-    // clang-format off
-    strain_rate[0] += (dn_dx(i, 0) + (dn_dx_centroid_(i, 0) - dn_dx(i, 0)) / 2.) * vel[0] +
-                      (dn_dx_centroid_(i, 1) - dn_dx(i, 1)) / 2. * vel[1];
-    strain_rate[1] += (dn_dx_centroid_(i, 0) - dn_dx(i, 0)) / 2. * vel[0] +
-                      (dn_dx(i, 1) + (dn_dx_centroid_(i, 1) - dn_dx(i, 1)) / 2.) * vel[1];
-    strain_rate[3] += dn_dx(i, 1) * vel[0] + dn_dx(i, 0) * vel[1];
-    // clang-format on
-  }
-
-  if (std::fabs(strain_rate[0]) < 1.E-15) strain_rate[0] = 0.;
-  if (std::fabs(strain_rate[1]) < 1.E-15) strain_rate[1] = 0.;
-  if (std::fabs(strain_rate[3]) < 1.E-15) strain_rate[3] = 0.;
-  return strain_rate;
-}
-
-// Compute strain rate of the particle
-template <>
-inline Eigen::Matrix<double, 6, 1> mpm::ParticleBbar<3>::compute_strain_rate(
-    const Eigen::MatrixXd& dn_dx, unsigned phase) noexcept {
-  // Define strain rate
-  Eigen::Matrix<double, 6, 1> strain_rate = Eigen::Matrix<double, 6, 1>::Zero();
-
-  for (unsigned i = 0; i < this->nodes_.size(); ++i) {
-    Eigen::Matrix<double, 3, 1> vel = nodes_[i]->velocity(phase);
-    // clang-format off
-    strain_rate[0] += (dn_dx(i, 0) + (dn_dx_centroid_(i, 0) - dn_dx(i, 0)) / 3.) * vel[0] +
-                      (dn_dx_centroid_(i, 1) - dn_dx(i, 1)) / 3. * vel[1] +
-                      (dn_dx_centroid_(i, 2) - dn_dx(i, 2)) / 3. * vel[2];
-    strain_rate[1] += (dn_dx_centroid_(i, 0) - dn_dx(i, 0)) / 3. * vel[0] +
-                      (dn_dx(i, 1) + (dn_dx_centroid_(i, 1) - dn_dx(i, 1)) / 3.) * vel[1] +
-                      (dn_dx_centroid_(i, 2) - dn_dx(i, 2)) / 3. * vel[2];
-    strain_rate[2] += (dn_dx_centroid_(i, 0) - dn_dx(i, 0)) / 3. * vel[0] +
-                      (dn_dx_centroid_(i, 1) - dn_dx(i, 1)) / 3. * vel[1] +
-                      (dn_dx(i, 2) + (dn_dx_centroid_(i, 2) - dn_dx(i, 2)) / 3.) * vel[2];
-    strain_rate[3] += dn_dx(i, 1) * vel[0] + dn_dx(i, 0) * vel[1];
-    strain_rate[4] += dn_dx(i, 2) * vel[1] + dn_dx(i, 1) * vel[2];
-    strain_rate[5] += dn_dx(i, 2) * vel[0] + dn_dx(i, 0) * vel[2];
-    // clang-format on
-  }
-
-  for (unsigned i = 0; i < strain_rate.size(); ++i)
-    if (std::fabs(strain_rate[i]) < 1.E-15) strain_rate[i] = 0.;
-  return strain_rate;
-}
-
-//! Map internal force
-template <>
-inline void mpm::ParticleBbar<1>::map_internal_force(double dt) noexcept {
-  // Compute nodal internal forces
-  for (unsigned i = 0; i < nodes_.size(); ++i) {
-    // Compute force: -pstress * volume
-    Eigen::Matrix<double, 1, 1> force;
-    force[0] = -1. * dn_dx_(i, 0) * volume_ * stress_[0];
-
-    nodes_[i]->update_internal_force(true, mpm::ParticlePhase::Solid, force);
-  }
-}
-
-//! Map internal force
-template <>
-inline void mpm::ParticleBbar<2>::map_internal_force(double dt) noexcept {
-  // Compute nodal internal forces
-  for (unsigned i = 0; i < nodes_.size(); ++i) {
-    // Compute force: -pstress * volume
-    Eigen::Matrix<double, 2, 1> force;
-    // clang-format off
-    force[0] = (dn_dx_(i, 0) + (dn_dx_centroid_(i, 0) - dn_dx_(i, 0)) / 2.) * stress_[0] +
-               (dn_dx_centroid_(i, 0) - dn_dx_(i, 0)) / 2. * stress_[1] +
-               dn_dx_(i, 1) * stress_[3];
-    force[1] = (dn_dx_centroid_(i, 1) - dn_dx_(i, 1)) / 2. * stress_[0] +
-               (dn_dx_(i, 1) + (dn_dx_centroid_(i, 1) - dn_dx_(i, 1)) / 2.) * stress_[1] +
-               dn_dx_(i, 0) * stress_[3];
-    // clang-format on
-
-    force *= -1. * this->volume_;
-
-    nodes_[i]->update_internal_force(true, mpm::ParticlePhase::Solid, force);
-  }
-}
-
-//! Map internal force
-template <>
-inline void mpm::ParticleBbar<3>::map_internal_force(double dt) noexcept {
-  // Compute nodal internal forces
-  for (unsigned i = 0; i < nodes_.size(); ++i) {
-    // Compute force: -pstress * volume
-    Eigen::Matrix<double, 3, 1> force;
-    // clang-format off
-    force[0] = (dn_dx_(i, 0) + (dn_dx_centroid_(i, 0) - dn_dx_(i, 0)) / 3.) * stress_[0] +
-               (dn_dx_centroid_(i, 0) - dn_dx_(i, 0)) / 3. * stress_[1] +
-               (dn_dx_centroid_(i, 0) - dn_dx_(i, 0)) / 3. * stress_[2] +
-               dn_dx_(i, 1) * stress_[3] + dn_dx_(i, 2) * stress_[5];
-
-    force[1] = (dn_dx_centroid_(i, 1) - dn_dx_(i, 1)) / 3. * stress_[0] +
-               (dn_dx_(i, 1) + (dn_dx_centroid_(i, 1) - dn_dx_(i, 1)) / 3.) * stress_[1] +
-               (dn_dx_centroid_(i, 1) - dn_dx_(i, 1)) / 3. * stress_[2] +
-               dn_dx_(i, 0) * stress_[3] + dn_dx_(i, 2) * stress_[4];
-
-    force[2] = (dn_dx_centroid_(i, 2) - dn_dx_(i, 2)) / 3. * stress_[0] +
-               (dn_dx_centroid_(i, 2) - dn_dx_(i, 2)) / 3. * stress_[1] +
-               (dn_dx_(i, 2) + (dn_dx_centroid_(i, 2) - dn_dx_(i, 2)) / 3.) * stress_[2] +
-               dn_dx_(i, 1) * stress_[4] + dn_dx_(i, 0) * stress_[5];
-    // clang-format on
-
-    force *= -1. * this->volume_;
-
-    nodes_[i]->update_internal_force(true, mpm::ParticlePhase::Solid, force);
-  }
-}
-
-// Compute B matrix
-template <>
-inline Eigen::MatrixXd mpm::ParticleBbar<1>::compute_bmatrix() noexcept {
-  Eigen::MatrixXd bmatrix;
-  bmatrix.resize(1, this->nodes_.size());
-  bmatrix.setZero();
-
-  for (unsigned i = 0; i < this->nodes_.size(); ++i) {
-    bmatrix(0, i) = dn_dx_(i, 0);
-  }
-  return bmatrix;
-}
-
-// Compute B matrix
-template <>
-inline Eigen::MatrixXd mpm::ParticleBbar<2>::compute_bmatrix() noexcept {
-  Eigen::MatrixXd bmatrix;
-  bmatrix.resize(3, 2 * this->nodes_.size());
-  bmatrix.setZero();
-
-  for (unsigned i = 0; i < this->nodes_.size(); ++i) {
-    // clang-format off
-    bmatrix(0, 2 * i) = dn_dx_(i, 0) + (dn_dx_centroid_(i, 0) - dn_dx_(i, 0)) / 2.;
-    bmatrix(1, 2 * i) =                (dn_dx_centroid_(i, 0) - dn_dx_(i, 0)) / 2.;
-    bmatrix(2, 2 * i) = dn_dx_(i, 1);
-
-    bmatrix(0, 2 * i + 1) =                (dn_dx_centroid_(i, 1) - dn_dx_(i, 1)) / 2.;
-    bmatrix(1, 2 * i + 1) = dn_dx_(i, 1) + (dn_dx_centroid_(i, 1) - dn_dx_(i, 1)) / 2.;
-    bmatrix(2, 2 * i + 1) = dn_dx_(i, 0);
-    // clang-format on
-  }
-  return bmatrix;
-}
-
-// Compute B matrix
-template <>
-inline Eigen::MatrixXd mpm::ParticleBbar<3>::compute_bmatrix() noexcept {
-  Eigen::MatrixXd bmatrix;
-  bmatrix.resize(6, 3 * this->nodes_.size());
-  bmatrix.setZero();
-
-  for (unsigned i = 0; i < this->nodes_.size(); ++i) {
-    // clang-format off
-    bmatrix(0, 3 * i) = dn_dx_(i, 0) + (dn_dx_centroid_(i, 0) - dn_dx_(i, 0)) / 3.;
-    bmatrix(1, 3 * i) =                (dn_dx_centroid_(i, 0) - dn_dx_(i, 0)) / 3.;
-    bmatrix(2, 3 * i) =                (dn_dx_centroid_(i, 0) - dn_dx_(i, 0)) / 3.;
-    bmatrix(3, 3 * i) = dn_dx_(i, 1);
-    bmatrix(5, 3 * i) = dn_dx_(i, 2);
-
-    bmatrix(0, 3 * i + 1) =                (dn_dx_centroid_(i, 1) - dn_dx_(i, 1)) / 3.;
-    bmatrix(1, 3 * i + 1) = dn_dx_(i, 1) + (dn_dx_centroid_(i, 1) - dn_dx_(i, 1)) / 3.;
-    bmatrix(2, 3 * i + 1) =                (dn_dx_centroid_(i, 1) - dn_dx_(i, 1)) / 3.;
-    bmatrix(3, 3 * i + 1) = dn_dx_(i, 0);
-    bmatrix(4, 3 * i + 1) = dn_dx_(i, 2);
-
-    bmatrix(0, 3 * i + 2) =                (dn_dx_centroid_(i, 2) - dn_dx_(i, 2)) / 3.;
-    bmatrix(1, 3 * i + 2) =                (dn_dx_centroid_(i, 2) - dn_dx_(i, 2)) / 3.;
-    bmatrix(2, 3 * i + 2) = dn_dx_(i, 2) + (dn_dx_centroid_(i, 2) - dn_dx_(i, 2)) / 3.;
-    bmatrix(4, 3 * i + 2) = dn_dx_(i, 1);
-    bmatrix(5, 3 * i + 2) = dn_dx_(i, 0);
-    // clang-format on
-  }
-  return bmatrix;
-}
-
-// Compute strain increment of the particle
-template <>
-inline Eigen::Matrix<double, 6, 1>
-    mpm::ParticleBbar<1>::compute_strain_increment(const Eigen::MatrixXd& dn_dx,
-<<<<<<< HEAD
-                                                   unsigned phase) noexcept {
-=======
-                                                   unsigned phase, double dt) noexcept {
->>>>>>> c1af250b
-  // Define strain rincrement
-  Eigen::Matrix<double, 6, 1> strain_increment =
-      Eigen::Matrix<double, 6, 1>::Zero();
-
-  for (unsigned i = 0; i < this->nodes_.size(); ++i) {
-    Eigen::Matrix<double, 1, 1> displacement = nodes_[i]->displacement(phase);
-    strain_increment[0] += dn_dx(i, 0) * displacement[0];
-  }
-
-  if (std::fabs(strain_increment(0)) < 1.E-15) strain_increment[0] = 0.;
-  return strain_increment;
-}
-
-// Compute strain increment of the particle
-template <>
-inline Eigen::Matrix<double, 6, 1>
-    mpm::ParticleBbar<2>::compute_strain_increment(const Eigen::MatrixXd& dn_dx,
-<<<<<<< HEAD
-                                                   unsigned phase) noexcept {
-=======
-                                                   unsigned phase, double dt) noexcept {
->>>>>>> c1af250b
-  // Define strain increment
-  Eigen::Matrix<double, 6, 1> strain_increment =
-      Eigen::Matrix<double, 6, 1>::Zero();
-
-  for (unsigned i = 0; i < this->nodes_.size(); ++i) {
-    Eigen::Matrix<double, 2, 1> displacement = nodes_[i]->displacement(phase);
-    // clang-format off
-    strain_increment[0] += (dn_dx(i, 0) + (dn_dx_centroid_(i, 0) - dn_dx(i, 0)) / 2.) * displacement[0] +
-                           (dn_dx_centroid_(i, 1) - dn_dx(i, 1)) / 2. * displacement[1];
-    strain_increment[1] += (dn_dx_centroid_(i, 0) - dn_dx(i, 0)) / 2. * displacement[0] +
-                           (dn_dx(i, 1) + (dn_dx_centroid_(i, 1) - dn_dx(i, 1)) / 2.) * displacement[1];
-    strain_increment[3] += dn_dx(i, 1) * displacement[0] + dn_dx(i, 0) * displacement[1];
-    // clang-format on
-  }
-
-  if (std::fabs(strain_increment[0]) < 1.E-15) strain_increment[0] = 0.;
-  if (std::fabs(strain_increment[1]) < 1.E-15) strain_increment[1] = 0.;
-  if (std::fabs(strain_increment[3]) < 1.E-15) strain_increment[3] = 0.;
-  return strain_increment;
-}
-
-// Compute strain increment of the particle
-template <>
-inline Eigen::Matrix<double, 6, 1>
-    mpm::ParticleBbar<3>::compute_strain_increment(const Eigen::MatrixXd& dn_dx,
-<<<<<<< HEAD
-                                                   unsigned phase) noexcept {
-=======
-                                                   unsigned phase, double dt) noexcept {
->>>>>>> c1af250b
-  // Define strain increment
-  Eigen::Matrix<double, 6, 1> strain_increment =
-      Eigen::Matrix<double, 6, 1>::Zero();
-
-  for (unsigned i = 0; i < this->nodes_.size(); ++i) {
-    Eigen::Matrix<double, 3, 1> displacement = nodes_[i]->displacement(phase);
-    // clang-format off
-    strain_increment[0] += (dn_dx(i, 0) + (dn_dx_centroid_(i, 0) - dn_dx(i, 0)) / 3.) * displacement[0] +
-                           (dn_dx_centroid_(i, 1) - dn_dx(i, 1)) / 3. * displacement[1] +
-                           (dn_dx_centroid_(i, 2) - dn_dx(i, 2)) / 3. * displacement[2];
-    strain_increment[1] += (dn_dx_centroid_(i, 0) - dn_dx(i, 0)) / 3. * displacement[0] +
-                           (dn_dx(i, 1) + (dn_dx_centroid_(i, 1) - dn_dx(i, 1)) / 3.) * displacement[1] +
-                           (dn_dx_centroid_(i, 2) - dn_dx(i, 2)) / 3. * displacement[2];
-    strain_increment[2] += (dn_dx_centroid_(i, 0) - dn_dx(i, 0)) / 3. * displacement[0] +
-                           (dn_dx_centroid_(i, 1) - dn_dx(i, 1)) / 3. * displacement[1] +
-                           (dn_dx(i, 2) + (dn_dx_centroid_(i, 2) - dn_dx(i, 2)) / 3.) * displacement[2];
-    strain_increment[3] += dn_dx(i, 1) * displacement[0] + dn_dx(i, 0) * displacement[1];
-    strain_increment[4] += dn_dx(i, 2) * displacement[1] + dn_dx(i, 1) * displacement[2];
-    strain_increment[5] += dn_dx(i, 2) * displacement[0] + dn_dx(i, 0) * displacement[2];
-    // clang-format on
-  }
-
-  for (unsigned i = 0; i < strain_increment.size(); ++i)
-    if (std::fabs(strain_increment[i]) < 1.E-15) strain_increment[i] = 0.;
-  return strain_increment;
-}
+//! Construct a particle with id and coordinates
+template <unsigned Tdim>
+mpm::ParticleBbar<Tdim>::ParticleBbar(Index id, const VectorDim& coord)
+    : mpm::Particle<Tdim>(id, coord) {
+  // Logger
+  std::string logger =
+      "particle_bbar" + std::to_string(Tdim) + "d::" + std::to_string(id);
+  console_ = std::make_unique<spdlog::logger>(logger, mpm::stdout_sink);
+}
+
+//! Construct a particle with id, coordinates and status
+template <unsigned Tdim>
+mpm::ParticleBbar<Tdim>::ParticleBbar(Index id, const VectorDim& coord,
+                                      bool status)
+    : mpm::Particle<Tdim>(id, coord, status) {
+  //! Logger
+  std::string logger =
+      "particle_bbar" + std::to_string(Tdim) + "d::" + std::to_string(id);
+  console_ = std::make_unique<spdlog::logger>(logger, mpm::stdout_sink);
+}
+
+// Compute strain rate of the particle
+template <>
+inline Eigen::Matrix<double, 6, 1> mpm::ParticleBbar<1>::compute_strain_rate(
+    const Eigen::MatrixXd& dn_dx, unsigned phase) noexcept {
+  // Define strain rate
+  Eigen::Matrix<double, 6, 1> strain_rate = Eigen::Matrix<double, 6, 1>::Zero();
+
+  for (unsigned i = 0; i < this->nodes_.size(); ++i) {
+    Eigen::Matrix<double, 1, 1> vel = nodes_[i]->velocity(phase);
+    strain_rate[0] += dn_dx(i, 0) * vel[0];
+  }
+
+  if (std::fabs(strain_rate(0)) < 1.E-15) strain_rate[0] = 0.;
+  return strain_rate;
+}
+
+// Compute strain rate of the particle
+template <>
+inline Eigen::Matrix<double, 6, 1> mpm::ParticleBbar<2>::compute_strain_rate(
+    const Eigen::MatrixXd& dn_dx, unsigned phase) noexcept {
+  // Define strain rate
+  Eigen::Matrix<double, 6, 1> strain_rate = Eigen::Matrix<double, 6, 1>::Zero();
+
+  for (unsigned i = 0; i < this->nodes_.size(); ++i) {
+    Eigen::Matrix<double, 2, 1> vel = nodes_[i]->velocity(phase);
+    // clang-format off
+    strain_rate[0] += (dn_dx(i, 0) + (dn_dx_centroid_(i, 0) - dn_dx(i, 0)) / 2.) * vel[0] +
+                      (dn_dx_centroid_(i, 1) - dn_dx(i, 1)) / 2. * vel[1];
+    strain_rate[1] += (dn_dx_centroid_(i, 0) - dn_dx(i, 0)) / 2. * vel[0] +
+                      (dn_dx(i, 1) + (dn_dx_centroid_(i, 1) - dn_dx(i, 1)) / 2.) * vel[1];
+    strain_rate[3] += dn_dx(i, 1) * vel[0] + dn_dx(i, 0) * vel[1];
+    // clang-format on
+  }
+
+  if (std::fabs(strain_rate[0]) < 1.E-15) strain_rate[0] = 0.;
+  if (std::fabs(strain_rate[1]) < 1.E-15) strain_rate[1] = 0.;
+  if (std::fabs(strain_rate[3]) < 1.E-15) strain_rate[3] = 0.;
+  return strain_rate;
+}
+
+// Compute strain rate of the particle
+template <>
+inline Eigen::Matrix<double, 6, 1> mpm::ParticleBbar<3>::compute_strain_rate(
+    const Eigen::MatrixXd& dn_dx, unsigned phase) noexcept {
+  // Define strain rate
+  Eigen::Matrix<double, 6, 1> strain_rate = Eigen::Matrix<double, 6, 1>::Zero();
+
+  for (unsigned i = 0; i < this->nodes_.size(); ++i) {
+    Eigen::Matrix<double, 3, 1> vel = nodes_[i]->velocity(phase);
+    // clang-format off
+    strain_rate[0] += (dn_dx(i, 0) + (dn_dx_centroid_(i, 0) - dn_dx(i, 0)) / 3.) * vel[0] +
+                      (dn_dx_centroid_(i, 1) - dn_dx(i, 1)) / 3. * vel[1] +
+                      (dn_dx_centroid_(i, 2) - dn_dx(i, 2)) / 3. * vel[2];
+    strain_rate[1] += (dn_dx_centroid_(i, 0) - dn_dx(i, 0)) / 3. * vel[0] +
+                      (dn_dx(i, 1) + (dn_dx_centroid_(i, 1) - dn_dx(i, 1)) / 3.) * vel[1] +
+                      (dn_dx_centroid_(i, 2) - dn_dx(i, 2)) / 3. * vel[2];
+    strain_rate[2] += (dn_dx_centroid_(i, 0) - dn_dx(i, 0)) / 3. * vel[0] +
+                      (dn_dx_centroid_(i, 1) - dn_dx(i, 1)) / 3. * vel[1] +
+                      (dn_dx(i, 2) + (dn_dx_centroid_(i, 2) - dn_dx(i, 2)) / 3.) * vel[2];
+    strain_rate[3] += dn_dx(i, 1) * vel[0] + dn_dx(i, 0) * vel[1];
+    strain_rate[4] += dn_dx(i, 2) * vel[1] + dn_dx(i, 1) * vel[2];
+    strain_rate[5] += dn_dx(i, 2) * vel[0] + dn_dx(i, 0) * vel[2];
+    // clang-format on
+  }
+
+  for (unsigned i = 0; i < strain_rate.size(); ++i)
+    if (std::fabs(strain_rate[i]) < 1.E-15) strain_rate[i] = 0.;
+  return strain_rate;
+}
+
+//! Map internal force
+template <>
+inline void mpm::ParticleBbar<1>::map_internal_force(double dt) noexcept {
+  // Compute nodal internal forces
+  for (unsigned i = 0; i < nodes_.size(); ++i) {
+    // Compute force: -pstress * volume
+    Eigen::Matrix<double, 1, 1> force;
+    force[0] = -1. * dn_dx_(i, 0) * volume_ * stress_[0];
+
+    nodes_[i]->update_internal_force(true, mpm::ParticlePhase::Solid, force);
+  }
+}
+
+//! Map internal force
+template <>
+inline void mpm::ParticleBbar<2>::map_internal_force(double dt) noexcept {
+  // Compute nodal internal forces
+  for (unsigned i = 0; i < nodes_.size(); ++i) {
+    // Compute force: -pstress * volume
+    Eigen::Matrix<double, 2, 1> force;
+    // clang-format off
+    force[0] = (dn_dx_(i, 0) + (dn_dx_centroid_(i, 0) - dn_dx_(i, 0)) / 2.) * stress_[0] +
+               (dn_dx_centroid_(i, 0) - dn_dx_(i, 0)) / 2. * stress_[1] +
+               dn_dx_(i, 1) * stress_[3];
+    force[1] = (dn_dx_centroid_(i, 1) - dn_dx_(i, 1)) / 2. * stress_[0] +
+               (dn_dx_(i, 1) + (dn_dx_centroid_(i, 1) - dn_dx_(i, 1)) / 2.) * stress_[1] +
+               dn_dx_(i, 0) * stress_[3];
+    // clang-format on
+
+    force *= -1. * this->volume_;
+
+    nodes_[i]->update_internal_force(true, mpm::ParticlePhase::Solid, force);
+  }
+}
+
+//! Map internal force
+template <>
+inline void mpm::ParticleBbar<3>::map_internal_force(double dt) noexcept {
+  // Compute nodal internal forces
+  for (unsigned i = 0; i < nodes_.size(); ++i) {
+    // Compute force: -pstress * volume
+    Eigen::Matrix<double, 3, 1> force;
+    // clang-format off
+    force[0] = (dn_dx_(i, 0) + (dn_dx_centroid_(i, 0) - dn_dx_(i, 0)) / 3.) * stress_[0] +
+               (dn_dx_centroid_(i, 0) - dn_dx_(i, 0)) / 3. * stress_[1] +
+               (dn_dx_centroid_(i, 0) - dn_dx_(i, 0)) / 3. * stress_[2] +
+               dn_dx_(i, 1) * stress_[3] + dn_dx_(i, 2) * stress_[5];
+
+    force[1] = (dn_dx_centroid_(i, 1) - dn_dx_(i, 1)) / 3. * stress_[0] +
+               (dn_dx_(i, 1) + (dn_dx_centroid_(i, 1) - dn_dx_(i, 1)) / 3.) * stress_[1] +
+               (dn_dx_centroid_(i, 1) - dn_dx_(i, 1)) / 3. * stress_[2] +
+               dn_dx_(i, 0) * stress_[3] + dn_dx_(i, 2) * stress_[4];
+
+    force[2] = (dn_dx_centroid_(i, 2) - dn_dx_(i, 2)) / 3. * stress_[0] +
+               (dn_dx_centroid_(i, 2) - dn_dx_(i, 2)) / 3. * stress_[1] +
+               (dn_dx_(i, 2) + (dn_dx_centroid_(i, 2) - dn_dx_(i, 2)) / 3.) * stress_[2] +
+               dn_dx_(i, 1) * stress_[4] + dn_dx_(i, 0) * stress_[5];
+    // clang-format on
+
+    force *= -1. * this->volume_;
+
+    nodes_[i]->update_internal_force(true, mpm::ParticlePhase::Solid, force);
+  }
+}
+
+// Compute B matrix
+template <>
+inline Eigen::MatrixXd mpm::ParticleBbar<1>::compute_bmatrix() noexcept {
+  Eigen::MatrixXd bmatrix;
+  bmatrix.resize(1, this->nodes_.size());
+  bmatrix.setZero();
+
+  for (unsigned i = 0; i < this->nodes_.size(); ++i) {
+    bmatrix(0, i) = dn_dx_(i, 0);
+  }
+  return bmatrix;
+}
+
+// Compute B matrix
+template <>
+inline Eigen::MatrixXd mpm::ParticleBbar<2>::compute_bmatrix() noexcept {
+  Eigen::MatrixXd bmatrix;
+  bmatrix.resize(3, 2 * this->nodes_.size());
+  bmatrix.setZero();
+
+  for (unsigned i = 0; i < this->nodes_.size(); ++i) {
+    // clang-format off
+    bmatrix(0, 2 * i) = dn_dx_(i, 0) + (dn_dx_centroid_(i, 0) - dn_dx_(i, 0)) / 2.;
+    bmatrix(1, 2 * i) =                (dn_dx_centroid_(i, 0) - dn_dx_(i, 0)) / 2.;
+    bmatrix(2, 2 * i) = dn_dx_(i, 1);
+
+    bmatrix(0, 2 * i + 1) =                (dn_dx_centroid_(i, 1) - dn_dx_(i, 1)) / 2.;
+    bmatrix(1, 2 * i + 1) = dn_dx_(i, 1) + (dn_dx_centroid_(i, 1) - dn_dx_(i, 1)) / 2.;
+    bmatrix(2, 2 * i + 1) = dn_dx_(i, 0);
+    // clang-format on
+  }
+  return bmatrix;
+}
+
+// Compute B matrix
+template <>
+inline Eigen::MatrixXd mpm::ParticleBbar<3>::compute_bmatrix() noexcept {
+  Eigen::MatrixXd bmatrix;
+  bmatrix.resize(6, 3 * this->nodes_.size());
+  bmatrix.setZero();
+
+  for (unsigned i = 0; i < this->nodes_.size(); ++i) {
+    // clang-format off
+    bmatrix(0, 3 * i) = dn_dx_(i, 0) + (dn_dx_centroid_(i, 0) - dn_dx_(i, 0)) / 3.;
+    bmatrix(1, 3 * i) =                (dn_dx_centroid_(i, 0) - dn_dx_(i, 0)) / 3.;
+    bmatrix(2, 3 * i) =                (dn_dx_centroid_(i, 0) - dn_dx_(i, 0)) / 3.;
+    bmatrix(3, 3 * i) = dn_dx_(i, 1);
+    bmatrix(5, 3 * i) = dn_dx_(i, 2);
+
+    bmatrix(0, 3 * i + 1) =                (dn_dx_centroid_(i, 1) - dn_dx_(i, 1)) / 3.;
+    bmatrix(1, 3 * i + 1) = dn_dx_(i, 1) + (dn_dx_centroid_(i, 1) - dn_dx_(i, 1)) / 3.;
+    bmatrix(2, 3 * i + 1) =                (dn_dx_centroid_(i, 1) - dn_dx_(i, 1)) / 3.;
+    bmatrix(3, 3 * i + 1) = dn_dx_(i, 0);
+    bmatrix(4, 3 * i + 1) = dn_dx_(i, 2);
+
+    bmatrix(0, 3 * i + 2) =                (dn_dx_centroid_(i, 2) - dn_dx_(i, 2)) / 3.;
+    bmatrix(1, 3 * i + 2) =                (dn_dx_centroid_(i, 2) - dn_dx_(i, 2)) / 3.;
+    bmatrix(2, 3 * i + 2) = dn_dx_(i, 2) + (dn_dx_centroid_(i, 2) - dn_dx_(i, 2)) / 3.;
+    bmatrix(4, 3 * i + 2) = dn_dx_(i, 1);
+    bmatrix(5, 3 * i + 2) = dn_dx_(i, 0);
+    // clang-format on
+  }
+  return bmatrix;
+}
+
+// Compute strain increment of the particle
+template <>
+inline Eigen::Matrix<double, 6, 1>
+    mpm::ParticleBbar<1>::compute_strain_increment(const Eigen::MatrixXd& dn_dx,
+                                                   unsigned phase, double dt) noexcept {
+  // Define strain rincrement
+  Eigen::Matrix<double, 6, 1> strain_increment =
+      Eigen::Matrix<double, 6, 1>::Zero();
+
+  for (unsigned i = 0; i < this->nodes_.size(); ++i) {
+    Eigen::Matrix<double, 1, 1> displacement = nodes_[i]->displacement(phase);
+    strain_increment[0] += dn_dx(i, 0) * displacement[0];
+  }
+
+  if (std::fabs(strain_increment(0)) < 1.E-15) strain_increment[0] = 0.;
+  return strain_increment;
+}
+
+// Compute strain increment of the particle
+template <>
+inline Eigen::Matrix<double, 6, 1>
+    mpm::ParticleBbar<2>::compute_strain_increment(const Eigen::MatrixXd& dn_dx,
+                                                   unsigned phase, double dt) noexcept {
+  // Define strain increment
+  Eigen::Matrix<double, 6, 1> strain_increment =
+      Eigen::Matrix<double, 6, 1>::Zero();
+
+  for (unsigned i = 0; i < this->nodes_.size(); ++i) {
+    Eigen::Matrix<double, 2, 1> displacement = nodes_[i]->displacement(phase);
+    // clang-format off
+    strain_increment[0] += (dn_dx(i, 0) + (dn_dx_centroid_(i, 0) - dn_dx(i, 0)) / 2.) * displacement[0] +
+                           (dn_dx_centroid_(i, 1) - dn_dx(i, 1)) / 2. * displacement[1];
+    strain_increment[1] += (dn_dx_centroid_(i, 0) - dn_dx(i, 0)) / 2. * displacement[0] +
+                           (dn_dx(i, 1) + (dn_dx_centroid_(i, 1) - dn_dx(i, 1)) / 2.) * displacement[1];
+    strain_increment[3] += dn_dx(i, 1) * displacement[0] + dn_dx(i, 0) * displacement[1];
+    // clang-format on
+  }
+
+  if (std::fabs(strain_increment[0]) < 1.E-15) strain_increment[0] = 0.;
+  if (std::fabs(strain_increment[1]) < 1.E-15) strain_increment[1] = 0.;
+  if (std::fabs(strain_increment[3]) < 1.E-15) strain_increment[3] = 0.;
+  return strain_increment;
+}
+
+// Compute strain increment of the particle
+template <>
+inline Eigen::Matrix<double, 6, 1>
+    mpm::ParticleBbar<3>::compute_strain_increment(const Eigen::MatrixXd& dn_dx,
+                                                   unsigned phase, double dt) noexcept {
+  // Define strain increment
+  Eigen::Matrix<double, 6, 1> strain_increment =
+      Eigen::Matrix<double, 6, 1>::Zero();
+
+  for (unsigned i = 0; i < this->nodes_.size(); ++i) {
+    Eigen::Matrix<double, 3, 1> displacement = nodes_[i]->displacement(phase);
+    // clang-format off
+    strain_increment[0] += (dn_dx(i, 0) + (dn_dx_centroid_(i, 0) - dn_dx(i, 0)) / 3.) * displacement[0] +
+                           (dn_dx_centroid_(i, 1) - dn_dx(i, 1)) / 3. * displacement[1] +
+                           (dn_dx_centroid_(i, 2) - dn_dx(i, 2)) / 3. * displacement[2];
+    strain_increment[1] += (dn_dx_centroid_(i, 0) - dn_dx(i, 0)) / 3. * displacement[0] +
+                           (dn_dx(i, 1) + (dn_dx_centroid_(i, 1) - dn_dx(i, 1)) / 3.) * displacement[1] +
+                           (dn_dx_centroid_(i, 2) - dn_dx(i, 2)) / 3. * displacement[2];
+    strain_increment[2] += (dn_dx_centroid_(i, 0) - dn_dx(i, 0)) / 3. * displacement[0] +
+                           (dn_dx_centroid_(i, 1) - dn_dx(i, 1)) / 3. * displacement[1] +
+                           (dn_dx(i, 2) + (dn_dx_centroid_(i, 2) - dn_dx(i, 2)) / 3.) * displacement[2];
+    strain_increment[3] += dn_dx(i, 1) * displacement[0] + dn_dx(i, 0) * displacement[1];
+    strain_increment[4] += dn_dx(i, 2) * displacement[1] + dn_dx(i, 1) * displacement[2];
+    strain_increment[5] += dn_dx(i, 2) * displacement[0] + dn_dx(i, 0) * displacement[2];
+    // clang-format on
+  }
+
+  for (unsigned i = 0; i < strain_increment.size(); ++i)
+    if (std::fabs(strain_increment[i]) < 1.E-15) strain_increment[i] = 0.;
+  return strain_increment;
+}