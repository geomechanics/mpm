#ifndef MPM_PARTICLE_H_
#define MPM_PARTICLE_H_

#include <array>
#include <limits>
#include <memory>
#include <string>
#include <vector>

#include "cell.h"
#include "logger.h"
#include "particle_base.h"

namespace mpm {

//! Particle class
//! \brief Base class that stores the information about particles
//! \details Particle class: id_ and coordinates.
//! \tparam Tdim Dimension
template <unsigned Tdim>
class Particle : public ParticleBase<Tdim> {
 public:
  //! Define a vector of size dimension
  using VectorDim = Eigen::Matrix<double, Tdim, 1>;

  //! Define DOFs
  static const unsigned Tdof = (Tdim == 1) ? 1 : 3 * (Tdim - 1);

  //! Construct a particle with id and coordinates
  //! \param[in] id Particle id
  //! \param[in] coord coordinates of the particle
  Particle(Index id, const VectorDim& coord);

  //! Construct a particle with id, coordinates and status
  //! \param[in] id Particle id
  //! \param[in] coord coordinates of the particle
  //! \param[in] status Particle status (active / inactive)
  Particle(Index id, const VectorDim& coord, bool status);

  //! Destructor
  ~Particle() override{};

  //! Delete copy constructor
  Particle(const Particle<Tdim>&) = delete;

  //! Delete assignment operator
  Particle& operator=(const Particle<Tdim>&) = delete;

  //! Initialise particle from POD data
  //! \param[in] particle POD data of particle
  //! \retval status Status of reading POD particle
  bool initialise_particle(PODParticle& particle) override;

  //! Initialise particle POD data and material
  //! \param[in] particle POD data of particle
  //! \param[in] materials Material associated with the particle arranged in a
  //! vector
  //! \retval status Status of reading POD particle
  bool initialise_particle(
      PODParticle& particle,
      const std::vector<std::shared_ptr<Material<Tdim>>>& materials) override;

  //! Return particle data as POD
  //! \retval particle POD of the particle
  std::shared_ptr<void> pod() const override;

  //! Initialise properties
  void initialise() override;

  //! Compute reference coordinates in a cell
  bool compute_reference_location() noexcept override;

  //! Return reference location
  VectorDim reference_location() const override { return xi_; }

  //! Assign a cell to particle
  //! If point is in new cell, assign new cell and remove particle id from old
  //! cell. If point can't be found in the new cell, check if particle is still
  //! valid in the old cell, if it is leave it as is. If not, set cell as null
  //! \param[in] cellptr Pointer to a cell
  bool assign_cell(const std::shared_ptr<Cell<Tdim>>& cellptr) override;

  //! Assign a cell to particle
  //! If point is in new cell, assign new cell and remove particle id from old
  //! cell. If point can't be found in the new cell, check if particle is still
  //! valid in the old cell, if it is leave it as is. If not, set cell as null
  //! \param[in] cellptr Pointer to a cell
  //! \param[in] xi Local coordinates of the point in reference cell
  bool assign_cell_xi(const std::shared_ptr<Cell<Tdim>>& cellptr,
                      const Eigen::Matrix<double, Tdim, 1>& xi) override;

  //! Assign cell id
  //! \param[in] id Cell id
  bool assign_cell_id(Index id) override;

  //! Return cell id
  Index cell_id() const override { return cell_id_; }

  //! Return cell ptr status
  bool cell_ptr() const override { return cell_ != nullptr; }

  //! Remove cell associated with the particle
  void remove_cell() override;

  //! Compute shape functions of a particle, based on local coordinates
  void compute_shapefn() noexcept override;

  //! Assign volume
  //! \param[in] volume Volume of particle
  bool assign_volume(double volume) override;

  //! Return volume
  double volume() const override { return volume_; }

  //! Return the approximate particle diameter
  double diameter() const override;

  //! Return size of particle in natural coordinates
  VectorDim natural_size() const override { return natural_size_; }

  //! Compute volume as cell volume / nparticles
  void compute_volume() noexcept override;

  //! Update volume based on centre volumetric strain rate
  void update_volume() noexcept override;

  //! Return mass density
  double mass_density() const override { return mass_density_; }

  //! Compute mass as volume * density
  void compute_mass() noexcept override;

  //! Map particle mass and momentum to nodes
  void map_mass_momentum_to_nodes() noexcept override;

  //! Map multimaterial properties to nodes
  void map_multimaterial_mass_momentum_to_nodes() noexcept override;

  //! Map multimaterial displacements to nodes
  void map_multimaterial_displacements_to_nodes() noexcept override;

  //! Map multimaterial domain gradients to nodes
  void map_multimaterial_domain_gradients_to_nodes() noexcept override;

  // ! Map linear elastic wave velocities to nodes
  void map_wave_velocities_to_nodes() noexcept override;

  //! Assign nodal mass to particles
  //! \param[in] mass Mass from the particles in a cell
  //! \retval status Assignment status
  void assign_mass(double mass) override { mass_ = mass; }

  //! Return mass of the particles
  double mass() const override { return mass_; }

  //! Assign material
  //! \param[in] material Pointer to a material
  //! \param[in] phase Index to indicate phase
  bool assign_material(const std::shared_ptr<Material<Tdim>>& material,
                       unsigned phase = mpm::ParticlePhase::Solid) override;

  //! Compute strain
  //! \param[in] dt Analysis time step
  void compute_strain(double dt) noexcept override;

  //! Return strain of the particle
  Eigen::Matrix<double, 6, 1> strain() const override { return strain_; }

  //! Return strain rate of the particle
  Eigen::Matrix<double, 6, 1> strain_rate() const override {
    return strain_rate_;
  };

  //! Return dvolumetric strain of centroid
  //! \retval dvolumetric strain at centroid
  double dvolumetric_strain() const override { return dvolumetric_strain_; }

  //! Deformation gradient
  Eigen::Matrix<double, 3, 3> deformation_gradient() const override {
    return deformation_gradient_;
  }

  //! Compute deformation gradient
  //! \param[in] type Type of interpolation variables: "displacement" or
  //! "velocity"
  //! \param[in] dt Analysis time step
  void update_deformation_gradient(const std::string& type,
                                   double dt) noexcept override;

  //! Initial stress
  //! \param[in] stress Initial sress
  void initial_stress(const Eigen::Matrix<double, 6, 1>& stress) override {
    this->stress_ = stress;
    this->previous_stress_ = stress;
  }

  //! Compute stress
  void compute_stress() noexcept override;

  //! Return stress of the particle
  Eigen::Matrix<double, 6, 1> stress() const override { return stress_; }

  //! Map body force
  //! \param[in] pgravity Gravity of a particle
  void map_body_force(const VectorDim& pgravity) noexcept override;

  //! Map internal force
  inline void map_internal_force() noexcept override;

  //! Assign velocity to the particle
  //! \param[in] velocity A vector of particle velocity
  //! \retval status Assignment status
  bool assign_velocity(const VectorDim& velocity) override;

  //! Return velocity of the particle
  VectorDim velocity() const override { return velocity_; }

  //! Return displacement of the particle
  VectorDim displacement() const override { return displacement_; }

  //! Assign traction to the particle
  //! \param[in] direction Index corresponding to the direction of traction
  //! \param[in] traction Particle traction in specified direction
  //! \retval status Assignment status
  bool assign_traction(unsigned direction, double traction) override;

  //! Return traction of the particle
  VectorDim traction() const override { return traction_; }

  //! Map traction force
  void map_traction_force() noexcept override;

  //! Compute updated position of the particle
  //! \param[in] dt Analysis time step
  //! \param[in] velocity_update Update particle velocity from nodal vel
  void compute_updated_position(double dt,
                                bool velocity_update = false) noexcept override;

  //! Assign material history variables
  //! \param[in] state_vars State variables
  //! \param[in] material Material associated with the particle
  //! \param[in] phase Index to indicate material phase
  //! \retval status Status of assigning material state variables
  bool assign_material_state_vars(
      const mpm::dense_map& state_vars,
      const std::shared_ptr<mpm::Material<Tdim>>& material,
      unsigned phase = mpm::ParticlePhase::Solid) override;

  //! Assign a state variable
  //! \param[in] var State variable
  //! \param[in] value State variable to be assigned
  //! \param[in] phase Index to indicate phase
  void assign_state_variable(
      const std::string& var, double value,
      unsigned phase = mpm::ParticlePhase::Solid) override;

  //! Return a state variable
  //! \param[in] var State variable
  //! \param[in] phase Index to indicate phase
  //! \retval Quantity of the state history variable
  double state_variable(
      const std::string& var,
      unsigned phase = mpm::ParticlePhase::Solid) const override {
    return (phase < state_variables_.size() &&
            state_variables_[phase].find(var) != state_variables_[phase].end())
               ? state_variables_[phase].at(var)
               : std::numeric_limits<double>::quiet_NaN();
  }

  //! Map particle pressure to nodes
  bool map_pressure_to_nodes(
      unsigned phase = mpm::ParticlePhase::Solid) noexcept override;

  //! Compute pressure smoothing of the particle based on nodal pressure
  //! $$\hat{p}_p = \sum_{i = 1}^{n_n} N_i(x_p) p_i$$
  bool compute_pressure_smoothing(
      unsigned phase = mpm::ParticlePhase::Solid) noexcept override;

  //! Assign a state variable
  //! \param[in] value Particle pressure to be assigned
  //! \param[in] phase Index to indicate phase
  void assign_pressure(double pressure,
                       unsigned phase = mpm::ParticlePhase::Solid) override {
    this->assign_state_variable("pressure", pressure, phase);
  }

  //! Return pressure of the particles
  //! \param[in] phase Index to indicate phase
  double pressure(unsigned phase = mpm::ParticlePhase::Solid) const override {
    return this->state_variable("pressure", phase);
  }

  //! Return scalar data of particles
  //! \param[in] property Property string
  //! \retval data Scalar data of particle property
  inline double scalar_data(const std::string& property) const override;

  //! Return vector data of particles
  //! \param[in] property Property string
  //! \retval data Vector data of particle property
  inline VectorDim vector_data(const std::string& property) const override;

  //! Return tensor data of particles
  //! \param[in] property Property string
  //! \retval data Tensor data of particle property
  inline Eigen::VectorXd tensor_data(
      const std::string& property) const override;

  //! Apply particle velocity constraints
  //! \param[in] dir Direction of particle velocity constraint
  //! \param[in] velocity Applied particle velocity constraint
  void apply_particle_velocity_constraints(unsigned dir,
                                           double velocity) override;

  //! Assign material id of this particle to nodes
  void append_material_id_to_nodes() const override;

  //! Assign free surface
  void assign_free_surface(bool free_surface) override {
    free_surface_ = free_surface;
  };

  //! Return free surface bool
  bool free_surface() const override { return free_surface_; };

  //! Compute free surface in particle level by density ratio comparison
  //! \param[in] density_ratio_tolerance Tolerance of density ratio comparison.
  //! Default value is set to be 0.65, which is derived from a 3D case where at
  //! one side the cell is fully occupied by particles and the other side the
  //! cell is empty. See (Hamad, 2015).
  //! \retval status Status of compute_free_surface
  bool compute_free_surface_by_density(
      double density_ratio_tolerance = 0.65) override;

  //! Assign normal vector
  void assign_normal(const VectorDim& normal) override { normal_ = normal; };

  //! Return normal vector
  VectorDim normal() const override { return normal_; };

  //! Return the number of neighbour particles
  unsigned nneighbours() const override { return neighbours_.size(); };

  //! Assign neighbour particles
  //! \param[in] neighbours set of id of the neighbouring particles
  //! \retval insertion_status Return the successful addition of a node
  void assign_neighbours(const std::vector<mpm::Index>& neighbours) override;

  //! Return neighbour ids
  std::vector<mpm::Index> neighbours() const override { return neighbours_; }

  //! Type of particle
  std::string type() const override { return (Tdim == 2) ? "P2D" : "P3D"; }

  //! Serialize
  //! \retval buffer Serialized buffer data
  std::vector<uint8_t> serialize() override;

  //! Deserialize
  //! \param[in] buffer Serialized buffer data
  //! \param[in] material Particle material pointers
  void deserialize(
      const std::vector<uint8_t>& buffer,
      std::vector<std::shared_ptr<mpm::Material<Tdim>>>& materials) override;

  /**
   * \defgroup Implicit Functions dealing with implicit MPM
   */
  /**@{*/
  //! Map particle mass, momentum and inertia to nodes
  //! \ingroup Implicit
  void map_mass_momentum_inertia_to_nodes() noexcept override;

  //! Map inertial force
  //! \ingroup Implicit
  void map_inertial_force() noexcept override;

  //! Assign acceleration to the particle (used for test)
  //! \ingroup Implicit
  //! \param[in] acceleration A vector of particle acceleration
  //! \retval status Assignment status
  bool assign_acceleration(const VectorDim& acceleration) override;

  //! Return acceleration of the particle
  //! \ingroup Implicit
  VectorDim acceleration() const override { return acceleration_; }

  //! Map mass and material stiffness matrix to cell (used in equilibrium
  //! equation LHS)
<<<<<<< HEAD
  //! \ingroup Implicit
  //! \param[in] newmark_beta parameter beta of Newmark scheme
  //! \param[in] dt parameter beta of Newmark scheme
  //! \param[in] quasi_static Boolean of quasi-static analysis
  inline bool map_stiffness_matrix_to_cell(double newmark_beta, double dt,
                                           bool quasi_static) override;

  //! Map material stiffness matrix to cell (used in equilibrium equation LHS)
=======
>>>>>>> cd5e81af
  //! \ingroup Implicit
  //! \param[in] newmark_beta parameter beta of Newmark scheme
  //! \param[in] dt parameter beta of Newmark scheme
  //! \param[in] quasi_static Boolean of quasi-static analysis
  inline bool map_stiffness_matrix_to_cell(double newmark_beta, double dt,
                                           bool quasi_static) override;

  //! Reduce constitutive relations matrix depending on the dimension
  //! \ingroup Implicit
  //! \param[in] dmatrix Constitutive relations matrix in 3D
  //! \retval reduced_dmatrix Reduced constitutive relation matrix for spatial
  //! dimension
  inline Eigen::MatrixXd reduce_dmatrix(
      const Eigen::MatrixXd& dmatrix) noexcept override;

  //! Compute B matrix of a particle, based on local coordinates
  inline Eigen::MatrixXd compute_bmatrix() noexcept override;

  //! Compute strain and volume using nodal displacement
  //! \ingroup Implicit
  void compute_strain_volume_newmark() noexcept override;

  //! Compute stress using implicit updating scheme
  //! \ingroup Implicit
  void compute_stress_newmark() noexcept override;

  //! Return stress at the previous time step of the particle
  //! \ingroup Implicit
  Eigen::Matrix<double, 6, 1> previous_stress() const override {
    return previous_stress_;
  }

  //! Compute updated position of the particle by Newmark scheme
  //! \ingroup Implicit
  //! \param[in] dt Analysis time step
  //! \param[in] velocity_update Update particle velocity from nodal vel
  void compute_updated_position_newmark(double dt) noexcept override;

  //! Update stress and strain after convergence of Newton-Raphson iteration
  //! \ingroup Implicit
  void update_stress_strain() noexcept override;

  //! Function to reinitialise consitutive law to be run at the beginning of
  //! each time step
  //! \ingroup Implicit
  void initialise_constitutive_law() noexcept override;
  /**@}*/

 protected:
  //! Initialise particle material container
  //! \details This function allocate memory and initialise the material related
  //! containers according to the particle phase, i.e. solid or fluid particle
  //! has phase_size = 1, whereas two-phase (solid-fluid) or three-phase
  //! (solid-water-air) particle have phase_size = 2 and 3, respectively.
  //! \param[in] phase_size The material phase size
  void initialise_material(unsigned phase_size = 1);

  //! Compute strain rate
  //! \ingroup Implicit
  //! \param[in] dn_dx The spatial gradient of shape function
  //! \param[in] phase Index to indicate phase
  //! \retval strain rate at particle inside a cell
  virtual inline Eigen::Matrix<double, 6, 1> compute_strain_rate(
      const Eigen::MatrixXd& dn_dx, unsigned phase) noexcept;

  //! Compute pack size
  //! \retval pack size of serialized object
  virtual int compute_pack_size() const;

  //! Compute deformation gradient increment using nodal velocity
  //! \param[in] dn_dx The spatial gradient of shape function
  //! \param[in] phase Index to indicate phase
  //! \param[in] dt time increment
  //! \retval deformaton gradient increment at particle inside a cell
  inline Eigen::Matrix<double, 3, 3> compute_deformation_gradient_increment(
      const Eigen::MatrixXd& dn_dx, unsigned phase, double dt) noexcept;

  /**
   * \defgroup Implicit Functions dealing with implicit MPM
   */
  /**@{*/
  //! Compute strain increment
  //! \ingroup Implicit
  //! \param[in] dn_dx The spatial gradient of shape function
  //! \param[in] phase Index to indicate phase
  //! \retval strain increment at particle inside a cell
  virtual inline Eigen::Matrix<double, 6, 1> compute_strain_increment(
      const Eigen::MatrixXd& dn_dx, unsigned phase) noexcept;

  //! Compute deformation gradient increment using nodal displacement
  //! \ingroup Implicit
  //! \param[in] dn_dx The spatial gradient of shape function
  //! \param[in] phase Index to indicate phase
  //! \retval deformaton gradient increment at particle inside a cell
  inline Eigen::Matrix<double, 3, 3> compute_deformation_gradient_increment(
      const Eigen::MatrixXd& dn_dx, unsigned phase) noexcept;

  //! Map material stiffness matrix to cell (used in equilibrium equation LHS)
  //! \ingroup Implicit
  inline bool map_material_stiffness_matrix_to_cell();

  //! Map mass matrix to cell (used in equilibrium equation LHS)
  //! \ingroup Implicit
  //! \param[in] newmark_beta parameter beta of Newmark scheme
  //! \param[in] dt parameter beta of Newmark scheme
  inline bool map_mass_matrix_to_cell(double newmark_beta, double dt);
  /**@}*/

  //! particle id
  using ParticleBase<Tdim>::id_;
  //! coordinates
  using ParticleBase<Tdim>::coordinates_;
  //! Reference coordinates (in a cell)
  using ParticleBase<Tdim>::xi_;
  //! Cell
  using ParticleBase<Tdim>::cell_;
  //! Cell id
  using ParticleBase<Tdim>::cell_id_;
  //! Nodes
  using ParticleBase<Tdim>::nodes_;
  //! Status
  using ParticleBase<Tdim>::status_;
  //! Material
  using ParticleBase<Tdim>::material_;
  //! Material id
  using ParticleBase<Tdim>::material_id_;
  //! State variables
  using ParticleBase<Tdim>::state_variables_;
  //! Neighbour particles
  using ParticleBase<Tdim>::neighbours_;
  //! Volumetric mass density (mass / volume)
  double mass_density_{0.};
  //! Mass
  double mass_{0.};
  //! Volume
  double volume_{0.};
  //! Size of particle
  Eigen::Matrix<double, Tdim, 1> size_;
  //! Size of particle in natural coordinates
  Eigen::Matrix<double, Tdim, 1> natural_size_;
  //! Stresses
  Eigen::Matrix<double, 6, 1> stress_;
  //! Strains
  Eigen::Matrix<double, 6, 1> strain_;
  //! dvolumetric strain
  double dvolumetric_strain_{0.};
  //! Strain rate
  Eigen::Matrix<double, 6, 1> strain_rate_;
  //! dstrains
  Eigen::Matrix<double, 6, 1> dstrain_;
  //! Velocity
  Eigen::Matrix<double, Tdim, 1> velocity_;
  //! Displacement
  Eigen::Matrix<double, Tdim, 1> displacement_;
  //! Particle velocity constraints
  std::map<unsigned, double> particle_velocity_constraints_;
  //! Free surface
  bool free_surface_{false};
  //! Free surface
  Eigen::Matrix<double, Tdim, 1> normal_;
  //! Set traction
  bool set_traction_{false};
  //! Surface Traction (given as a stress; force/area)
  Eigen::Matrix<double, Tdim, 1> traction_;
  //! Shape functions
  Eigen::VectorXd shapefn_;
  //! dN/dX
  Eigen::MatrixXd dn_dx_;
  //! dN/dX at cell centroid
  Eigen::MatrixXd dn_dx_centroid_;
  //! Logger
  std::unique_ptr<spdlog::logger> console_;
  //! Map of scalar properties
  tsl::robin_map<std::string, std::function<double()>> scalar_properties_;
  //! Map of vector properties
  tsl::robin_map<std::string, std::function<VectorDim()>> vector_properties_;
  //! Map of tensor properties
  tsl::robin_map<std::string, std::function<Eigen::VectorXd()>>
      tensor_properties_;
  //! Pack size
  unsigned pack_size_{0};

  /**
   * \defgroup ImplicitVariables Variables dealing with implicit MPM
   */
  /**@{*/
  //! Acceleration
  Eigen::Matrix<double, Tdim, 1> acceleration_;
  //! Stresses at the last time step
  Eigen::Matrix<double, 6, 1> previous_stress_;
  //! Constitutive Tangent Matrix (dynamic allocation only for implicit scheme)
  Eigen::MatrixXd constitutive_matrix_;
  /**@}*/

  /**
   * \defgroup FiniteStrainVariables Variables for finite strain formulation
   */
  /**@{*/
  //! Deformation gradient
  Eigen::Matrix<double, 3, 3> deformation_gradient_;
<<<<<<< HEAD
  //! Deformation gradient increment
  Eigen::Matrix<double, 3, 3> deformation_gradient_increment_;
=======
>>>>>>> cd5e81af
  /**@}*/

};  // Particle class
}  // namespace mpm

#include "particle.tcc"
#include "particle_implicit.tcc"

#endif  // MPM_PARTICLE_H__<|MERGE_RESOLUTION|>--- conflicted
+++ resolved
@@ -387,17 +387,6 @@
 
   //! Map mass and material stiffness matrix to cell (used in equilibrium
   //! equation LHS)
-<<<<<<< HEAD
-  //! \ingroup Implicit
-  //! \param[in] newmark_beta parameter beta of Newmark scheme
-  //! \param[in] dt parameter beta of Newmark scheme
-  //! \param[in] quasi_static Boolean of quasi-static analysis
-  inline bool map_stiffness_matrix_to_cell(double newmark_beta, double dt,
-                                           bool quasi_static) override;
-
-  //! Map material stiffness matrix to cell (used in equilibrium equation LHS)
-=======
->>>>>>> cd5e81af
   //! \ingroup Implicit
   //! \param[in] newmark_beta parameter beta of Newmark scheme
   //! \param[in] dt parameter beta of Newmark scheme
@@ -598,11 +587,6 @@
   /**@{*/
   //! Deformation gradient
   Eigen::Matrix<double, 3, 3> deformation_gradient_;
-<<<<<<< HEAD
-  //! Deformation gradient increment
-  Eigen::Matrix<double, 3, 3> deformation_gradient_increment_;
-=======
->>>>>>> cd5e81af
   /**@}*/
 
 };  // Particle class
