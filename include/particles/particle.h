--- conflicted
+++ resolved
@@ -444,10 +444,6 @@
       const Eigen::MatrixXd& dn_dx, unsigned phase) noexcept;
   /**@}*/
 
-<<<<<<< HEAD
- protected:
-=======
->>>>>>> 5fe982de
   //! particle id
   using ParticleBase<Tdim>::id_;
   //! coordinates
