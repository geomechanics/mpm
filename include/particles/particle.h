#ifndef MPM_PARTICLE_H_
#define MPM_PARTICLE_H_

#include <array>
#include <limits>
#include <memory>
#include <string>
#include <vector>

#include "cell.h"
#include "logger.h"
#include "particle_base.h"

namespace mpm {

//! Particle class
//! \brief Base class that stores the information about particles
//! \details Particle class: id_ and coordinates.
//! \tparam Tdim Dimension
template <unsigned Tdim>
class Particle : public ParticleBase<Tdim> {
 public:
  //! Define a vector of size dimension
  using VectorDim = Eigen::Matrix<double, Tdim, 1>;

  //! Define DOFs
  static const unsigned Tdof = (Tdim == 1) ? 1 : 3 * (Tdim - 1);

  //! Construct a particle with id and coordinates
  //! \param[in] id Particle id
  //! \param[in] coord coordinates of the particle
  Particle(Index id, const VectorDim& coord);

  //! Construct a particle with id, coordinates and status
  //! \param[in] id Particle id
  //! \param[in] coord coordinates of the particle
  //! \param[in] status Particle status (active / inactive)
  Particle(Index id, const VectorDim& coord, bool status);

  //! Destructor
  ~Particle() override{};

  //! Delete copy constructor
  Particle(const Particle<Tdim>&) = delete;

  //! Delete assignment operator
  Particle& operator=(const Particle<Tdim>&) = delete;

  //! Initialise particle from HDF5 data
  //! \param[in] particle HDF5 data of particle
  //! \retval status Status of reading HDF5 particle
  bool initialise_particle(const HDF5Particle& particle) override;

  //! Initialise particle HDF5 data and material
  //! \param[in] particle HDF5 data of particle
  //! \param[in] material Material associated with the particle
  //! \retval status Status of reading HDF5 particle
  bool initialise_particle(
      const HDF5Particle& particle,
      const std::shared_ptr<Material<Tdim>>& material) override;

  //! Assign material history variables
  //! \param[in] state_vars State variables
  //! \param[in] material Material associated with the particle
  //! \param[in] phase Index to indicate material phase
  //! \retval status Status of cloning HDF5 particle
  bool assign_material_state_vars(
      const mpm::dense_map& state_vars,
      const std::shared_ptr<mpm::Material<Tdim>>& material,
      unsigned phase = mpm::ParticlePhase::Solid) override;

  //! Retrun particle data as HDF5
  //! \retval particle HDF5 data of the particle
  HDF5Particle hdf5() const override;

  //! Initialise properties
  void initialise() override;

  //! Compute reference coordinates in a cell
  bool compute_reference_location() noexcept override;

  //! Return reference location
  VectorDim reference_location() const override { return xi_; }

  //! Assign a cell to particle
  //! If point is in new cell, assign new cell and remove particle id from old
  //! cell. If point can't be found in the new cell, check if particle is still
  //! valid in the old cell, if it is leave it as is. If not, set cell as null
  //! \param[in] cellptr Pointer to a cell
  bool assign_cell(const std::shared_ptr<Cell<Tdim>>& cellptr) override;

  //! Assign a cell to particle
  //! If point is in new cell, assign new cell and remove particle id from old
  //! cell. If point can't be found in the new cell, check if particle is still
  //! valid in the old cell, if it is leave it as is. If not, set cell as null
  //! \param[in] cellptr Pointer to a cell
  //! \param[in] xi Local coordinates of the point in reference cell
  bool assign_cell_xi(const std::shared_ptr<Cell<Tdim>>& cellptr,
                      const Eigen::Matrix<double, Tdim, 1>& xi) override;

  //! Assign cell id
  //! \param[in] id Cell id
  bool assign_cell_id(Index id) override;

  //! Return cell id
  Index cell_id() const override { return cell_id_; }

  //! Return cell ptr
  std::shared_ptr<Cell<Tdim>> cell() const override { return cell_; }

  //! Return cell ptr status
  bool cell_ptr() const override { return cell_ != nullptr; }

  //! Remove cell associated with the particle
  void remove_cell() override;

  //! Compute shape functions of a particle, based on local coordinates
  void compute_shapefn() noexcept override;

  //! Assign volume
  //! \param[in] volume Volume of particle
  bool assign_volume(double volume) override;

  //! Return volume
  double volume() const override {
    return this->scalar_property(mpm::properties::Scalar::Volume);
  }

  //! Return size of particle in natural coordinates
  VectorDim natural_size() const override { return natural_size_; }

  //! Return mass density
  double mass_density() const override {
    return this->scalar_property(mpm::properties::Scalar::MassDensity);
  }

  //! Map multimaterial properties to nodes
  void map_multimaterial_mass_momentum_to_nodes() noexcept override;

  //! Map multimaterial displacements to nodes
  void map_multimaterial_displacements_to_nodes() noexcept override;

  //! Map multimaterial domain gradients to nodes
  void map_multimaterial_domain_gradients_to_nodes() noexcept override;

  //! Assign nodal mass to particles
  //! \param[in] mass Mass from the particles in a cell
  void assign_mass(double mass) override {
    scalar_properties_.at(mpm::properties::Scalar::Mass) = mass;
  }

  //! Return mass of the particles
  double mass() const override {
    return this->scalar_property(mpm::properties::Scalar::Mass);
  }

  //! Assign material
  //! \param[in] material Pointer to a material
  //! \param[in] phase Index to indicate phase
  bool assign_material(const std::shared_ptr<Material<Tdim>>& material,
                       unsigned phase = mpm::ParticlePhase::Solid) override;

  //! Compute strain
  //! \param[in] dt Analysis time step
  void compute_strain(double dt) noexcept override;

  //! Return strain of the particle
  Eigen::Matrix<double, 6, 1> strain() const override { return strain_; }

  //! Return strain rate of the particle
  Eigen::Matrix<double, 6, 1> strain_rate() const override {
    return strain_rate_;
  };

  //! Return dvolumetric strain of centroid
  //! \retval dvolumetric strain at centroid
  double dvolumetric_strain() const override { return dvolumetric_strain_; }

  //! Return volumetric strain of centroid
  //! \retval volumetric strain at centroid
  double volumetric_strain_centroid() const override {
    return volumetric_strain_centroid_;
  }

  //! Initial stress
  //! \param[in] stress Initial sress
  void initial_stress(const Eigen::Matrix<double, 6, 1>& stress) override {
    this->stress_ = stress;
  }

  //! Compute stress
  void compute_stress() noexcept override;

  //! Return stress of the particle
  Eigen::Matrix<double, 6, 1> stress() const override { return stress_; }

  //! Map internal force
  inline void map_internal_force() noexcept override;

  //! Assign velocity to the particle
  //! \param[in] velocity A vector of particle velocity
  void assign_velocity(const VectorDim& velocity) override {
    vector_properties_.at(mpm::properties::Vector::Velocity) = velocity;
  };

  //! Return velocity of the particle
  VectorDim velocity() const override {
    return this->vector_property(mpm::properties::Vector::Velocity);
  }

  //! Return displacement of the particle
  VectorDim displacement() const override {
    return this->vector_property(mpm::properties::Vector::Displacement);
  }

  //! Assign traction to the particle
  //! \param[in] direction Index corresponding to the direction of traction
  //! \param[in] traction Particle traction in specified direction
  //! \retval status Assignment status
  bool assign_traction(unsigned direction, double traction) override;

  //! Return traction of the particle
  //! \param[in] phase Index corresponding to the phase
  VectorDim traction() const override { return traction_; }

  //! Compute updated position of the particle
  //! \param[in] dt Analysis time step
  //! \param[in] velocity_update Update particle velocity from nodal vel
  void compute_updated_position(double dt,
                                bool velocity_update = false) noexcept override;

  //! Assign a state variable
  //! \param[in] var State variable
  //! \param[in] value State variable to be assigned
  //! \param[in] phase Index to indicate phase
  void assign_state_variable(
      const std::string& var, double value,
      unsigned phase = mpm::ParticlePhase::Solid) override {
    if (state_variables_[phase].find(var) != state_variables_[phase].end())
      state_variables_[phase].at(var) = value;
  }

  //! Return a state variable
  //! \param[in] var State variable
  //! \param[in] phase Index to indicate phase
  //! \retval Quantity of the state history variable
  double state_variable(
      const std::string& var,
      unsigned phase = mpm::ParticlePhase::Solid) const override {
    return (state_variables_[phase].find(var) != state_variables_[phase].end())
               ? state_variables_[phase].at(var)
               : std::numeric_limits<double>::quiet_NaN();
  }

  //! Assign a state variable
  //! \param[in] value Particle pressure to be assigned
  //! \param[in] phase Index to indicate phase
  void assign_pressure(double pressure,
                       unsigned phase = mpm::ParticlePhase::Solid) override {
    this->assign_state_variable("pressure", pressure, phase);
  }

  //! Return pressure of the particles
  //! \param[in] phase Index to indicate phase
  double pressure(unsigned phase = mpm::ParticlePhase::Solid) const override {
    return (state_variables_[phase].find("pressure") !=
            state_variables_[phase].end())
               ? state_variables_[phase].at("pressure")
               : std::numeric_limits<double>::quiet_NaN();
  }

  //! Return tensor data of particles
  //! \param[in] property Property string
  //! \retval vecdata Tensor data of particle property
  Eigen::VectorXd tensor_data(const std::string& property) override;

  //! Apply particle velocity constraints
  //! \param[in] dir Direction of particle velocity constraint
  //! \param[in] velocity Applied particle velocity constraint
  void apply_particle_velocity_constraints(unsigned dir,
                                           double velocity) override;

  //! Assign material id of this particle to nodes
  void append_material_id_to_nodes() const override;

  //! Return the number of neighbour particles
  unsigned nneighbours() const override { return neighbours_.size(); };

  //! Assign neighbour particles
  //! \param[in] neighbours set of id of the neighbouring particles
  //! \retval insertion_status Return the successful addition of a node
  void assign_neighbours(const std::vector<mpm::Index>& neighbours) override;

  //! Return neighbour ids
  std::vector<mpm::Index> neighbours() const override { return neighbours_; };

 protected:
<<<<<<< HEAD
=======
  //! Initialise particle material container
  //! \details This function allocate memory and initialise the material related
  //! containers according to the particle phase, i.e. solid or fluid particle
  //! has phase_size = 1, whereas two-phase (solid-fluid) or three-phase
  //! (solid-water-air) particle have phase_size = 2 and 3, respectively.
  //! \param[in] phase_size The material phase size
  void initialise_material(unsigned phase_size = 1);

 private:
>>>>>>> 0666b0a3
  //! Compute strain rate
  //! \param[in] dn_dx The spatial gradient of shape function
  //! \param[in] phase Index to indicate phase
  //! \retval strain rate at particle inside a cell
  inline Eigen::Matrix<double, 6, 1> compute_strain_rate(
      const Eigen::MatrixXd& dn_dx, unsigned phase) noexcept;

 protected:
  //! particle id
  using ParticleBase<Tdim>::id_;
  //! coordinates
  using ParticleBase<Tdim>::coordinates_;
  //! Reference coordinates (in a cell)
  using ParticleBase<Tdim>::xi_;
  //! Cell
  using ParticleBase<Tdim>::cell_;
  //! Cell id
  using ParticleBase<Tdim>::cell_id_;
  //! Nodes
  using ParticleBase<Tdim>::nodes_;
  //! Status
  using ParticleBase<Tdim>::status_;
  //! Material
  using ParticleBase<Tdim>::material_;
  //! Material id
  using ParticleBase<Tdim>::material_id_;
  //! State variables
  using ParticleBase<Tdim>::state_variables_;
  //! Neighbour particles
  using ParticleBase<Tdim>::neighbours_;
  //! Scalar properties
  using ParticleBase<Tdim>::boolean_properties_;
  //! Scalar properties
  using ParticleBase<Tdim>::scalar_properties_;
  //! Vector properties
  using ParticleBase<Tdim>::vector_properties_;
  //! Shape functions
  using ParticleBase<Tdim>::shapefn_;
  //! Size of particle
  Eigen::Matrix<double, 1, Tdim> size_;
  //! Size of particle in natural coordinates
  Eigen::Matrix<double, 1, Tdim> natural_size_;
  //! Stresses
  Eigen::Matrix<double, 6, 1> stress_;
  //! Strains
  Eigen::Matrix<double, 6, 1> strain_;
  //! dvolumetric strain
  double dvolumetric_strain_{0.};
  //! Volumetric strain at centroid
  double volumetric_strain_centroid_{0.};
  //! Strain rate
  Eigen::Matrix<double, 6, 1> strain_rate_;
  //! dstrains
  Eigen::Matrix<double, 6, 1> dstrain_;
  //! Particle velocity constraints
  std::map<unsigned, double> particle_velocity_constraints_;
  //! Surface Traction (given as a stress; force/area)
  Eigen::Matrix<double, Tdim, 1> traction_;
  //! dN/dX
  Eigen::MatrixXd dn_dx_;
  //! dN/dX at cell centroid
  Eigen::MatrixXd dn_dx_centroid_;
  //! Logger
  std::unique_ptr<spdlog::logger> console_;
  //! Map of vector properties
  std::map<std::string, std::function<Eigen::VectorXd()>> properties_;

};  // Particle class
}  // namespace mpm

#include "particle.tcc"
#include "particle_functions.tcc"

#endif  // MPM_PARTICLE_H__<|MERGE_RESOLUTION|>--- conflicted
+++ resolved
@@ -295,8 +295,6 @@
   std::vector<mpm::Index> neighbours() const override { return neighbours_; };
 
  protected:
-<<<<<<< HEAD
-=======
   //! Initialise particle material container
   //! \details This function allocate memory and initialise the material related
   //! containers according to the particle phase, i.e. solid or fluid particle
@@ -306,7 +304,6 @@
   void initialise_material(unsigned phase_size = 1);
 
  private:
->>>>>>> 0666b0a3
   //! Compute strain rate
   //! \param[in] dn_dx The spatial gradient of shape function
   //! \param[in] phase Index to indicate phase
