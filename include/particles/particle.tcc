--- conflicted
+++ resolved
@@ -287,10 +287,6 @@
   acceleration_.setZero();
   normal_.setZero();
   volume_ = std::numeric_limits<double>::max();
-<<<<<<< HEAD
-  volumetric_strain_centroid_ = 0.;
-=======
->>>>>>> cd5e81af
   deformation_gradient_.setIdentity();
 
   // Initialize scalar, vector, and tensor data properties
