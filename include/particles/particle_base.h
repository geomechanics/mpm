--- conflicted
+++ resolved
@@ -16,7 +16,6 @@
 #include "function_base.h"
 #include "material.h"
 #include "pod_particle.h"
-#include "pod_particle_finite_strain.h"
 #include "pod_particle_twophase.h"
 
 namespace mpm {
@@ -374,18 +373,6 @@
 
   //! Map mass and material stiffness matrix to cell (used in equilibrium
   //! equation LHS)
-<<<<<<< HEAD
-  //! \ingroup Implicit
-  //! \param[in] newmark_beta parameter beta of Newmark scheme
-  //! \param[in] dt parameter beta of Newmark scheme
-  //! \param[in] quasi_static Boolean of quasi-static analysis
-  virtual inline bool map_stiffness_matrix_to_cell(double newmark_beta,
-                                                   double dt,
-                                                   bool quasi_static) = 0;
-
-  //! Map material stiffness matrix to cell (used in equilibrium equation LHS)
-=======
->>>>>>> cd5e81af
   //! \ingroup Implicit
   //! \param[in] newmark_beta parameter beta of Newmark scheme
   //! \param[in] dt parameter beta of Newmark scheme
