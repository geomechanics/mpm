<<<<<<< HEAD
#ifndef MPM_PARTICLE_FINITE_STRAIN_H_
#define MPM_PARTICLE_FINITE_STRAIN_H_

#include <array>
#include <limits>
#include <memory>
#include <string>
#include <vector>

#include "logger.h"
#include "math_utility.h"
#include "particle.h"

namespace mpm {

//! ParticleFiniteStrain class
//! \brief Class for the finite strain single-phase particle
//! \tparam Tdim Dimension
template <unsigned Tdim>
class ParticleFiniteStrain : public mpm::Particle<Tdim> {
 public:
  //! Define a vector of size dimension
  using VectorDim = Eigen::Matrix<double, Tdim, 1>;

  //! Construct a particle using finite strain formulation with id and
  //! coordinates
  //! \param[in] id Particle id
  //! \param[in] coord Coordinates of the
  //! particles
  ParticleFiniteStrain(Index id, const VectorDim& coord);

  //! Construct a particle using finite strain formulation with id, coordinates
  //! and status
  //! \param[in] id Particle id
  //! \param[in] coord coordinates of the particle
  //! \param[in] status Particle status (active / inactive)
  ParticleFiniteStrain(Index id, const VectorDim& coord, bool status);

  //! Destructor
  ~ParticleFiniteStrain() override{};

  //! Delete copy constructor
  ParticleFiniteStrain(const ParticleFiniteStrain<Tdim>&) = delete;

  //! Delete assignment operator
  ParticleFiniteStrain& operator=(const ParticleFiniteStrain<Tdim>&) = delete;

  //! Type of particle
  std::string type() const override { return (Tdim == 2) ? "P2DFS" : "P3DFS"; }

  //! Compute shape functions of a particle, based on local coordinates
  void compute_shapefn() noexcept override;

  //! Return strain of the particle
  Eigen::Matrix<double, 6, 1> strain() const override {
    const auto& strain = this->compute_hencky_strain();
    return strain;
  }

  //! Update volume based on deformation gradient increment
  //! Note: Volume is updated in compute_strain() and
  //! compute_strain_volume_newmark() for particle with finite strain
  void update_volume() noexcept override{};

  //! Compute deformation gradient increment using nodal velocity
  //! \param[in] dt Analysis time step
  void compute_strain(double dt) noexcept override;

  //! Compute stress and update deformation gradient
  //! \param[in] dt Analysis time step
  void compute_stress(double dt) noexcept override;

  /**
   * \defgroup Implicit Functions dealing with implicit MPM
   */
  /**@{*/
  //! Function to reinitialise consitutive law to be run at the beginning of
  //! each time step
  //! \ingroup Implicit
  void initialise_constitutive_law() noexcept override;

  //! Map mass, material and geometric stiffness matrix to cell
  //! (used in equilibrium equation LHS)
  //! \ingroup Implicit
  //! \param[in] newmark_beta parameter beta of Newmark scheme
  //! \param[in] dt parameter beta of Newmark scheme
  //! \param[in] quasi_static Boolean of quasi-static analysis
  inline bool map_stiffness_matrix_to_cell(double newmark_beta, double dt,
                                           bool quasi_static) override;

  //! Compute deformation gradient and volume using nodal displacement
  //! \ingroup Implicit
  void compute_strain_volume_newmark() noexcept override;

  //! Compute stress using implicit updating scheme
  //! \ingroup Implicit
  void compute_stress_newmark() noexcept override;

  //! Update stress and strain after convergence of Newton-Raphson iteration
  //! \ingroup Implicit
  void update_stress_strain() noexcept override;
  /**@}*/

 protected:
  //! Map geometric stiffness matrix to cell (used in equilibrium equation LHS)
  //! \ingroup Implicit
  inline bool map_geometric_stiffness_matrix_to_cell();

  //! Compute Hencky strain using deformation gradient
  inline Eigen::Matrix<double, 6, 1> compute_hencky_strain() const;

 protected:
  //! particle id
  using ParticleBase<Tdim>::id_;
  //! coordinates
  using ParticleBase<Tdim>::coordinates_;
  //! Status
  using ParticleBase<Tdim>::status_;
  //! Cell
  using ParticleBase<Tdim>::cell_;
  //! Cell id
  using ParticleBase<Tdim>::cell_id_;
  //! Nodes
  using ParticleBase<Tdim>::nodes_;
  //! State variables
  using ParticleBase<Tdim>::state_variables_;
  //! Material
  using ParticleBase<Tdim>::material_;
  //! Material ids
  using ParticleBase<Tdim>::material_id_;
  //! Particle mass
  using Particle<Tdim>::mass_;
  //! Volume
  using Particle<Tdim>::volume_;
  //! Volumetric mass density (mass / volume)
  using Particle<Tdim>::mass_density_;
  //! Stresses
  using Particle<Tdim>::stress_;
  //! Stresses at the previous time step
  using Particle<Tdim>::previous_stress_;
  //! Velocity
  using Particle<Tdim>::velocity_;
  //! Acceleration
  using Particle<Tdim>::acceleration_;
  //! Displacement
  using Particle<Tdim>::displacement_;
  //! dN/dX
  using Particle<Tdim>::dn_dx_;
  //! Size of particle in natural coordinates
  using Particle<Tdim>::natural_size_;
  //! Size of particle
  using Particle<Tdim>::pack_size_;

  //! Logger
  std::unique_ptr<spdlog::logger> console_;

  /**
   * \defgroup FiniteStrainVariables Variables for finite strain formulation
   */
  /**@{*/
  //! Deformation gradient
  using Particle<Tdim>::deformation_gradient_;
  //! Deformation gradient increment
  using Particle<Tdim>::deformation_gradient_increment_;
  //! Shape function gradient at the reference configuration
  Eigen::MatrixXd reference_dn_dx_;
  /**@}*/

};  // ParticleFiniteStrain class
}  // namespace mpm

#include "particle_finite_strain.tcc"

#endif  // MPM_PARTICLE_FINITE_STRAIN_H__
=======
#ifndef MPM_PARTICLE_FINITE_STRAIN_H_
#define MPM_PARTICLE_FINITE_STRAIN_H_

#include <array>
#include <limits>
#include <memory>
#include <string>
#include <vector>

#include "logger.h"
#include "math_utility.h"
#include "particle.h"

namespace mpm {

//! ParticleFiniteStrain class
//! \brief Class for the finite strain single-phase particle
//! \tparam Tdim Dimension
template <unsigned Tdim>
class ParticleFiniteStrain : public mpm::Particle<Tdim> {
 public:
  //! Define a vector of size dimension
  using VectorDim = Eigen::Matrix<double, Tdim, 1>;

  //! Construct a particle using finite strain formulation with id and
  //! coordinates
  //! \param[in] id Particle id
  //! \param[in] coord Coordinates of the
  //! particles
  ParticleFiniteStrain(Index id, const VectorDim& coord);

  //! Construct a particle using finite strain formulation with id, coordinates
  //! and status
  //! \param[in] id Particle id
  //! \param[in] coord coordinates of the particle
  //! \param[in] status Particle status (active / inactive)
  ParticleFiniteStrain(Index id, const VectorDim& coord, bool status);

  //! Destructor
  ~ParticleFiniteStrain() override{};

  //! Delete copy constructor
  ParticleFiniteStrain(const ParticleFiniteStrain<Tdim>&) = delete;

  //! Delete assignment operator
  ParticleFiniteStrain& operator=(const ParticleFiniteStrain<Tdim>&) = delete;

  //! Type of particle
  std::string type() const override { return (Tdim == 2) ? "P2DFS" : "P3DFS"; }

  //! Compute shape functions of a particle, based on local coordinates
  void compute_shapefn() noexcept override;

  //! Return strain of the particle
  Eigen::Matrix<double, 6, 1> strain() const override {
    const auto& strain = this->compute_hencky_strain();
    return strain;
  }

  //! Return deformation gradient increment of the particle
  Eigen::Matrix<double, 3, 3> deformation_gradient_increment() const {
    return deformation_gradient_increment_;
  }

  //! Update volume based on deformation gradient increment
  //! Note: Volume is updated in compute_strain() and
  //! compute_strain_volume_newmark() for particle with finite strain
  void update_volume() noexcept override{};

  //! Compute deformation gradient
  //! Note: Deformation gradient is updated in update_stress_strain() and
  //! compute stress() for particle with finite strain
  void update_deformation_gradient(const std::string& type,
                                   double dt) noexcept override{};

  //! Compute deformation gradient increment using nodal velocity
  void compute_strain(double dt) noexcept override;

  //! Compute stress and update deformation gradient
  void compute_stress() noexcept override;

  /**
   * \defgroup Implicit Functions dealing with implicit MPM
   */
  /**@{*/
  //! Function to reinitialise consitutive law to be run at the beginning of
  //! each time step
  //! \ingroup Implicit
  void initialise_constitutive_law() noexcept override;

  //! Map mass, material and geometric stiffness matrix to cell
  //! (used in equilibrium equation LHS)
  //! \ingroup Implicit
  //! \param[in] newmark_beta parameter beta of Newmark scheme
  //! \param[in] dt parameter dt of Newmark scheme
  //! \param[in] quasi_static Boolean of quasi-static analysis
  inline bool map_stiffness_matrix_to_cell(double newmark_beta,
                                           double newmark_gamma,
                                           double bossak_alpha, double dt,
                                           bool quasi_static) override;

  //! Compute deformation gradient and volume using nodal displacement
  //! \ingroup Implicit
  void compute_strain_volume_newmark() noexcept override;

  //! Compute stress using implicit updating scheme
  //! \ingroup Implicit
  void compute_stress_newmark() noexcept override;

  //! Update stress and strain after convergence of Newton-Raphson iteration
  //! \ingroup Implicit
  //! \param[in] dt Analysis time step
  void update_stress_strain(double dt) noexcept override;
  /**@}*/

 protected:
  //! Map geometric stiffness matrix to cell (used in equilibrium equation LHS)
  //! \ingroup Implicit
  inline bool map_geometric_stiffness_matrix_to_cell();

  //! Compute Hencky strain using deformation gradient
  inline Eigen::Matrix<double, 6, 1> compute_hencky_strain() const;

 protected:
  //! particle id
  using ParticleBase<Tdim>::id_;
  //! coordinates
  using ParticleBase<Tdim>::coordinates_;
  //! Status
  using ParticleBase<Tdim>::status_;
  //! Cell
  using ParticleBase<Tdim>::cell_;
  //! Cell id
  using ParticleBase<Tdim>::cell_id_;
  //! Nodes
  using ParticleBase<Tdim>::nodes_;
  //! State variables
  using ParticleBase<Tdim>::state_variables_;
  //! Material
  using ParticleBase<Tdim>::material_;
  //! Material ids
  using ParticleBase<Tdim>::material_id_;
  //! Particle mass
  using Particle<Tdim>::mass_;
  //! Volume
  using Particle<Tdim>::volume_;
  //! Volumetric mass density (mass / volume)
  using Particle<Tdim>::mass_density_;
  //! Stresses
  using Particle<Tdim>::stress_;
  //! Stresses at the previous time step
  using Particle<Tdim>::previous_stress_;
  //! Velocity
  using Particle<Tdim>::velocity_;
  //! Acceleration
  using Particle<Tdim>::acceleration_;
  //! Displacement
  using Particle<Tdim>::displacement_;
  //! dN/dX
  using Particle<Tdim>::dn_dx_;
  //! Size of particle in natural coordinates
  using Particle<Tdim>::natural_size_;
  //! Size of particle
  using Particle<Tdim>::pack_size_;

  //! Logger
  std::unique_ptr<spdlog::logger> console_;

  /**
   * \defgroup FiniteStrainVariables Variables for finite strain formulation
   */
  /**@{*/
  //! Deformation gradient
  using Particle<Tdim>::deformation_gradient_;
  //! Deformation gradient increment
  Eigen::Matrix<double, 3, 3> deformation_gradient_increment_{
      Eigen::Matrix<double, 3, 3>::Identity()};
  //! Shape function gradient at the reference configuration
  Eigen::MatrixXd reference_dn_dx_;
  /**@}*/

};  // ParticleFiniteStrain class
}  // namespace mpm

#include "particle_finite_strain.tcc"

#endif  // MPM_PARTICLE_FINITE_STRAIN_H__
>>>>>>> 2e49f531
<|MERGE_RESOLUTION|>--- conflicted
+++ resolved
@@ -1,4 +1,3 @@
-<<<<<<< HEAD
 #ifndef MPM_PARTICLE_FINITE_STRAIN_H_
 #define MPM_PARTICLE_FINITE_STRAIN_H_
 
@@ -70,190 +69,6 @@
   //! Compute stress and update deformation gradient
   //! \param[in] dt Analysis time step
   void compute_stress(double dt) noexcept override;
-
-  /**
-   * \defgroup Implicit Functions dealing with implicit MPM
-   */
-  /**@{*/
-  //! Function to reinitialise consitutive law to be run at the beginning of
-  //! each time step
-  //! \ingroup Implicit
-  void initialise_constitutive_law() noexcept override;
-
-  //! Map mass, material and geometric stiffness matrix to cell
-  //! (used in equilibrium equation LHS)
-  //! \ingroup Implicit
-  //! \param[in] newmark_beta parameter beta of Newmark scheme
-  //! \param[in] dt parameter beta of Newmark scheme
-  //! \param[in] quasi_static Boolean of quasi-static analysis
-  inline bool map_stiffness_matrix_to_cell(double newmark_beta, double dt,
-                                           bool quasi_static) override;
-
-  //! Compute deformation gradient and volume using nodal displacement
-  //! \ingroup Implicit
-  void compute_strain_volume_newmark() noexcept override;
-
-  //! Compute stress using implicit updating scheme
-  //! \ingroup Implicit
-  void compute_stress_newmark() noexcept override;
-
-  //! Update stress and strain after convergence of Newton-Raphson iteration
-  //! \ingroup Implicit
-  void update_stress_strain() noexcept override;
-  /**@}*/
-
- protected:
-  //! Map geometric stiffness matrix to cell (used in equilibrium equation LHS)
-  //! \ingroup Implicit
-  inline bool map_geometric_stiffness_matrix_to_cell();
-
-  //! Compute Hencky strain using deformation gradient
-  inline Eigen::Matrix<double, 6, 1> compute_hencky_strain() const;
-
- protected:
-  //! particle id
-  using ParticleBase<Tdim>::id_;
-  //! coordinates
-  using ParticleBase<Tdim>::coordinates_;
-  //! Status
-  using ParticleBase<Tdim>::status_;
-  //! Cell
-  using ParticleBase<Tdim>::cell_;
-  //! Cell id
-  using ParticleBase<Tdim>::cell_id_;
-  //! Nodes
-  using ParticleBase<Tdim>::nodes_;
-  //! State variables
-  using ParticleBase<Tdim>::state_variables_;
-  //! Material
-  using ParticleBase<Tdim>::material_;
-  //! Material ids
-  using ParticleBase<Tdim>::material_id_;
-  //! Particle mass
-  using Particle<Tdim>::mass_;
-  //! Volume
-  using Particle<Tdim>::volume_;
-  //! Volumetric mass density (mass / volume)
-  using Particle<Tdim>::mass_density_;
-  //! Stresses
-  using Particle<Tdim>::stress_;
-  //! Stresses at the previous time step
-  using Particle<Tdim>::previous_stress_;
-  //! Velocity
-  using Particle<Tdim>::velocity_;
-  //! Acceleration
-  using Particle<Tdim>::acceleration_;
-  //! Displacement
-  using Particle<Tdim>::displacement_;
-  //! dN/dX
-  using Particle<Tdim>::dn_dx_;
-  //! Size of particle in natural coordinates
-  using Particle<Tdim>::natural_size_;
-  //! Size of particle
-  using Particle<Tdim>::pack_size_;
-
-  //! Logger
-  std::unique_ptr<spdlog::logger> console_;
-
-  /**
-   * \defgroup FiniteStrainVariables Variables for finite strain formulation
-   */
-  /**@{*/
-  //! Deformation gradient
-  using Particle<Tdim>::deformation_gradient_;
-  //! Deformation gradient increment
-  using Particle<Tdim>::deformation_gradient_increment_;
-  //! Shape function gradient at the reference configuration
-  Eigen::MatrixXd reference_dn_dx_;
-  /**@}*/
-
-};  // ParticleFiniteStrain class
-}  // namespace mpm
-
-#include "particle_finite_strain.tcc"
-
-#endif  // MPM_PARTICLE_FINITE_STRAIN_H__
-=======
-#ifndef MPM_PARTICLE_FINITE_STRAIN_H_
-#define MPM_PARTICLE_FINITE_STRAIN_H_
-
-#include <array>
-#include <limits>
-#include <memory>
-#include <string>
-#include <vector>
-
-#include "logger.h"
-#include "math_utility.h"
-#include "particle.h"
-
-namespace mpm {
-
-//! ParticleFiniteStrain class
-//! \brief Class for the finite strain single-phase particle
-//! \tparam Tdim Dimension
-template <unsigned Tdim>
-class ParticleFiniteStrain : public mpm::Particle<Tdim> {
- public:
-  //! Define a vector of size dimension
-  using VectorDim = Eigen::Matrix<double, Tdim, 1>;
-
-  //! Construct a particle using finite strain formulation with id and
-  //! coordinates
-  //! \param[in] id Particle id
-  //! \param[in] coord Coordinates of the
-  //! particles
-  ParticleFiniteStrain(Index id, const VectorDim& coord);
-
-  //! Construct a particle using finite strain formulation with id, coordinates
-  //! and status
-  //! \param[in] id Particle id
-  //! \param[in] coord coordinates of the particle
-  //! \param[in] status Particle status (active / inactive)
-  ParticleFiniteStrain(Index id, const VectorDim& coord, bool status);
-
-  //! Destructor
-  ~ParticleFiniteStrain() override{};
-
-  //! Delete copy constructor
-  ParticleFiniteStrain(const ParticleFiniteStrain<Tdim>&) = delete;
-
-  //! Delete assignment operator
-  ParticleFiniteStrain& operator=(const ParticleFiniteStrain<Tdim>&) = delete;
-
-  //! Type of particle
-  std::string type() const override { return (Tdim == 2) ? "P2DFS" : "P3DFS"; }
-
-  //! Compute shape functions of a particle, based on local coordinates
-  void compute_shapefn() noexcept override;
-
-  //! Return strain of the particle
-  Eigen::Matrix<double, 6, 1> strain() const override {
-    const auto& strain = this->compute_hencky_strain();
-    return strain;
-  }
-
-  //! Return deformation gradient increment of the particle
-  Eigen::Matrix<double, 3, 3> deformation_gradient_increment() const {
-    return deformation_gradient_increment_;
-  }
-
-  //! Update volume based on deformation gradient increment
-  //! Note: Volume is updated in compute_strain() and
-  //! compute_strain_volume_newmark() for particle with finite strain
-  void update_volume() noexcept override{};
-
-  //! Compute deformation gradient
-  //! Note: Deformation gradient is updated in update_stress_strain() and
-  //! compute stress() for particle with finite strain
-  void update_deformation_gradient(const std::string& type,
-                                   double dt) noexcept override{};
-
-  //! Compute deformation gradient increment using nodal velocity
-  void compute_strain(double dt) noexcept override;
-
-  //! Compute stress and update deformation gradient
-  void compute_stress() noexcept override;
 
   /**
    * \defgroup Implicit Functions dealing with implicit MPM
@@ -349,8 +164,7 @@
   //! Deformation gradient
   using Particle<Tdim>::deformation_gradient_;
   //! Deformation gradient increment
-  Eigen::Matrix<double, 3, 3> deformation_gradient_increment_{
-      Eigen::Matrix<double, 3, 3>::Identity()};
+  using Particle<Tdim>::deformation_gradient_increment_;
   //! Shape function gradient at the reference configuration
   Eigen::MatrixXd reference_dn_dx_;
   /**@}*/
@@ -360,5 +174,4 @@
 
 #include "particle_finite_strain.tcc"
 
-#endif  // MPM_PARTICLE_FINITE_STRAIN_H__
->>>>>>> 2e49f531
+#endif  // MPM_PARTICLE_FINITE_STRAIN_H__