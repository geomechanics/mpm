--- conflicted
+++ resolved
@@ -1,4 +1,3 @@
-<<<<<<< HEAD
 //! Construct a particle with id and coordinates
 template <unsigned Tdim>
 mpm::ParticleFiniteStrain<Tdim>::ParticleFiniteStrain(Index id,
@@ -73,17 +72,19 @@
 //! (used in poisson equation LHS)
 template <unsigned Tdim>
 inline bool mpm::ParticleFiniteStrain<Tdim>::map_stiffness_matrix_to_cell(
-    double newmark_beta, double dt, bool quasi_static) {
+    double newmark_beta, double newmark_gamma, double bossak_alpha, double dt,
+    bool quasi_static) {
   bool status = true;
   try {
     // Check if material ptr is valid
     assert(this->material() != nullptr);
 
     // Compute material stiffness matrix
-    this->map_material_stiffness_matrix_to_cell();
+    this->map_material_stiffness_matrix_to_cell(dt);
 
     // Compute mass matrix
-    if (!quasi_static) this->map_mass_matrix_to_cell(newmark_beta, dt);
+    if (!quasi_static)
+      this->map_mass_matrix_to_cell(newmark_beta, bossak_alpha, dt);
 
     // Compute geometric stiffness matrix
     this->map_geometric_stiffness_matrix_to_cell();
@@ -208,246 +209,6 @@
 
 // Update stress and strain after convergence of Newton-Raphson iteration
 template <unsigned Tdim>
-void mpm::ParticleFiniteStrain<Tdim>::update_stress_strain() noexcept {
-  // Update converged stress
-  this->stress_ =
-      (this->material())
-          ->compute_stress(this->previous_stress_, this->deformation_gradient_,
-                           this->deformation_gradient_increment_, this,
-                           &state_variables_[mpm::ParticlePhase::Solid]);
-
-  // Update initial stress of the time step
-  this->previous_stress_ = this->stress_;
-
-  // Update deformation gradient
-  this->deformation_gradient_ =
-      this->deformation_gradient_increment_ * this->deformation_gradient_;
-
-  // Reset deformation gradient increment
-  this->deformation_gradient_increment_.setIdentity();
-}
-=======
-//! Construct a particle with id and coordinates
-template <unsigned Tdim>
-mpm::ParticleFiniteStrain<Tdim>::ParticleFiniteStrain(Index id,
-                                                      const VectorDim& coord)
-    : mpm::Particle<Tdim>(id, coord) {
-  // Logger
-  std::string logger = "particle_finite_strain" + std::to_string(Tdim) +
-                       "d::" + std::to_string(id);
-  console_ = std::make_unique<spdlog::logger>(logger, mpm::stdout_sink);
-}
-
-//! Construct a particle with id, coordinates and status
-template <unsigned Tdim>
-mpm::ParticleFiniteStrain<Tdim>::ParticleFiniteStrain(Index id,
-                                                      const VectorDim& coord,
-                                                      bool status)
-    : mpm::Particle<Tdim>(id, coord, status) {
-  //! Logger
-  std::string logger = "particle_finite_strain" + std::to_string(Tdim) +
-                       "d::" + std::to_string(id);
-  console_ = std::make_unique<spdlog::logger>(logger, mpm::stdout_sink);
-}
-
-// Compute shape functions and gradients
-template <unsigned Tdim>
-void mpm::ParticleFiniteStrain<Tdim>::compute_shapefn() noexcept {
-  mpm::Particle<Tdim>::compute_shapefn();
-  this->reference_dn_dx_ = this->dn_dx_;
-}
-
-// Compute stress
-template <unsigned Tdim>
-void mpm::ParticleFiniteStrain<Tdim>::compute_stress() noexcept {
-  // Check if material ptr is valid
-  assert(this->material() != nullptr);
-  // Calculate stress
-  this->stress_ =
-      (this->material())
-          ->compute_stress(stress_, deformation_gradient_,
-                           deformation_gradient_increment_, this,
-                           &state_variables_[mpm::ParticlePhase::Solid]);
-
-  // Update deformation gradient
-  this->deformation_gradient_ =
-      this->deformation_gradient_increment_ * this->deformation_gradient_;
-}
-
-// Compute strain of the particle
-template <unsigned Tdim>
-void mpm::ParticleFiniteStrain<Tdim>::compute_strain(double dt) noexcept {
-  // Compute deformation gradient increment
-  // Note: Deformation gradient must be updated after compute_stress
-  deformation_gradient_increment_ =
-      this->compute_deformation_gradient_increment(
-          dn_dx_, mpm::ParticlePhase::Solid, dt);
-
-  // Update volume and mass density
-  const double deltaJ = this->deformation_gradient_increment_.determinant();
-  this->volume_ *= deltaJ;
-  this->mass_density_ /= deltaJ;
-}
-
-//! Function to reinitialise material to be run at the beginning of each time
-template <unsigned Tdim>
-void mpm::ParticleFiniteStrain<Tdim>::initialise_constitutive_law() noexcept {
-  // Check if material ptr is valid
-  assert(this->material() != nullptr);
-
-  // Reset material to be Elastic
-  material_[mpm::ParticlePhase::Solid]->initialise(
-      &state_variables_[mpm::ParticlePhase::Solid]);
-
-  // Compute initial consititutive matrix
-  this->constitutive_matrix_ =
-      material_[mpm::ParticlePhase::Solid]->compute_consistent_tangent_matrix(
-          stress_, previous_stress_, deformation_gradient_,
-          deformation_gradient_increment_, this,
-          &state_variables_[mpm::ParticlePhase::Solid]);
-}
-
-//! Map mass and material stiffness matrix to cell
-//! (used in poisson equation LHS)
-template <unsigned Tdim>
-inline bool mpm::ParticleFiniteStrain<Tdim>::map_stiffness_matrix_to_cell(
-    double newmark_beta, double newmark_gamma, double bossak_alpha, double dt,
-    bool quasi_static) {
-  bool status = true;
-  try {
-    // Check if material ptr is valid
-    assert(this->material() != nullptr);
-
-    // Compute material stiffness matrix
-    this->map_material_stiffness_matrix_to_cell(dt);
-
-    // Compute mass matrix
-    if (!quasi_static)
-      this->map_mass_matrix_to_cell(newmark_beta, bossak_alpha, dt);
-
-    // Compute geometric stiffness matrix
-    this->map_geometric_stiffness_matrix_to_cell();
-
-  } catch (std::exception& exception) {
-    console_->error("{} #{}: {}\n", __FILE__, __LINE__, exception.what());
-    status = false;
-  }
-  return status;
-}
-
-//! Map geometric stiffness matrix to cell (used in equilibrium equation LHS)
-template <unsigned Tdim>
-inline bool
-    mpm::ParticleFiniteStrain<Tdim>::map_geometric_stiffness_matrix_to_cell() {
-  bool status = true;
-  try {
-    // Stress tensor in suitable dimension
-    const Eigen::Matrix<double, Tdim, Tdim>& stress_matrix =
-        mpm::math::matrix_form<Tdim>(this->stress_);
-
-    const auto& reduced_stiffness = dn_dx_ * stress_matrix * dn_dx_.transpose();
-
-    const Eigen::Matrix<double, Tdim, Tdim> Idim =
-        Eigen::Matrix<double, Tdim, Tdim>::Identity();
-
-    Eigen::MatrixXd geometric_stiffness(Idim.rows() * reduced_stiffness.rows(),
-                                        Idim.cols() * reduced_stiffness.cols());
-    for (int i = 0; i < reduced_stiffness.cols(); i++)
-      for (int j = 0; j < reduced_stiffness.rows(); j++)
-        geometric_stiffness.block(i * Idim.rows(), j * Idim.cols(), Idim.rows(),
-                                  Idim.cols()) = reduced_stiffness(i, j) * Idim;
-
-    // Compute local geometric stiffness matrix
-    cell_->compute_local_geometric_stiffness_matrix(geometric_stiffness,
-                                                    volume_);
-  } catch (std::exception& exception) {
-    console_->error("{} #{}: {}\n", __FILE__, __LINE__, exception.what());
-    status = false;
-  }
-  return status;
-}
-
-// Compute stress using implicit updating scheme
-template <unsigned Tdim>
-void mpm::ParticleFiniteStrain<Tdim>::compute_stress_newmark() noexcept {
-  // Check if material ptr is valid
-  assert(this->material() != nullptr);
-  // Clone state variables
-  auto temp_state_variables = state_variables_[mpm::ParticlePhase::Solid];
-  // Calculate stress
-  this->stress_ = (this->material())
-                      ->compute_stress(previous_stress_, deformation_gradient_,
-                                       deformation_gradient_increment_, this,
-                                       &temp_state_variables);
-
-  // Compute current consititutive matrix
-  this->constitutive_matrix_ =
-      material_[mpm::ParticlePhase::Solid]->compute_consistent_tangent_matrix(
-          stress_, previous_stress_, deformation_gradient_,
-          deformation_gradient_increment_, this, &temp_state_variables);
-}
-
-// Compute deformation gradient increment and volume of the particle
-template <unsigned Tdim>
-void mpm::ParticleFiniteStrain<Tdim>::compute_strain_volume_newmark() noexcept {
-  // Compute volume and mass density at the previous time step
-  double deltaJ = this->deformation_gradient_increment_.determinant();
-  this->volume_ /= deltaJ;
-  this->mass_density_ *= deltaJ;
-
-  // Compute deformation gradient increment from previous time step
-  this->deformation_gradient_increment_ =
-      this->compute_deformation_gradient_increment(this->reference_dn_dx_,
-                                                   mpm::ParticlePhase::Solid);
-
-  // Update dn_dx to the intermediate/iterative configuration
-  const auto& def_grad_inc_inverse =
-      this->deformation_gradient_increment_.inverse().block(0, 0, Tdim, Tdim);
-  for (unsigned i = 0; i < dn_dx_.rows(); i++)
-    dn_dx_.row(i) = reference_dn_dx_.row(i) * def_grad_inc_inverse;
-
-  // Update volume and mass density
-  deltaJ = this->deformation_gradient_increment_.determinant();
-  this->volume_ *= deltaJ;
-  this->mass_density_ /= deltaJ;
-}
-
-// Compute Hencky strain
-template <unsigned Tdim>
-inline Eigen::Matrix<double, 6, 1>
-    mpm::ParticleFiniteStrain<Tdim>::compute_hencky_strain() const {
-
-  // Left Cauchy-Green strain
-  const Eigen::Matrix<double, 3, 3> left_cauchy_green_tensor =
-      deformation_gradient_ * deformation_gradient_.transpose();
-
-  // Principal values of left Cauchy-Green strain
-  Eigen::Matrix<double, 3, 3> directors = Eigen::Matrix<double, 3, 3>::Zero();
-  const Eigen::Matrix<double, 3, 1> principal_left_cauchy_green_strain =
-      mpm::math::principal_tensor(left_cauchy_green_tensor, directors);
-
-  // Principal value of Hencky (logarithmic) strain
-  Eigen::Matrix<double, 3, 3> principal_hencky_strain =
-      Eigen::Matrix<double, 3, 3>::Zero();
-  principal_hencky_strain.diagonal() =
-      0.5 * principal_left_cauchy_green_strain.array().log();
-
-  // Hencky strain tensor and vector
-  const Eigen::Matrix<double, 3, 3> hencky_strain =
-      directors * principal_hencky_strain * directors.transpose();
-  Eigen::Matrix<double, 6, 1> hencky_strain_vector;
-  hencky_strain_vector(0) = hencky_strain(0, 0);
-  hencky_strain_vector(1) = hencky_strain(1, 1);
-  hencky_strain_vector(2) = hencky_strain(2, 2);
-  hencky_strain_vector(3) = 2. * hencky_strain(0, 1);
-  hencky_strain_vector(4) = 2. * hencky_strain(1, 2);
-  hencky_strain_vector(5) = 2. * hencky_strain(2, 0);
-
-  return hencky_strain_vector;
-}
-
-// Update stress and strain after convergence of Newton-Raphson iteration
-template <unsigned Tdim>
 void mpm::ParticleFiniteStrain<Tdim>::update_stress_strain(double dt) noexcept {
   // Update converged stress
   this->stress_ =
@@ -463,11 +224,6 @@
   this->deformation_gradient_ =
       this->deformation_gradient_increment_ * this->deformation_gradient_;
 
-  // Volumetric strain increment
-  this->dvolumetric_strain_ =
-      (this->deformation_gradient_increment_.determinant() - 1.0);
-
   // Reset deformation gradient increment
   this->deformation_gradient_increment_.setIdentity();
-}
->>>>>>> 2e49f531
+}