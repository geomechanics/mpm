--- conflicted
+++ resolved
@@ -1,4 +1,3 @@
-<<<<<<< HEAD
 //! Construct a two phase particle with id and coordinates
 template <unsigned Tdim>
 mpm::FluidParticle<Tdim>::FluidParticle(Index id, const VectorDim& coord)
@@ -57,7 +56,7 @@
 
 //! Map internal force
 template <>
-inline void mpm::FluidParticle<1>::map_internal_force() noexcept {
+inline void mpm::FluidParticle<1>::map_internal_force(double dt) noexcept {
   // initialise a vector of total stress (deviatoric + turbulent - pressure)
   Eigen::Matrix<double, 6, 1> total_stress = this->stress_;
   total_stress(0) -=
@@ -77,7 +76,7 @@
 
 //! Map internal force
 template <>
-inline void mpm::FluidParticle<2>::map_internal_force() noexcept {
+inline void mpm::FluidParticle<2>::map_internal_force(double dt) noexcept {
   // initialise a vector of total stress (deviatoric + turbulent - pressure)
   Eigen::Matrix<double, 6, 1> total_stress = this->stress_;
   total_stress(0) -=
@@ -103,7 +102,7 @@
 
 //! Map internal force
 template <>
-inline void mpm::FluidParticle<3>::map_internal_force() noexcept {
+inline void mpm::FluidParticle<3>::map_internal_force(double dt) noexcept {
   // initialise a vector of total stress (deviatoric + turbulent - pressure)
   Eigen::Matrix<double, 6, 1> total_stress = this->stress_;
   total_stress(0) -=
@@ -450,457 +449,4 @@
              MPI_DOUBLE, MPI_COMM_WORLD);
 
 #endif
-=======
-//! Construct a two phase particle with id and coordinates
-template <unsigned Tdim>
-mpm::FluidParticle<Tdim>::FluidParticle(Index id, const VectorDim& coord)
-    : mpm::Particle<Tdim>(id, coord) {
-
-  // Logger
-  std::string logger =
-      "FluidParticle" + std::to_string(Tdim) + "d::" + std::to_string(id);
-  console_ = std::make_unique<spdlog::logger>(logger, mpm::stdout_sink);
-}
-
-// Compute stress
-template <unsigned Tdim>
-void mpm::FluidParticle<Tdim>::compute_stress() noexcept {
-  // Run particle compute stress
-  mpm::Particle<Tdim>::compute_stress();
-
-  // Calculate fluid turbulent stress
-  this->stress_.noalias() += this->compute_turbulent_stress();
-}
-
-// Compute turbulent stress
-template <unsigned Tdim>
-Eigen::Matrix<double, 6, 1>
-    mpm::FluidParticle<Tdim>::compute_turbulent_stress() {
-  // Compute turbulent stress depends on the model
-  Eigen::Matrix<double, 6, 1> tstress;
-  tstress.setZero();
-
-  // Apply LES Smagorinsky closure
-  const double smagorinsky_constant = 0.2;
-  const double grid_spacing = std::pow(cell_->volume(), 1 / (double)Tdim);
-  const auto strain_rate = this->strain_rate();
-  double local_strain_rate = 0.0;
-  local_strain_rate +=
-      2 * (strain_rate[0] * strain_rate[0] + strain_rate[1] * strain_rate[1] +
-           strain_rate[2] * strain_rate[2]) +
-      strain_rate[3] * strain_rate[3] + strain_rate[4] * strain_rate[4] +
-      strain_rate[5] * strain_rate[5];
-  local_strain_rate = std::sqrt(local_strain_rate);
-
-  // Turbulent Eddy Viscosity
-  const double turbulent_viscosity =
-      std::pow(smagorinsky_constant * grid_spacing, 2) * local_strain_rate;
-
-  // Turbulent stress
-  tstress(0) = 2. * turbulent_viscosity / mass_density_ * strain_rate(0);
-  tstress(1) = 2. * turbulent_viscosity / mass_density_ * strain_rate(1);
-  tstress(2) = 2. * turbulent_viscosity / mass_density_ * strain_rate(2);
-  tstress(3) = turbulent_viscosity / mass_density_ * strain_rate(3);
-  tstress(4) = turbulent_viscosity / mass_density_ * strain_rate(4);
-  tstress(5) = turbulent_viscosity / mass_density_ * strain_rate(5);
-
-  return tstress;
-}
-
-//! Map internal force
-template <>
-inline void mpm::FluidParticle<1>::map_internal_force(double dt) noexcept {
-  // initialise a vector of total stress (deviatoric + turbulent - pressure)
-  Eigen::Matrix<double, 6, 1> total_stress = this->stress_;
-  total_stress(0) -=
-      this->projection_param_ *
-      this->state_variables(mpm::ParticlePhase::SinglePhase)["pressure"];
-  // Compute nodal internal forces
-  for (unsigned i = 0; i < nodes_.size(); ++i) {
-    // Compute force: -pstress * volume
-    Eigen::Matrix<double, 1, 1> force;
-    force[0] = dn_dx_(i, 0) * total_stress[0];
-    force *= -1 * this->volume_;
-
-    nodes_[i]->update_internal_force(true, mpm::ParticlePhase::SinglePhase,
-                                     force);
-  }
-}
-
-//! Map internal force
-template <>
-inline void mpm::FluidParticle<2>::map_internal_force(double dt) noexcept {
-  // initialise a vector of total stress (deviatoric + turbulent - pressure)
-  Eigen::Matrix<double, 6, 1> total_stress = this->stress_;
-  total_stress(0) -=
-      this->projection_param_ *
-      this->state_variables(mpm::ParticlePhase::SinglePhase)["pressure"];
-  total_stress(1) -=
-      this->projection_param_ *
-      this->state_variables(mpm::ParticlePhase::SinglePhase)["pressure"];
-
-  // Compute nodal internal forces
-  for (unsigned i = 0; i < nodes_.size(); ++i) {
-    // Compute force: -pstress * volume
-    Eigen::Matrix<double, 2, 1> force;
-    force[0] = dn_dx_(i, 0) * total_stress[0] + dn_dx_(i, 1) * total_stress[3];
-    force[1] = dn_dx_(i, 1) * total_stress[1] + dn_dx_(i, 0) * total_stress[3];
-
-    force *= -1. * this->volume_;
-
-    nodes_[i]->update_internal_force(true, mpm::ParticlePhase::SinglePhase,
-                                     force);
-  }
-}
-
-//! Map internal force
-template <>
-inline void mpm::FluidParticle<3>::map_internal_force(double dt) noexcept {
-  // initialise a vector of total stress (deviatoric + turbulent - pressure)
-  Eigen::Matrix<double, 6, 1> total_stress = this->stress_;
-  total_stress(0) -=
-      this->projection_param_ *
-      this->state_variables(mpm::ParticlePhase::SinglePhase)["pressure"];
-  total_stress(1) -=
-      this->projection_param_ *
-      this->state_variables(mpm::ParticlePhase::SinglePhase)["pressure"];
-  total_stress(2) -=
-      this->projection_param_ *
-      this->state_variables(mpm::ParticlePhase::SinglePhase)["pressure"];
-
-  // Compute nodal internal forces
-  for (unsigned i = 0; i < nodes_.size(); ++i) {
-    // Compute force: -pstress * volume
-    Eigen::Matrix<double, 3, 1> force;
-    force[0] = dn_dx_(i, 0) * total_stress[0] + dn_dx_(i, 1) * total_stress[3] +
-               dn_dx_(i, 2) * total_stress[5];
-
-    force[1] = dn_dx_(i, 1) * total_stress[1] + dn_dx_(i, 0) * total_stress[3] +
-               dn_dx_(i, 2) * total_stress[4];
-
-    force[2] = dn_dx_(i, 2) * total_stress[2] + dn_dx_(i, 1) * total_stress[4] +
-               dn_dx_(i, 0) * total_stress[5];
-
-    force *= -1. * this->volume_;
-
-    nodes_[i]->update_internal_force(true, mpm::ParticlePhase::SinglePhase,
-                                     force);
-  }
-}
-
-//! Map laplacian element matrix to cell (used in poisson equation LHS)
-template <unsigned Tdim>
-bool mpm::FluidParticle<Tdim>::map_laplacian_to_cell() {
-  bool status = true;
-  try {
-    // Compute local matrix of Laplacian
-    cell_->compute_local_laplacian(dn_dx_, volume_);
-  } catch (std::exception& exception) {
-    console_->error("{} #{}: {}\n", __FILE__, __LINE__, exception.what());
-    status = false;
-  }
-  return status;
-}
-
-//! Map poisson rhs element matrix to cell (used in poisson equation RHS)
-template <unsigned Tdim>
-bool mpm::FluidParticle<Tdim>::map_poisson_right_to_cell() {
-  bool status = true;
-  try {
-    // Compute local poisson rhs matrix
-    cell_->compute_local_poisson_right(
-        shapefn_, dn_dx_, volume_,
-        this->material(mpm::ParticlePhase::SinglePhase)
-            ->template property<double>(std::string("density")));
-  } catch (std::exception& exception) {
-    console_->error("{} #{}: {}\n", __FILE__, __LINE__, exception.what());
-    status = false;
-  }
-  return status;
-}
-
-// Compute updated pressure of the particle based on nodal pressure
-template <unsigned Tdim>
-bool mpm::FluidParticle<Tdim>::compute_updated_pressure() {
-  bool status = true;
-  try {
-    double pressure_increment = 0;
-    for (unsigned i = 0; i < nodes_.size(); ++i) {
-      pressure_increment += shapefn_(i) * nodes_[i]->pressure_increment();
-    }
-
-    // Get interpolated nodal pressure
-    state_variables_[mpm::ParticlePhase::SinglePhase].at("pressure") =
-        state_variables_[mpm::ParticlePhase::SinglePhase].at("pressure") *
-            projection_param_ +
-        pressure_increment;
-
-    // Overwrite pressure if free surface
-    if (this->free_surface())
-      state_variables_[mpm::ParticlePhase::SinglePhase].at("pressure") = 0.0;
-  } catch (std::exception& exception) {
-    console_->error("{} #{}: {}\n", __FILE__, __LINE__, exception.what());
-    status = false;
-  }
-  return status;
-}
-
-//! Map correction matrix element matrix to cell (used to correct velocity)
-template <unsigned Tdim>
-bool mpm::FluidParticle<Tdim>::map_correction_matrix_to_cell() {
-  bool status = true;
-  try {
-    cell_->compute_local_correction_matrix(shapefn_, dn_dx_, volume_);
-
-  } catch (std::exception& exception) {
-    console_->error("{} #{}: {}\n", __FILE__, __LINE__, exception.what());
-  }
-  return status;
-}
-
-//! Compute size of serialized particle data
-template <unsigned Tdim>
-int mpm::FluidParticle<Tdim>::compute_pack_size() const {
-  int total_size = mpm::Particle<Tdim>::compute_pack_size();
-  int partial_size;
-#ifdef USE_MPI
-  // projection parameter - beta
-  MPI_Pack_size(1, MPI_DOUBLE, MPI_COMM_WORLD, &partial_size);
-  total_size += partial_size;
-#endif
-  return total_size;
-}
-
-//! Serialize particle data
-template <unsigned Tdim>
-std::vector<uint8_t> mpm::FluidParticle<Tdim>::serialize() {
-  // Compute pack size
-  if (pack_size_ == 0) pack_size_ = compute_pack_size();
-  // Initialize data buffer
-  std::vector<uint8_t> data;
-  data.resize(pack_size_);
-  uint8_t* data_ptr = &data[0];
-  int position = 0;
-
-#ifdef USE_MPI
-  // Type
-  int type = ParticleType.at(this->type());
-  MPI_Pack(&type, 1, MPI_INT, data_ptr, data.size(), &position, MPI_COMM_WORLD);
-
-  // Material id
-  unsigned nmaterials = material_id_.size();
-  MPI_Pack(&nmaterials, 1, MPI_UNSIGNED, data_ptr, data.size(), &position,
-           MPI_COMM_WORLD);
-  MPI_Pack(&material_id_[mpm::ParticlePhase::Solid], 1, MPI_UNSIGNED, data_ptr,
-           data.size(), &position, MPI_COMM_WORLD);
-
-  // ID
-  MPI_Pack(&id_, 1, MPI_UNSIGNED_LONG_LONG, data_ptr, data.size(), &position,
-           MPI_COMM_WORLD);
-  // Mass
-  MPI_Pack(&mass_, 1, MPI_DOUBLE, data_ptr, data.size(), &position,
-           MPI_COMM_WORLD);
-  // Volume
-  MPI_Pack(&volume_, 1, MPI_DOUBLE, data_ptr, data.size(), &position,
-           MPI_COMM_WORLD);
-  // Pressure
-  double pressure =
-      (state_variables_[mpm::ParticlePhase::Solid].find("pressure") !=
-       state_variables_[mpm::ParticlePhase::Solid].end())
-          ? state_variables_[mpm::ParticlePhase::Solid].at("pressure")
-          : 0.;
-  MPI_Pack(&pressure, 1, MPI_DOUBLE, data_ptr, data.size(), &position,
-           MPI_COMM_WORLD);
-
-  // Coordinates
-  MPI_Pack(coordinates_.data(), Tdim, MPI_DOUBLE, data_ptr, data.size(),
-           &position, MPI_COMM_WORLD);
-  // Displacement
-  MPI_Pack(displacement_.data(), Tdim, MPI_DOUBLE, data_ptr, data.size(),
-           &position, MPI_COMM_WORLD);
-  // Natural size
-  MPI_Pack(natural_size_.data(), Tdim, MPI_DOUBLE, data_ptr, data.size(),
-           &position, MPI_COMM_WORLD);
-  // Velocity
-  MPI_Pack(velocity_.data(), Tdim, MPI_DOUBLE, data_ptr, data.size(), &position,
-           MPI_COMM_WORLD);
-  // Acceleration
-  MPI_Pack(acceleration_.data(), Tdim, MPI_DOUBLE, data_ptr, data.size(),
-           &position, MPI_COMM_WORLD);
-  // Stress
-  MPI_Pack(stress_.data(), 6, MPI_DOUBLE, data_ptr, data.size(), &position,
-           MPI_COMM_WORLD);
-  // Strain
-  MPI_Pack(strain_.data(), 6, MPI_DOUBLE, data_ptr, data.size(), &position,
-           MPI_COMM_WORLD);
-  // Deformation Gradient
-  MPI_Pack(deformation_gradient_.data(), 9, MPI_DOUBLE, data_ptr, data.size(),
-           &position, MPI_COMM_WORLD);
-
-  // Mapping matrix
-  bool initialise_mapping = (this->mapping_matrix_.size() != 0);
-  MPI_Pack(&initialise_mapping, 1, MPI_C_BOOL, data_ptr, data.size(), &position,
-           MPI_COMM_WORLD);
-  if (initialise_mapping) {
-    MPI_Pack(mapping_matrix_.data(), Tdim * Tdim, MPI_DOUBLE, data_ptr,
-             data.size(), &position, MPI_COMM_WORLD);
-  }
-
-  // Cell id
-  MPI_Pack(&cell_id_, 1, MPI_UNSIGNED_LONG_LONG, data_ptr, data.size(),
-           &position, MPI_COMM_WORLD);
-
-  // Status
-  MPI_Pack(&status_, 1, MPI_C_BOOL, data_ptr, data.size(), &position,
-           MPI_COMM_WORLD);
-
-  // nstate variables
-  unsigned nstate_vars = state_variables_[mpm::ParticlePhase::Solid].size();
-  MPI_Pack(&nstate_vars, 1, MPI_UNSIGNED, data_ptr, data.size(), &position,
-           MPI_COMM_WORLD);
-
-  // state variables
-  if (this->material(mpm::ParticlePhase::Solid) != nullptr) {
-    std::vector<double> svars;
-    auto state_variables =
-        (this->material(mpm::ParticlePhase::Solid))->state_variables();
-    for (const auto& state_var : state_variables)
-      svars.emplace_back(
-          state_variables_[mpm::ParticlePhase::Solid].at(state_var));
-
-    // Write state vars
-    MPI_Pack(&svars[0], nstate_vars, MPI_DOUBLE, data_ptr, data.size(),
-             &position, MPI_COMM_WORLD);
-  }
-
-  // Projection parameter
-  MPI_Pack(&projection_param_, 1, MPI_DOUBLE, data_ptr, data.size(), &position,
-           MPI_COMM_WORLD);
-#endif
-  return data;
-}
-
-//! Deserialize particle data
-template <unsigned Tdim>
-void mpm::FluidParticle<Tdim>::deserialize(
-    const std::vector<uint8_t>& data,
-    std::vector<std::shared_ptr<mpm::Material<Tdim>>>& materials) {
-  uint8_t* data_ptr = const_cast<uint8_t*>(&data[0]);
-  int position = 0;
-
-#ifdef USE_MPI
-  // Type
-  int type;
-  MPI_Unpack(data_ptr, data.size(), &position, &type, 1, MPI_INT,
-             MPI_COMM_WORLD);
-  assert(type == ParticleType.at(this->type()));
-  // material id
-  int nmaterials = 0;
-  MPI_Unpack(data_ptr, data.size(), &position, &nmaterials, 1, MPI_UNSIGNED,
-             MPI_COMM_WORLD);
-  MPI_Unpack(data_ptr, data.size(), &position,
-             &material_id_[mpm::ParticlePhase::Solid], 1, MPI_UNSIGNED,
-             MPI_COMM_WORLD);
-
-  assert(nmaterials == materials.size());
-  // ID
-  MPI_Unpack(data_ptr, data.size(), &position, &id_, 1, MPI_UNSIGNED_LONG_LONG,
-             MPI_COMM_WORLD);
-  // mass
-  MPI_Unpack(data_ptr, data.size(), &position, &mass_, 1, MPI_DOUBLE,
-             MPI_COMM_WORLD);
-  // volume
-  MPI_Unpack(data_ptr, data.size(), &position, &volume_, 1, MPI_DOUBLE,
-             MPI_COMM_WORLD);
-  // mass density
-  this->mass_density_ = mass_ / volume_;
-
-  // pressure
-  double pressure;
-  MPI_Unpack(data_ptr, data.size(), &position, &pressure, 1, MPI_DOUBLE,
-             MPI_COMM_WORLD);
-
-  // Coordinates
-  MPI_Unpack(data_ptr, data.size(), &position, coordinates_.data(), Tdim,
-             MPI_DOUBLE, MPI_COMM_WORLD);
-  // Displacement
-  MPI_Unpack(data_ptr, data.size(), &position, displacement_.data(), Tdim,
-             MPI_DOUBLE, MPI_COMM_WORLD);
-  // Natural size
-  MPI_Unpack(data_ptr, data.size(), &position, natural_size_.data(), Tdim,
-             MPI_DOUBLE, MPI_COMM_WORLD);
-  // Velocity
-  MPI_Unpack(data_ptr, data.size(), &position, velocity_.data(), Tdim,
-             MPI_DOUBLE, MPI_COMM_WORLD);
-  // Acceleration
-  MPI_Unpack(data_ptr, data.size(), &position, acceleration_.data(), Tdim,
-             MPI_DOUBLE, MPI_COMM_WORLD);
-  // Stress
-  MPI_Unpack(data_ptr, data.size(), &position, stress_.data(), 6, MPI_DOUBLE,
-             MPI_COMM_WORLD);
-  this->previous_stress_ = stress_;
-  // Strain
-  MPI_Unpack(data_ptr, data.size(), &position, strain_.data(), 6, MPI_DOUBLE,
-             MPI_COMM_WORLD);
-  // Deformation gradient
-  MPI_Unpack(data_ptr, data.size(), &position, deformation_gradient_.data(), 9,
-             MPI_DOUBLE, MPI_COMM_WORLD);
-
-  // Mapping matrix
-  bool initialise_mapping = false;
-  MPI_Unpack(data_ptr, data.size(), &position, &initialise_mapping, 1,
-             MPI_C_BOOL, MPI_COMM_WORLD);
-  if (initialise_mapping) {
-    if (mapping_matrix_.cols() != Tdim) mapping_matrix_.resize(Tdim, Tdim);
-    MPI_Unpack(data_ptr, data.size(), &position, mapping_matrix_.data(),
-               Tdim * Tdim, MPI_DOUBLE, MPI_COMM_WORLD);
-  }
-
-  // cell id
-  MPI_Unpack(data_ptr, data.size(), &position, &cell_id_, 1,
-             MPI_UNSIGNED_LONG_LONG, MPI_COMM_WORLD);
-  // status
-  MPI_Unpack(data_ptr, data.size(), &position, &status_, 1, MPI_C_BOOL,
-             MPI_COMM_WORLD);
-
-  // Assign materials
-  assert(material_id_[mpm::ParticlePhase::Solid] ==
-         materials.at(mpm::ParticlePhase::Solid)->id());
-  bool assign_mat =
-      this->assign_material(materials.at(mpm::ParticlePhase::Solid));
-  if (!assign_mat)
-    throw std::runtime_error(
-        "deserialize particle(): Material assignment failed");
-
-  // nstate vars
-  unsigned nstate_vars;
-  MPI_Unpack(data_ptr, data.size(), &position, &nstate_vars, 1, MPI_UNSIGNED,
-             MPI_COMM_WORLD);
-
-  if (nstate_vars > 0) {
-    std::vector<double> svars;
-    svars.reserve(nstate_vars);
-    MPI_Unpack(data_ptr, data.size(), &position, &svars[0], nstate_vars,
-               MPI_DOUBLE, MPI_COMM_WORLD);
-
-    // Reinitialize state variables
-    auto mat_state_vars = (this->material())->initialise_state_variables();
-    if (mat_state_vars.size() != nstate_vars)
-      throw std::runtime_error(
-          "Deserialize particle(): state_vars size mismatch");
-    unsigned i = 0;
-    auto state_variables = (this->material())->state_variables();
-    for (const auto& state_var : state_variables) {
-      this->state_variables_[mpm::ParticlePhase::Solid].at(state_var) =
-          svars[i];
-      ++i;
-    }
-  }
-
-  // projection parameter
-  MPI_Unpack(data_ptr, data.size(), &position, &projection_param_, 1,
-             MPI_DOUBLE, MPI_COMM_WORLD);
-
-#endif
->>>>>>> 2e49f531
 }