//! Construct a two phase particle with id and coordinates
template <unsigned Tdim>
mpm::FluidParticle<Tdim>::FluidParticle(Index id, const VectorDim& coord)
    : mpm::Particle<Tdim>(id, coord) {

  // Logger
  std::string logger =
      "FluidParticle" + std::to_string(Tdim) + "d::" + std::to_string(id);
  console_ = std::make_unique<spdlog::logger>(logger, mpm::stdout_sink);
}

// Compute stress
template <unsigned Tdim>
void mpm::FluidParticle<Tdim>::compute_stress() noexcept {
  // Run particle compute stress
  mpm::Particle<Tdim>::compute_stress();

  // Calculate fluid turbulent stress
  this->stress_.noalias() += this->compute_turbulent_stress();
}

// Compute turbulent stress
template <unsigned Tdim>
Eigen::Matrix<double, 6, 1>
    mpm::FluidParticle<Tdim>::compute_turbulent_stress() {
  // Compute turbulent stress depends on the model
  Eigen::Matrix<double, 6, 1> tstress;
  tstress.setZero();

  // Apply LES Smagorinsky closure
  const double smagorinsky_constant = 0.2;
  const double grid_spacing = std::pow(cell_->volume(), 1 / (double)Tdim);
  const auto strain_rate = this->strain_rate();
  double local_strain_rate = 0.0;
  local_strain_rate +=
      2 * (strain_rate[0] * strain_rate[0] + strain_rate[1] * strain_rate[1] +
           strain_rate[2] * strain_rate[2]) +
      strain_rate[3] * strain_rate[3] + strain_rate[4] * strain_rate[4] +
      strain_rate[5] * strain_rate[5];
  local_strain_rate = std::sqrt(local_strain_rate);

  // Turbulent Eddy Viscosity
  const double turbulent_viscosity =
      std::pow(smagorinsky_constant * grid_spacing, 2) * local_strain_rate;

  // Turbulent stress
  tstress(0) = 2. * turbulent_viscosity / mass_density_ * strain_rate(0);
  tstress(1) = 2. * turbulent_viscosity / mass_density_ * strain_rate(1);
  tstress(2) = 2. * turbulent_viscosity / mass_density_ * strain_rate(2);
  tstress(3) = turbulent_viscosity / mass_density_ * strain_rate(3);
  tstress(4) = turbulent_viscosity / mass_density_ * strain_rate(4);
  tstress(5) = turbulent_viscosity / mass_density_ * strain_rate(5);

  return tstress;
}

//! Map internal force
template <>
inline void mpm::FluidParticle<1>::map_internal_force() noexcept {
  // initialise a vector of total stress (deviatoric + turbulent - pressure)
  Eigen::Matrix<double, 6, 1> total_stress = this->stress_;
  total_stress(0) -=
      this->projection_param_ *
      this->state_variables(mpm::ParticlePhase::SinglePhase)["pressure"];
  // Compute nodal internal forces
  for (unsigned i = 0; i < nodes_.size(); ++i) {
    // Compute force: -pstress * volume
    Eigen::Matrix<double, 1, 1> force;
    force[0] = dn_dx_(i, 0) * total_stress[0];
    force *= -1 * this->volume_;

    nodes_[i]->update_internal_force(true, mpm::ParticlePhase::SinglePhase,
                                     force);
  }
}

//! Map internal force
template <>
inline void mpm::FluidParticle<2>::map_internal_force() noexcept {
  // initialise a vector of total stress (deviatoric + turbulent - pressure)
  Eigen::Matrix<double, 6, 1> total_stress = this->stress_;
  total_stress(0) -=
      this->projection_param_ *
      this->state_variables(mpm::ParticlePhase::SinglePhase)["pressure"];
  total_stress(1) -=
      this->projection_param_ *
      this->state_variables(mpm::ParticlePhase::SinglePhase)["pressure"];

  // Compute nodal internal forces
  for (unsigned i = 0; i < nodes_.size(); ++i) {
    // Compute force: -pstress * volume
    Eigen::Matrix<double, 2, 1> force;
    force[0] = dn_dx_(i, 0) * total_stress[0] + dn_dx_(i, 1) * total_stress[3];
    force[1] = dn_dx_(i, 1) * total_stress[1] + dn_dx_(i, 0) * total_stress[3];

    force *= -1. * this->volume_;

    nodes_[i]->update_internal_force(true, mpm::ParticlePhase::SinglePhase,
                                     force);
  }
}

//! Map internal force
template <>
inline void mpm::FluidParticle<3>::map_internal_force() noexcept {
  // initialise a vector of total stress (deviatoric + turbulent - pressure)
  Eigen::Matrix<double, 6, 1> total_stress = this->stress_;
  total_stress(0) -=
      this->projection_param_ *
      this->state_variables(mpm::ParticlePhase::SinglePhase)["pressure"];
  total_stress(1) -=
      this->projection_param_ *
      this->state_variables(mpm::ParticlePhase::SinglePhase)["pressure"];
  total_stress(2) -=
      this->projection_param_ *
      this->state_variables(mpm::ParticlePhase::SinglePhase)["pressure"];

  // Compute nodal internal forces
  for (unsigned i = 0; i < nodes_.size(); ++i) {
    // Compute force: -pstress * volume
    Eigen::Matrix<double, 3, 1> force;
    force[0] = dn_dx_(i, 0) * total_stress[0] + dn_dx_(i, 1) * total_stress[3] +
               dn_dx_(i, 2) * total_stress[5];

    force[1] = dn_dx_(i, 1) * total_stress[1] + dn_dx_(i, 0) * total_stress[3] +
               dn_dx_(i, 2) * total_stress[4];

    force[2] = dn_dx_(i, 2) * total_stress[2] + dn_dx_(i, 1) * total_stress[4] +
               dn_dx_(i, 0) * total_stress[5];

    force *= -1. * this->volume_;

    nodes_[i]->update_internal_force(true, mpm::ParticlePhase::SinglePhase,
                                     force);
  }
}

//! Map laplacian element matrix to cell (used in poisson equation LHS)
template <unsigned Tdim>
bool mpm::FluidParticle<Tdim>::map_laplacian_to_cell() {
  bool status = true;
  try {
    // Compute local matrix of Laplacian
    cell_->compute_local_laplacian(dn_dx_, volume_);
  } catch (std::exception& exception) {
    console_->error("{} #{}: {}\n", __FILE__, __LINE__, exception.what());
    status = false;
  }
  return status;
}

//! Map poisson rhs element matrix to cell (used in poisson equation RHS)
template <unsigned Tdim>
bool mpm::FluidParticle<Tdim>::map_poisson_right_to_cell() {
  bool status = true;
  try {
    // Compute local poisson rhs matrix
    cell_->compute_local_poisson_right(
        shapefn_, dn_dx_, volume_,
        this->material(mpm::ParticlePhase::SinglePhase)
            ->template property<double>(std::string("density")));
  } catch (std::exception& exception) {
    console_->error("{} #{}: {}\n", __FILE__, __LINE__, exception.what());
    status = false;
  }
  return status;
}

// Compute updated pressure of the particle based on nodal pressure
template <unsigned Tdim>
bool mpm::FluidParticle<Tdim>::compute_updated_pressure() {
  bool status = true;
  try {
    double pressure_increment = 0;
    for (unsigned i = 0; i < nodes_.size(); ++i) {
      pressure_increment += shapefn_(i) * nodes_[i]->pressure_increment();
    }

    // Get interpolated nodal pressure
    state_variables_[mpm::ParticlePhase::SinglePhase].at("pressure") =
        state_variables_[mpm::ParticlePhase::SinglePhase].at("pressure") *
            projection_param_ +
        pressure_increment;

    // Overwrite pressure if free surface
    if (this->free_surface())
      state_variables_[mpm::ParticlePhase::SinglePhase].at("pressure") = 0.0;
  } catch (std::exception& exception) {
    console_->error("{} #{}: {}\n", __FILE__, __LINE__, exception.what());
    status = false;
  }
  return status;
}

//! Map correction matrix element matrix to cell (used to correct velocity)
template <unsigned Tdim>
bool mpm::FluidParticle<Tdim>::map_correction_matrix_to_cell() {
  bool status = true;
  try {
    cell_->compute_local_correction_matrix(shapefn_, dn_dx_, volume_);

  } catch (std::exception& exception) {
    console_->error("{} #{}: {}\n", __FILE__, __LINE__, exception.what());
  }
  return status;
}

//! Compute size of serialized particle data
template <unsigned Tdim>
int mpm::FluidParticle<Tdim>::compute_pack_size() const {
  int total_size = mpm::Particle<Tdim>::compute_pack_size();
  int partial_size;
#ifdef USE_MPI
  // projection parameter - beta
  MPI_Pack_size(1, MPI_DOUBLE, MPI_COMM_WORLD, &partial_size);
  total_size += partial_size;
#endif
  return total_size;
}

//! Serialize particle data
template <unsigned Tdim>
std::vector<uint8_t> mpm::FluidParticle<Tdim>::serialize() {
  // Compute pack size
  if (pack_size_ == 0) pack_size_ = compute_pack_size();
  // Initialize data buffer
  std::vector<uint8_t> data;
  data.resize(pack_size_);
  uint8_t* data_ptr = &data[0];
  int position = 0;

#ifdef USE_MPI
  // Type
  int type = ParticleType.at(this->type());
  MPI_Pack(&type, 1, MPI_INT, data_ptr, data.size(), &position, MPI_COMM_WORLD);

  // Material id
  unsigned nmaterials = material_id_.size();
  MPI_Pack(&nmaterials, 1, MPI_UNSIGNED, data_ptr, data.size(), &position,
           MPI_COMM_WORLD);
  MPI_Pack(&material_id_[mpm::ParticlePhase::Solid], 1, MPI_UNSIGNED, data_ptr,
           data.size(), &position, MPI_COMM_WORLD);

  // ID
  MPI_Pack(&id_, 1, MPI_UNSIGNED_LONG_LONG, data_ptr, data.size(), &position,
           MPI_COMM_WORLD);
  // Mass
  MPI_Pack(&mass_, 1, MPI_DOUBLE, data_ptr, data.size(), &position,
           MPI_COMM_WORLD);
  // Volume
  MPI_Pack(&volume_, 1, MPI_DOUBLE, data_ptr, data.size(), &position,
           MPI_COMM_WORLD);
  // Pressure
  double pressure =
      (state_variables_[mpm::ParticlePhase::Solid].find("pressure") !=
       state_variables_[mpm::ParticlePhase::Solid].end())
          ? state_variables_[mpm::ParticlePhase::Solid].at("pressure")
          : 0.;
  MPI_Pack(&pressure, 1, MPI_DOUBLE, data_ptr, data.size(), &position,
           MPI_COMM_WORLD);

  // Coordinates
  MPI_Pack(coordinates_.data(), Tdim, MPI_DOUBLE, data_ptr, data.size(),
           &position, MPI_COMM_WORLD);
  // Displacement
  MPI_Pack(displacement_.data(), Tdim, MPI_DOUBLE, data_ptr, data.size(),
           &position, MPI_COMM_WORLD);
  // Natural size
  MPI_Pack(natural_size_.data(), Tdim, MPI_DOUBLE, data_ptr, data.size(),
           &position, MPI_COMM_WORLD);
  // Velocity
  MPI_Pack(velocity_.data(), Tdim, MPI_DOUBLE, data_ptr, data.size(), &position,
           MPI_COMM_WORLD);
  // Acceleration
  MPI_Pack(acceleration_.data(), Tdim, MPI_DOUBLE, data_ptr, data.size(),
           &position, MPI_COMM_WORLD);
  // Stress
  MPI_Pack(stress_.data(), 6, MPI_DOUBLE, data_ptr, data.size(), &position,
           MPI_COMM_WORLD);
  // Strain
  MPI_Pack(strain_.data(), 6, MPI_DOUBLE, data_ptr, data.size(), &position,
           MPI_COMM_WORLD);
  // Deformation Gradient
  MPI_Pack(deformation_gradient_.data(), 9, MPI_DOUBLE, data_ptr, data.size(),
           &position, MPI_COMM_WORLD);

  // Cell id
  MPI_Pack(&cell_id_, 1, MPI_UNSIGNED_LONG_LONG, data_ptr, data.size(),
           &position, MPI_COMM_WORLD);

  // Status
  MPI_Pack(&status_, 1, MPI_C_BOOL, data_ptr, data.size(), &position,
           MPI_COMM_WORLD);

  // nstate variables
  unsigned nstate_vars = state_variables_[mpm::ParticlePhase::Solid].size();
  MPI_Pack(&nstate_vars, 1, MPI_UNSIGNED, data_ptr, data.size(), &position,
           MPI_COMM_WORLD);

  // state variables
  if (this->material(mpm::ParticlePhase::Solid) != nullptr) {
    std::vector<double> svars;
    auto state_variables =
        (this->material(mpm::ParticlePhase::Solid))->state_variables();
    for (const auto& state_var : state_variables)
      svars.emplace_back(
          state_variables_[mpm::ParticlePhase::Solid].at(state_var));

    // Write state vars
    MPI_Pack(&svars[0], nstate_vars, MPI_DOUBLE, data_ptr, data.size(),
             &position, MPI_COMM_WORLD);
  }

  // Projection parameter
  MPI_Pack(&projection_param_, 1, MPI_DOUBLE, data_ptr, data.size(), &position,
           MPI_COMM_WORLD);
#endif
  return data;
}

//! Deserialize particle data
template <unsigned Tdim>
void mpm::FluidParticle<Tdim>::deserialize(
    const std::vector<uint8_t>& data,
    std::vector<std::shared_ptr<mpm::Material<Tdim>>>& materials) {
  uint8_t* data_ptr = const_cast<uint8_t*>(&data[0]);
  int position = 0;

#ifdef USE_MPI
  // Type
  int type;
  MPI_Unpack(data_ptr, data.size(), &position, &type, 1, MPI_INT,
             MPI_COMM_WORLD);
  assert(type == ParticleType.at(this->type()));
  // material id
  int nmaterials = 0;
  MPI_Unpack(data_ptr, data.size(), &position, &nmaterials, 1, MPI_UNSIGNED,
             MPI_COMM_WORLD);
  MPI_Unpack(data_ptr, data.size(), &position,
             &material_id_[mpm::ParticlePhase::Solid], 1, MPI_UNSIGNED,
             MPI_COMM_WORLD);

  assert(nmaterials == materials.size());
  // ID
  MPI_Unpack(data_ptr, data.size(), &position, &id_, 1, MPI_UNSIGNED_LONG_LONG,
             MPI_COMM_WORLD);
  // mass
  MPI_Unpack(data_ptr, data.size(), &position, &mass_, 1, MPI_DOUBLE,
             MPI_COMM_WORLD);
  // volume
  MPI_Unpack(data_ptr, data.size(), &position, &volume_, 1, MPI_DOUBLE,
             MPI_COMM_WORLD);
  // mass density
  this->mass_density_ = mass_ / volume_;

  // pressure
  double pressure;
  MPI_Unpack(data_ptr, data.size(), &position, &pressure, 1, MPI_DOUBLE,
             MPI_COMM_WORLD);

  // Coordinates
  MPI_Unpack(data_ptr, data.size(), &position, coordinates_.data(), Tdim,
             MPI_DOUBLE, MPI_COMM_WORLD);
  // Displacement
  MPI_Unpack(data_ptr, data.size(), &position, displacement_.data(), Tdim,
             MPI_DOUBLE, MPI_COMM_WORLD);
  // Natural size
  MPI_Unpack(data_ptr, data.size(), &position, natural_size_.data(), Tdim,
             MPI_DOUBLE, MPI_COMM_WORLD);
  // Velocity
  MPI_Unpack(data_ptr, data.size(), &position, velocity_.data(), Tdim,
             MPI_DOUBLE, MPI_COMM_WORLD);
  // Acceleration
  MPI_Unpack(data_ptr, data.size(), &position, acceleration_.data(), Tdim,
             MPI_DOUBLE, MPI_COMM_WORLD);
  // Stress
  MPI_Unpack(data_ptr, data.size(), &position, stress_.data(), 6, MPI_DOUBLE,
             MPI_COMM_WORLD);
  this->previous_stress_ = stress_;
  // Strain
  MPI_Unpack(data_ptr, data.size(), &position, strain_.data(), 6, MPI_DOUBLE,
             MPI_COMM_WORLD);
  // Deformation gradient
  MPI_Unpack(data_ptr, data.size(), &position, deformation_gradient_.data(), 9,
             MPI_DOUBLE, MPI_COMM_WORLD);

  // cell id
  MPI_Unpack(data_ptr, data.size(), &position, &cell_id_, 1,
             MPI_UNSIGNED_LONG_LONG, MPI_COMM_WORLD);
  // status
  MPI_Unpack(data_ptr, data.size(), &position, &status_, 1, MPI_C_BOOL,
             MPI_COMM_WORLD);

  // Assign materials
  assert(material_id_[mpm::ParticlePhase::Solid] ==
         materials.at(mpm::ParticlePhase::Solid)->id());
  bool assign_mat =
      this->assign_material(materials.at(mpm::ParticlePhase::Solid));
  if (!assign_mat)
    throw std::runtime_error(
        "deserialize particle(): Material assignment failed");

  // nstate vars
  unsigned nstate_vars;
  MPI_Unpack(data_ptr, data.size(), &position, &nstate_vars, 1, MPI_UNSIGNED,
             MPI_COMM_WORLD);

  if (nstate_vars > 0) {
    std::vector<double> svars;
    svars.reserve(nstate_vars);
    MPI_Unpack(data_ptr, data.size(), &position, &svars[0], nstate_vars,
               MPI_DOUBLE, MPI_COMM_WORLD);

    // Reinitialize state variables
    auto mat_state_vars = (this->material())->initialise_state_variables();
    if (mat_state_vars.size() != nstate_vars)
      throw std::runtime_error(
          "Deserialize particle(): state_vars size mismatch");
    unsigned i = 0;
    auto state_variables = (this->material())->state_variables();
    for (const auto& state_var : state_variables) {
      this->state_variables_[mpm::ParticlePhase::Solid].at(state_var) =
          svars[i];
      ++i;
    }
  }

  // projection parameter
  MPI_Unpack(data_ptr, data.size(), &position, &projection_param_, 1,
             MPI_DOUBLE, MPI_COMM_WORLD);

#endif
}

// Compute updated position of the particle and kinematics
template <unsigned Tdim>
void mpm::FluidParticle<Tdim>::compute_updated_position(
<<<<<<< HEAD
    double dt, mpm::VelocityUpdate velocity_update) noexcept {
  mpm::Particle<Tdim>::compute_updated_position(dt, velocity_update);
=======
    double dt, mpm::VelocityUpdate velocity_update,
    double blending_ratio) noexcept {
  mpm::Particle<Tdim>::compute_updated_position(dt, velocity_update,
                                                blending_ratio);
>>>>>>> 5ed02c06

  // Interpolate error measures from node
  double error_2 = 0;
  Eigen::Matrix<double, Tdim, 1> error_grad =
      Eigen::Matrix<double, Tdim, 1>::Zero();
  for (unsigned i = 0; i < nodes_.size(); ++i) {
    const double& volume = nodes_[i]->volume(mpm::ParticlePhase::SinglePhase);
    const double& gvolume = nodes_[i]->gauss_volume();
    const double nodal_vol_error = std::max(0.0, volume - gvolume);
    error_2 += shapefn_[i] * nodal_vol_error * nodal_vol_error;
    error_grad.noalias() += this->dn_dx_.row(i).transpose() * nodal_vol_error;
  }
  error_grad *= 2.0 * this->volume_;

  // Compute delta correction
  double denominator = error_grad.dot(error_grad);
  if (denominator < std::numeric_limits<double>::epsilon())
    denominator = std::numeric_limits<double>::epsilon();
  Eigen::Matrix<double, Tdim, 1> delta_x = -error_2 / denominator * error_grad;

  // Check minimum value of delta_x
  for (unsigned i = 0; i < Tdim; i++)
    if (std::fabs(delta_x[i]) < 1.E-15) delta_x[i] = 0.0;

  // New position
  this->coordinates_.noalias() += delta_x;
  // Update displacement
  this->displacement_.noalias() += delta_x;
}<|MERGE_RESOLUTION|>--- conflicted
+++ resolved
@@ -435,15 +435,10 @@
 // Compute updated position of the particle and kinematics
 template <unsigned Tdim>
 void mpm::FluidParticle<Tdim>::compute_updated_position(
-<<<<<<< HEAD
-    double dt, mpm::VelocityUpdate velocity_update) noexcept {
-  mpm::Particle<Tdim>::compute_updated_position(dt, velocity_update);
-=======
     double dt, mpm::VelocityUpdate velocity_update,
     double blending_ratio) noexcept {
   mpm::Particle<Tdim>::compute_updated_position(dt, velocity_update,
                                                 blending_ratio);
->>>>>>> 5ed02c06
 
   // Interpolate error measures from node
   double error_2 = 0;
