<<<<<<< HEAD
//! Map particle mass, momentum and inertia to nodes
template <unsigned Tdim>
void mpm::Particle<Tdim>::map_mass_momentum_inertia_to_nodes(
    mpm::VelocityUpdate velocity_update) noexcept {
  // Map mass and momentum to nodes
  this->map_mass_momentum_to_nodes(velocity_update);

  switch (velocity_update) {
    case mpm::VelocityUpdate::APIC:
      this->map_inertia_to_nodes_affine();
      break;
    case mpm::VelocityUpdate::ASFLIP:
      this->map_inertia_to_nodes_affine();
      break;
    case mpm::VelocityUpdate::TPIC:
      this->map_inertia_to_nodes_taylor();
      break;
    default:
      // Map inertia to nodes
      for (unsigned i = 0; i < nodes_.size(); ++i) {
        nodes_[i]->update_inertia(true, this->phase(),
                                  mass_ * shapefn_[i] * acceleration_);
      }
      break;
  }
}

//! Map particle inertia to nodes for affine transformation
template <unsigned Tdim>
void mpm::Particle<Tdim>::map_inertia_to_nodes_affine() noexcept {

  // Initialise Mapping matrix if necessary
  if (mapping_matrix_.rows() != Tdim) {
    mapping_matrix_.resize(Tdim, Tdim);
    mapping_matrix_.setZero();
  }

  // Shape tensor computation for APIC
  Eigen::MatrixXd shape_tensor;
  shape_tensor.resize(Tdim, Tdim);
  shape_tensor.setZero();
  for (unsigned i = 0; i < nodes_.size(); ++i) {
    const auto& branch_vector = nodes_[i]->coordinates() - this->coordinates_;
    shape_tensor.noalias() +=
        shapefn_[i] * branch_vector * branch_vector.transpose();
  }

  // Map inertia to nodes
  for (unsigned i = 0; i < nodes_.size(); ++i) {
    // Initialise map acceleration
    VectorDim map_acceleration = acceleration_;
    map_acceleration.noalias() +=
        mapping_matrix_ * shape_tensor.inverse() *
        (nodes_[i]->coordinates() - this->coordinates_);

    // Map inertia
    nodes_[i]->update_inertia(true, this->phase(),
                              mass_ * shapefn_[i] * map_acceleration);
  }
}

//! Map particle inertia to nodes for approximate taylor expansion
template <unsigned Tdim>
void mpm::Particle<Tdim>::map_inertia_to_nodes_taylor() noexcept {

  // Initialise Mapping matrix if necessary
  if (mapping_matrix_.rows() != Tdim) {
    mapping_matrix_.resize(Tdim, Tdim);
    mapping_matrix_.setZero();
  }

  // Map mass and momentum to nodes
  for (unsigned i = 0; i < nodes_.size(); ++i) {
    // Initialise map acceleration
    VectorDim map_acceleration = acceleration_;
    map_acceleration.noalias() +=
        mapping_matrix_ * (nodes_[i]->coordinates() - this->coordinates_);

    // Map inertia
    nodes_[i]->update_inertia(true, this->phase(),
                              mass_ * shapefn_[i] * map_acceleration);
  }
}

//! Function to reinitialise material to be run at the beginning of each time
template <unsigned Tdim>
void mpm::Particle<Tdim>::initialise_constitutive_law() noexcept {
  // Check if material ptr is valid
  assert(this->material() != nullptr);

  // Reset material to be Elastic
  material_[mpm::ParticlePhase::Solid]->initialise(
      &state_variables_[mpm::ParticlePhase::Solid]);

  // Compute initial consititutive matrix
  this->constitutive_matrix_ =
      material_[mpm::ParticlePhase::Solid]->compute_consistent_tangent_matrix(
          stress_, previous_stress_, dstrain_, this,
          &state_variables_[mpm::ParticlePhase::Solid]);
}

//! Map inertial force
template <unsigned Tdim>
void mpm::Particle<Tdim>::map_inertial_force(double bossak_alpha) noexcept {
  // Check if particle has a valid cell ptr
  assert(cell_ != nullptr);

  // Compute nodal inertial forces
  for (unsigned i = 0; i < nodes_.size(); ++i)
    nodes_[i]->update_external_force(
        true, this->phase(),
        (-1. * nodes_[i]->acceleration(this->phase()) * mass_ * shapefn_(i)));
}

//! Map mass and material stiffness matrix to cell (used in Newton-raphson
//! equation LHS)
template <unsigned Tdim>
inline bool mpm::Particle<Tdim>::map_stiffness_matrix_to_cell(
    double newmark_beta, double newmark_gamma, double bossak_alpha, double dt,
    bool quasi_static) {
  bool status = true;
  try {
    // Check if material ptr is valid
    assert(this->material() != nullptr);

    // Compute material stiffness matrix
    this->map_material_stiffness_matrix_to_cell(dt);

    // Compute mass matrix
    if (!quasi_static)
      this->map_mass_matrix_to_cell(newmark_beta, bossak_alpha, dt);

  } catch (std::exception& exception) {
    console_->error("{} #{}: {}\n", __FILE__, __LINE__, exception.what());
    status = false;
  }
  return status;
}

//! Map material stiffness matrix to cell (used in equilibrium equation LHS)
template <unsigned Tdim>
inline bool mpm::Particle<Tdim>::map_material_stiffness_matrix_to_cell(
    double dt) {
  bool status = true;
  try {
    // Check if material ptr is valid
    assert(this->material() != nullptr);

    // Reduce constitutive relations matrix depending on the dimension
    const Eigen::MatrixXd reduced_dmatrix =
        this->reduce_dmatrix(constitutive_matrix_);

    // Calculate B matrix
    const Eigen::MatrixXd bmatrix = this->compute_bmatrix();

    // Compute local material stiffness matrix
    cell_->compute_local_material_stiffness_matrix(bmatrix, reduced_dmatrix,
                                                   volume_);
  } catch (std::exception& exception) {
    console_->error("{} #{}: {}\n", __FILE__, __LINE__, exception.what());
    status = false;
  }
  return status;
}

// Compute B matrix
template <>
inline Eigen::MatrixXd mpm::Particle<1>::compute_bmatrix() noexcept {
  Eigen::MatrixXd bmatrix;
  bmatrix.resize(1, this->nodes_.size());
  bmatrix.setZero();

  for (unsigned i = 0; i < this->nodes_.size(); ++i) {
    bmatrix(0, i) = dn_dx_(i, 0);
  }
  return bmatrix;
}

// Compute B matrix
template <>
inline Eigen::MatrixXd mpm::Particle<2>::compute_bmatrix() noexcept {
  Eigen::MatrixXd bmatrix;
  bmatrix.resize(3, 2 * this->nodes_.size());
  bmatrix.setZero();

  for (unsigned i = 0; i < this->nodes_.size(); ++i) {
    bmatrix(0, 2 * i) = dn_dx_(i, 0);
    bmatrix(2, 2 * i) = dn_dx_(i, 1);
    bmatrix(1, 2 * i + 1) = dn_dx_(i, 1);
    bmatrix(2, 2 * i + 1) = dn_dx_(i, 0);
  }
  return bmatrix;
}

// Compute B matrix
template <>
inline Eigen::MatrixXd mpm::Particle<3>::compute_bmatrix() noexcept {
  Eigen::MatrixXd bmatrix;
  bmatrix.resize(6, 3 * this->nodes_.size());
  bmatrix.setZero();

  for (unsigned i = 0; i < this->nodes_.size(); ++i) {
    bmatrix(0, 3 * i) = dn_dx_(i, 0);
    bmatrix(3, 3 * i) = dn_dx_(i, 1);
    bmatrix(5, 3 * i) = dn_dx_(i, 2);

    bmatrix(1, 3 * i + 1) = dn_dx_(i, 1);
    bmatrix(3, 3 * i + 1) = dn_dx_(i, 0);
    bmatrix(4, 3 * i + 1) = dn_dx_(i, 2);

    bmatrix(2, 3 * i + 2) = dn_dx_(i, 2);
    bmatrix(4, 3 * i + 2) = dn_dx_(i, 1);
    bmatrix(5, 3 * i + 2) = dn_dx_(i, 0);
  }
  return bmatrix;
}

//! Reduce constitutive relations matrix depending on the dimension
template <>
inline Eigen::MatrixXd mpm::Particle<1>::reduce_dmatrix(
    const Eigen::MatrixXd& dmatrix) noexcept {

  // Convert to 1x1 matrix in 1D
  Eigen::MatrixXd dmatrix1x1;
  dmatrix1x1.resize(1, 1);
  dmatrix1x1(0, 0) = dmatrix(0, 0);

  return dmatrix1x1;
}

//! Reduce constitutive relations matrix depending on the dimension
template <>
inline Eigen::MatrixXd mpm::Particle<2>::reduce_dmatrix(
    const Eigen::MatrixXd& dmatrix) noexcept {

  // Convert to 3x3 matrix in 2D
  Eigen::MatrixXd dmatrix3x3;
  dmatrix3x3.resize(3, 3);
  dmatrix3x3(0, 0) = dmatrix(0, 0);
  dmatrix3x3(0, 1) = dmatrix(0, 1);
  dmatrix3x3(0, 2) = dmatrix(0, 3);
  dmatrix3x3(1, 0) = dmatrix(1, 0);
  dmatrix3x3(1, 1) = dmatrix(1, 1);
  dmatrix3x3(1, 2) = dmatrix(1, 3);
  dmatrix3x3(2, 0) = dmatrix(3, 0);
  dmatrix3x3(2, 1) = dmatrix(3, 1);
  dmatrix3x3(2, 2) = dmatrix(3, 3);

  return dmatrix3x3;
}

//! Reduce constitutive relations matrix depending on the dimension
template <>
inline Eigen::MatrixXd mpm::Particle<3>::reduce_dmatrix(
    const Eigen::MatrixXd& dmatrix) noexcept {
  return dmatrix;
}

//! Map mass matrix to cell (used in poisson equation LHS)
template <unsigned Tdim>
inline bool mpm::Particle<Tdim>::map_mass_matrix_to_cell(double newmark_beta,
                                                         double bossak_alpha,
                                                         double dt) {
  bool status = true;
  try {
    // Check if material ptr is valid
    assert(this->material() != nullptr);

    // Compute local mass matrix
    cell_->compute_local_mass_matrix(
        shapefn_, volume_,
        (1 - bossak_alpha) * mass_density_ / (newmark_beta * dt * dt));
  } catch (std::exception& exception) {
    console_->error("{} #{}: {}\n", __FILE__, __LINE__, exception.what());
    status = false;
  }
  return status;
}

// Compute strain increment of the particle
template <>
inline Eigen::Matrix<double, 6, 1> mpm::Particle<1>::compute_strain_increment(
    const Eigen::MatrixXd& dn_dx, unsigned phase) noexcept {
  // Define strain rincrement
  Eigen::Matrix<double, 6, 1> strain_increment =
      Eigen::Matrix<double, 6, 1>::Zero();

  for (unsigned i = 0; i < this->nodes_.size(); ++i) {
    Eigen::Matrix<double, 1, 1> displacement = nodes_[i]->displacement(phase);
    strain_increment[0] += dn_dx(i, 0) * displacement[0];
  }

  if (std::fabs(strain_increment(0)) < 1.E-15) strain_increment[0] = 0.;
  return strain_increment;
}

// Compute strain increment of the particle
template <>
inline Eigen::Matrix<double, 6, 1> mpm::Particle<2>::compute_strain_increment(
    const Eigen::MatrixXd& dn_dx, unsigned phase) noexcept {
  // Define strain increment
  Eigen::Matrix<double, 6, 1> strain_increment =
      Eigen::Matrix<double, 6, 1>::Zero();

  for (unsigned i = 0; i < this->nodes_.size(); ++i) {
    Eigen::Matrix<double, 2, 1> displacement = nodes_[i]->displacement(phase);
    strain_increment[0] += dn_dx(i, 0) * displacement[0];
    strain_increment[1] += dn_dx(i, 1) * displacement[1];
    strain_increment[3] +=
        dn_dx(i, 1) * displacement[0] + dn_dx(i, 0) * displacement[1];
  }

  if (std::fabs(strain_increment[0]) < 1.E-15) strain_increment[0] = 0.;
  if (std::fabs(strain_increment[1]) < 1.E-15) strain_increment[1] = 0.;
  if (std::fabs(strain_increment[3]) < 1.E-15) strain_increment[3] = 0.;
  return strain_increment;
}

// Compute strain increment of the particle
template <>
inline Eigen::Matrix<double, 6, 1> mpm::Particle<3>::compute_strain_increment(
    const Eigen::MatrixXd& dn_dx, unsigned phase) noexcept {
  // Define strain increment
  Eigen::Matrix<double, 6, 1> strain_increment =
      Eigen::Matrix<double, 6, 1>::Zero();

  for (unsigned i = 0; i < this->nodes_.size(); ++i) {
    Eigen::Matrix<double, 3, 1> displacement = nodes_[i]->displacement(phase);
    strain_increment[0] += dn_dx(i, 0) * displacement[0];
    strain_increment[1] += dn_dx(i, 1) * displacement[1];
    strain_increment[2] += dn_dx(i, 2) * displacement[2];
    strain_increment[3] +=
        dn_dx(i, 1) * displacement[0] + dn_dx(i, 0) * displacement[1];
    strain_increment[4] +=
        dn_dx(i, 2) * displacement[1] + dn_dx(i, 1) * displacement[2];
    strain_increment[5] +=
        dn_dx(i, 2) * displacement[0] + dn_dx(i, 0) * displacement[2];
  }

  for (unsigned i = 0; i < strain_increment.size(); ++i)
    if (std::fabs(strain_increment[i]) < 1.E-15) strain_increment[i] = 0.;
  return strain_increment;
}

// Compute strain and volume of the particle using nodal displacement
template <unsigned Tdim>
void mpm::Particle<Tdim>::compute_strain_volume_newmark() noexcept {
  // Compute the volume at the previous time step
  this->volume_ /= (1. + dvolumetric_strain_);
  this->mass_density_ *= (1. + dvolumetric_strain_);

  // Compute deformation gradient increment from previous time step
  this->deformation_gradient_increment_ =
      this->compute_deformation_gradient_increment(this->dn_dx_,
                                                   mpm::ParticlePhase::Solid);

  // Compute strain increment from previous time step
  this->dstrain_ =
      this->compute_strain_increment(dn_dx_, mpm::ParticlePhase::Solid);

  // Updated volumetric strain increment
  this->dvolumetric_strain_ = this->dstrain_.head(Tdim).sum();

  // Update volume using volumetric strain increment
  this->volume_ *= (1. + dvolumetric_strain_);
  this->mass_density_ /= (1. + dvolumetric_strain_);
}

// Compute stress using implicit updating scheme
template <unsigned Tdim>
void mpm::Particle<Tdim>::compute_stress_newmark() noexcept {
  // Check if material ptr is valid
  assert(this->material() != nullptr);
  // Clone state variables
  auto temp_state_variables = state_variables_[mpm::ParticlePhase::Solid];
  // Calculate stress
  this->stress_ = (this->material())
                      ->compute_stress(previous_stress_, dstrain_, this,
                                       &temp_state_variables);

  // Compute current consititutive matrix
  this->constitutive_matrix_ =
      material_[mpm::ParticlePhase::Solid]->compute_consistent_tangent_matrix(
          stress_, previous_stress_, dstrain_, this, &temp_state_variables);
}

// Compute updated position of the particle by Newmark scheme
template <unsigned Tdim>
void mpm::Particle<Tdim>::compute_updated_position_newmark(
    double dt, double newmark_gamma, unsigned step,
    mpm::VelocityUpdate velocity_update, double blending_ratio) noexcept {
  switch (velocity_update) {
    case mpm::VelocityUpdate::FLIP:
      this->compute_updated_position_newmark_flip(dt, newmark_gamma, step,
                                                  blending_ratio);
      break;
    case mpm::VelocityUpdate::PIC:
      this->compute_updated_position_newmark_pic();
      break;
  }
}

// Compute updated position of the particle by Newmark-FLIP scheme
template <unsigned Tdim>
void mpm::Particle<Tdim>::compute_updated_position_newmark_flip(
    double dt, double newmark_gamma, unsigned step,
    double blending_ratio) noexcept {
  // Check if particle has a valid cell ptr
  assert(cell_ != nullptr);
  // Get interpolated nodal displacement, velocity, and acceleration
  Eigen::Matrix<double, Tdim, 1> nodal_displacement =
      Eigen::Matrix<double, Tdim, 1>::Zero();
  Eigen::Matrix<double, Tdim, 1> nodal_velocity =
      Eigen::Matrix<double, Tdim, 1>::Zero();
  Eigen::Matrix<double, Tdim, 1> nodal_acceleration =
      Eigen::Matrix<double, Tdim, 1>::Zero();
  for (unsigned i = 0; i < nodes_.size(); ++i) {
    nodal_displacement.noalias() +=
        shapefn_[i] * nodes_[i]->displacement(this->phase());
    nodal_velocity.noalias() +=
        shapefn_[i] * nodes_[i]->velocity(this->phase());
    nodal_acceleration.noalias() +=
        shapefn_[i] * nodes_[i]->acceleration(this->phase());
  }

  // Update particle velocity from interpolated nodal acceleration
  if (step > 0)
    this->velocity_.noalias() += ((1.0 - newmark_gamma) * this->acceleration_ +
                                  newmark_gamma * nodal_acceleration) *
                                 dt;
  else
    this->velocity_.noalias() += nodal_acceleration * dt;

  // If intermediate scheme is considered
  this->velocity_ = blending_ratio * this->velocity_ +
                    (1.0 - blending_ratio) * nodal_velocity;

  // Update acceleration
  this->acceleration_ = nodal_acceleration;

  // New position  current position + displacement increment
  this->coordinates_.noalias() += nodal_displacement;
  // Update displacement
  this->displacement_.noalias() += nodal_displacement;
}

// Compute updated position of the particle by Newmark-PIC scheme
template <unsigned Tdim>
void mpm::Particle<Tdim>::compute_updated_position_newmark_pic() noexcept {
  // Check if particle has a valid cell ptr
  assert(cell_ != nullptr);
  // Get interpolated nodal displacement, velocity, and acceleration
  Eigen::Matrix<double, Tdim, 1> nodal_displacement =
      Eigen::Matrix<double, Tdim, 1>::Zero();
  Eigen::Matrix<double, Tdim, 1> nodal_velocity =
      Eigen::Matrix<double, Tdim, 1>::Zero();
  Eigen::Matrix<double, Tdim, 1> nodal_acceleration =
      Eigen::Matrix<double, Tdim, 1>::Zero();
  for (unsigned i = 0; i < nodes_.size(); ++i) {
    nodal_displacement.noalias() +=
        shapefn_[i] * nodes_[i]->displacement(this->phase());
    nodal_velocity.noalias() +=
        shapefn_[i] * nodes_[i]->velocity(this->phase());
    nodal_acceleration.noalias() +=
        shapefn_[i] * nodes_[i]->acceleration(this->phase());
  }

  // Update velocity and acceleration
  this->velocity_ = nodal_velocity;
  this->acceleration_ = nodal_acceleration;

  // New position  current position + displacement increment
  this->coordinates_.noalias() += nodal_displacement;
  // Update displacement
  this->displacement_.noalias() += nodal_displacement;
}

// Update stress and strain after convergence of Newton-Raphson iteration
template <unsigned Tdim>
void mpm::Particle<Tdim>::update_stress_strain(double dt) noexcept {
  // Update converged stress
  this->stress_ =
      (this->material())
          ->compute_stress(previous_stress_, dstrain_, this,
                           &state_variables_[mpm::ParticlePhase::Solid]);

  // Update initial stress of the time step
  this->previous_stress_ = this->stress_;

  // Update total strain
  this->strain_.noalias() += this->dstrain_;

  // Reset strain increment
  this->dstrain_.setZero();
  this->dvolumetric_strain_ = 0.;

  // Update deformation gradient
  this->deformation_gradient_ =
      this->deformation_gradient_increment_ * this->deformation_gradient_;

  // Reset deformation gradient increment
  this->deformation_gradient_increment_.setIdentity();
}

// Assign acceleration to the particle
template <unsigned Tdim>
bool mpm::Particle<Tdim>::assign_acceleration(
    const Eigen::Matrix<double, Tdim, 1>& acceleration) {
  // Assign acceleration
  acceleration_ = acceleration;
  return true;
}

// Compute deformation gradient increment of the particle
template <>
inline Eigen::Matrix<double, 3, 3>
    mpm::Particle<1>::compute_deformation_gradient_increment(
        const Eigen::MatrixXd& dn_dx, unsigned phase) noexcept {
  // Define deformation gradient increment
  Eigen::Matrix<double, 3, 3> deformation_gradient_increment =
      Eigen::Matrix<double, 3, 3>::Identity();

  // Reference configuration is the beginning of the time step
  for (unsigned i = 0; i < this->nodes_.size(); ++i) {
    const auto& displacement = nodes_[i]->displacement(phase);
    deformation_gradient_increment(0, 0) += dn_dx(i, 0) * displacement[0];
  }

  if (std::fabs(deformation_gradient_increment(0, 0) - 1.) < 1.E-15)
    deformation_gradient_increment(0, 0) = 1.;
  return deformation_gradient_increment;
}

// Compute deformation gradient increment of the particle
template <>
inline Eigen::Matrix<double, 3, 3>
    mpm::Particle<2>::compute_deformation_gradient_increment(
        const Eigen::MatrixXd& dn_dx, unsigned phase) noexcept {
  // Define deformation gradient increment
  Eigen::Matrix<double, 3, 3> deformation_gradient_increment =
      Eigen::Matrix<double, 3, 3>::Identity();

  // Reference configuration is the beginning of the time step
  for (unsigned i = 0; i < this->nodes_.size(); ++i) {
    const auto& displacement = nodes_[i]->displacement(phase);
    deformation_gradient_increment.block(0, 0, 2, 2).noalias() +=
        displacement * dn_dx.row(i);
  }

  for (unsigned i = 0; i < 2; ++i) {
    for (unsigned j = 0; j < 2; ++j) {
      if (i != j && std::fabs(deformation_gradient_increment(i, j)) < 1.E-15)
        deformation_gradient_increment(i, j) = 0.;
      if (i == j &&
          std::fabs(deformation_gradient_increment(i, j) - 1.) < 1.E-15)
        deformation_gradient_increment(i, j) = 1.;
    }
  }
  return deformation_gradient_increment;
}

// Compute deformation gradient increment of the particle
template <>
inline Eigen::Matrix<double, 3, 3>
    mpm::Particle<3>::compute_deformation_gradient_increment(
        const Eigen::MatrixXd& dn_dx, unsigned phase) noexcept {
  // Define deformation gradient increment
  Eigen::Matrix<double, 3, 3> deformation_gradient_increment =
      Eigen::Matrix<double, 3, 3>::Identity();

  // Reference configuration is the beginning of the time step
  for (unsigned i = 0; i < this->nodes_.size(); ++i) {
    const auto& displacement = nodes_[i]->displacement(phase);
    deformation_gradient_increment.noalias() += displacement * dn_dx.row(i);
  }

  for (unsigned i = 0; i < 3; ++i) {
    for (unsigned j = 0; j < 3; ++j) {
      if (i != j && std::fabs(deformation_gradient_increment(i, j)) < 1.E-15)
        deformation_gradient_increment(i, j) = 0.;
      if (i == j &&
          std::fabs(deformation_gradient_increment(i, j) - 1.) < 1.E-15)
        deformation_gradient_increment(i, j) = 1.;
    }
  }
  return deformation_gradient_increment;
}

//! Compute ASFLIP beta parameter using displacement
template <unsigned Tdim>
inline double mpm::Particle<Tdim>::compute_asflip_beta() noexcept {
  double beta = 1.0;
  // Check if particle is located nearby imposed boundary
  for (unsigned i = 0; i < this->nodes_.size(); ++i) {
    const auto& disp_constraints = nodes_[i]->displacement_constraints();
    if (disp_constraints.size() > 0) {
      beta = 0.0;
      break;
    }
  }

  // Check if the incremental Jacobian is in compressive mode
  const auto def_grad_increment =
      this->compute_deformation_gradient_increment(this->dn_dx_, this->phase());
  const double J = def_grad_increment.determinant();
  if (J < 1.0) beta = 0.0;

  return beta;
=======
//! Map particle mass, momentum and inertia to nodes
template <unsigned Tdim>
void mpm::Particle<Tdim>::map_mass_momentum_inertia_to_nodes(
    mpm::VelocityUpdate velocity_update) noexcept {
  // Map mass and momentum to nodes
  this->map_mass_momentum_to_nodes(velocity_update);

  switch (velocity_update) {
    case mpm::VelocityUpdate::APIC:
      this->map_inertia_to_nodes_affine();
      break;
    case mpm::VelocityUpdate::ASFLIP:
      this->map_inertia_to_nodes_affine();
      break;
    case mpm::VelocityUpdate::TPIC:
      this->map_inertia_to_nodes_taylor();
      break;
    default:
      // Map inertia to nodes
      for (unsigned i = 0; i < nodes_.size(); ++i) {
        nodes_[i]->update_inertia(true, this->phase(),
                                  mass_ * shapefn_[i] * acceleration_);
      }
      break;
  }
}

//! Map particle inertia to nodes for affine transformation
template <unsigned Tdim>
void mpm::Particle<Tdim>::map_inertia_to_nodes_affine() noexcept {

  // Initialise Mapping matrix if necessary
  if (mapping_matrix_.rows() != Tdim) {
    mapping_matrix_.resize(Tdim, Tdim);
    mapping_matrix_.setZero();
  }

  // Shape tensor computation for APIC
  Eigen::MatrixXd shape_tensor;
  shape_tensor.resize(Tdim, Tdim);
  shape_tensor.setZero();
  for (unsigned i = 0; i < nodes_.size(); ++i) {
    const auto& branch_vector = nodes_[i]->coordinates() - this->coordinates_;
    shape_tensor.noalias() +=
        shapefn_[i] * branch_vector * branch_vector.transpose();
  }

  // Map inertia to nodes
  for (unsigned i = 0; i < nodes_.size(); ++i) {
    // Initialise map acceleration
    VectorDim map_acceleration = acceleration_;
    map_acceleration.noalias() +=
        mapping_matrix_ * shape_tensor.inverse() *
        (nodes_[i]->coordinates() - this->coordinates_);

    // Map inertia
    nodes_[i]->update_inertia(true, this->phase(),
                              mass_ * shapefn_[i] * map_acceleration);
  }
}

//! Map particle inertia to nodes for approximate taylor expansion
template <unsigned Tdim>
void mpm::Particle<Tdim>::map_inertia_to_nodes_taylor() noexcept {

  // Initialise Mapping matrix if necessary
  if (mapping_matrix_.rows() != Tdim) {
    mapping_matrix_.resize(Tdim, Tdim);
    mapping_matrix_.setZero();
  }

  // Map mass and momentum to nodes
  for (unsigned i = 0; i < nodes_.size(); ++i) {
    // Initialise map acceleration
    VectorDim map_acceleration = acceleration_;
    map_acceleration.noalias() +=
        mapping_matrix_ * (nodes_[i]->coordinates() - this->coordinates_);

    // Map inertia
    nodes_[i]->update_inertia(true, this->phase(),
                              mass_ * shapefn_[i] * map_acceleration);
  }
}

//! Function to reinitialise material to be run at the beginning of each time
template <unsigned Tdim>
void mpm::Particle<Tdim>::initialise_constitutive_law(double dt) noexcept {
  // Check if material ptr is valid
  assert(this->material() != nullptr);

  // Reset material to be Elastic
  material_[mpm::ParticlePhase::Solid]->initialise(
      &state_variables_[mpm::ParticlePhase::Solid]);

  // Compute initial consititutive matrix
  this->constitutive_matrix_ =
      material_[mpm::ParticlePhase::Solid]->compute_consistent_tangent_matrix(
          stress_, previous_stress_, dstrain_, this,
          &state_variables_[mpm::ParticlePhase::Solid], dt);
}

//! Map inertial force
template <unsigned Tdim>
void mpm::Particle<Tdim>::map_inertial_force(double bossak_alpha) noexcept {
  // Check if particle has a valid cell ptr
  assert(cell_ != nullptr);

  // Compute nodal inertial forces
  for (unsigned i = 0; i < nodes_.size(); ++i)
    nodes_[i]->update_external_force(
        true, this->phase(),
        (-1. * nodes_[i]->acceleration(this->phase()) * mass_ * shapefn_(i)));
}

//! Map mass and material stiffness matrix to cell (used in Newton-raphson
//! equation LHS)
template <unsigned Tdim>
inline bool mpm::Particle<Tdim>::map_stiffness_matrix_to_cell(
    double newmark_beta, double newmark_gamma, double bossak_alpha, double dt,
    bool quasi_static) {
  bool status = true;
  try {
    // Check if material ptr is valid
    assert(this->material() != nullptr);

    // Compute material stiffness matrix
    this->map_material_stiffness_matrix_to_cell(dt);

    // Compute mass matrix
    if (!quasi_static)
      this->map_mass_matrix_to_cell(newmark_beta, bossak_alpha, dt);

  } catch (std::exception& exception) {
    console_->error("{} #{}: {}\n", __FILE__, __LINE__, exception.what());
    status = false;
  }
  return status;
}

//! Map material stiffness matrix to cell (used in equilibrium equation LHS)
template <unsigned Tdim>
inline bool mpm::Particle<Tdim>::map_material_stiffness_matrix_to_cell(
    double dt) {
  bool status = true;
  try {
    // Check if material ptr is valid
    assert(this->material() != nullptr);

    // Reduce constitutive relations matrix depending on the dimension
    const Eigen::MatrixXd reduced_dmatrix =
        this->reduce_dmatrix(constitutive_matrix_);

    // Calculate B matrix
    const Eigen::MatrixXd bmatrix = this->compute_bmatrix();

    // Compute local material stiffness matrix
    cell_->compute_local_material_stiffness_matrix(bmatrix, reduced_dmatrix,
                                                   volume_);
  } catch (std::exception& exception) {
    console_->error("{} #{}: {}\n", __FILE__, __LINE__, exception.what());
    status = false;
  }
  return status;
}

// Compute B matrix
template <>
inline Eigen::MatrixXd mpm::Particle<1>::compute_bmatrix() noexcept {
  Eigen::MatrixXd bmatrix;
  bmatrix.resize(1, this->nodes_.size());
  bmatrix.setZero();

  for (unsigned i = 0; i < this->nodes_.size(); ++i) {
    bmatrix(0, i) = dn_dx_(i, 0);
  }
  return bmatrix;
}

// Compute B matrix
template <>
inline Eigen::MatrixXd mpm::Particle<2>::compute_bmatrix() noexcept {
  Eigen::MatrixXd bmatrix;
  bmatrix.resize(3, 2 * this->nodes_.size());
  bmatrix.setZero();

  for (unsigned i = 0; i < this->nodes_.size(); ++i) {
    bmatrix(0, 2 * i) = dn_dx_(i, 0);
    bmatrix(2, 2 * i) = dn_dx_(i, 1);
    bmatrix(1, 2 * i + 1) = dn_dx_(i, 1);
    bmatrix(2, 2 * i + 1) = dn_dx_(i, 0);
  }
  return bmatrix;
}

// Compute B matrix
template <>
inline Eigen::MatrixXd mpm::Particle<3>::compute_bmatrix() noexcept {
  Eigen::MatrixXd bmatrix;
  bmatrix.resize(6, 3 * this->nodes_.size());
  bmatrix.setZero();

  for (unsigned i = 0; i < this->nodes_.size(); ++i) {
    bmatrix(0, 3 * i) = dn_dx_(i, 0);
    bmatrix(3, 3 * i) = dn_dx_(i, 1);
    bmatrix(5, 3 * i) = dn_dx_(i, 2);

    bmatrix(1, 3 * i + 1) = dn_dx_(i, 1);
    bmatrix(3, 3 * i + 1) = dn_dx_(i, 0);
    bmatrix(4, 3 * i + 1) = dn_dx_(i, 2);

    bmatrix(2, 3 * i + 2) = dn_dx_(i, 2);
    bmatrix(4, 3 * i + 2) = dn_dx_(i, 1);
    bmatrix(5, 3 * i + 2) = dn_dx_(i, 0);
  }
  return bmatrix;
}

//! Reduce constitutive relations matrix depending on the dimension
template <>
inline Eigen::MatrixXd mpm::Particle<1>::reduce_dmatrix(
    const Eigen::MatrixXd& dmatrix) noexcept {

  // Convert to 1x1 matrix in 1D
  Eigen::MatrixXd dmatrix1x1;
  dmatrix1x1.resize(1, 1);
  dmatrix1x1(0, 0) = dmatrix(0, 0);

  return dmatrix1x1;
}

//! Reduce constitutive relations matrix depending on the dimension
template <>
inline Eigen::MatrixXd mpm::Particle<2>::reduce_dmatrix(
    const Eigen::MatrixXd& dmatrix) noexcept {

  // Convert to 3x3 matrix in 2D
  Eigen::MatrixXd dmatrix3x3;
  dmatrix3x3.resize(3, 3);
  dmatrix3x3(0, 0) = dmatrix(0, 0);
  dmatrix3x3(0, 1) = dmatrix(0, 1);
  dmatrix3x3(0, 2) = dmatrix(0, 3);
  dmatrix3x3(1, 0) = dmatrix(1, 0);
  dmatrix3x3(1, 1) = dmatrix(1, 1);
  dmatrix3x3(1, 2) = dmatrix(1, 3);
  dmatrix3x3(2, 0) = dmatrix(3, 0);
  dmatrix3x3(2, 1) = dmatrix(3, 1);
  dmatrix3x3(2, 2) = dmatrix(3, 3);

  return dmatrix3x3;
}

//! Reduce constitutive relations matrix depending on the dimension
template <>
inline Eigen::MatrixXd mpm::Particle<3>::reduce_dmatrix(
    const Eigen::MatrixXd& dmatrix) noexcept {
  return dmatrix;
}

//! Map mass matrix to cell (used in poisson equation LHS)
template <unsigned Tdim>
inline bool mpm::Particle<Tdim>::map_mass_matrix_to_cell(double newmark_beta,
                                                         double bossak_alpha,
                                                         double dt) {
  bool status = true;
  try {
    // Check if material ptr is valid
    assert(this->material() != nullptr);

    // Compute local mass matrix
    cell_->compute_local_mass_matrix(
        shapefn_, volume_,
        (1 - bossak_alpha) * mass_density_ / (newmark_beta * dt * dt));
  } catch (std::exception& exception) {
    console_->error("{} #{}: {}\n", __FILE__, __LINE__, exception.what());
    status = false;
  }
  return status;
}

// Compute strain increment of the particle
template <>
inline Eigen::Matrix<double, 6, 1> mpm::Particle<1>::compute_strain_increment(
    const Eigen::MatrixXd& dn_dx, unsigned phase, double dt) noexcept {
  // Define strain rincrement
  Eigen::Matrix<double, 6, 1> strain_increment =
      Eigen::Matrix<double, 6, 1>::Zero();

  for (unsigned i = 0; i < this->nodes_.size(); ++i) {
    Eigen::Matrix<double, 1, 1> displacement = nodes_[i]->displacement(phase);
    strain_increment[0] += dn_dx(i, 0) * displacement[0];
  }

  if (std::fabs(strain_increment(0)) < 1.E-15) strain_increment[0] = 0.;
  return strain_increment;
}

// Compute strain increment of the particle
template <>
inline Eigen::Matrix<double, 6, 1> mpm::Particle<2>::compute_strain_increment(
    const Eigen::MatrixXd& dn_dx, unsigned phase, double dt) noexcept {
  // Define strain increment
  Eigen::Matrix<double, 6, 1> strain_increment =
      Eigen::Matrix<double, 6, 1>::Zero();

  for (unsigned i = 0; i < this->nodes_.size(); ++i) {
    Eigen::Matrix<double, 2, 1> displacement = nodes_[i]->displacement(phase);
    strain_increment[0] += dn_dx(i, 0) * displacement[0];
    strain_increment[1] += dn_dx(i, 1) * displacement[1];
    strain_increment[3] +=
        dn_dx(i, 1) * displacement[0] + dn_dx(i, 0) * displacement[1];
  }

  if (std::fabs(strain_increment[0]) < 1.E-15) strain_increment[0] = 0.;
  if (std::fabs(strain_increment[1]) < 1.E-15) strain_increment[1] = 0.;
  if (std::fabs(strain_increment[3]) < 1.E-15) strain_increment[3] = 0.;
  return strain_increment;
}

// Compute strain increment of the particle
template <>
inline Eigen::Matrix<double, 6, 1> mpm::Particle<3>::compute_strain_increment(
    const Eigen::MatrixXd& dn_dx, unsigned phase, double dt) noexcept {
  // Define strain increment
  Eigen::Matrix<double, 6, 1> strain_increment =
      Eigen::Matrix<double, 6, 1>::Zero();

  for (unsigned i = 0; i < this->nodes_.size(); ++i) {
    Eigen::Matrix<double, 3, 1> displacement = nodes_[i]->displacement(phase);
    strain_increment[0] += dn_dx(i, 0) * displacement[0];
    strain_increment[1] += dn_dx(i, 1) * displacement[1];
    strain_increment[2] += dn_dx(i, 2) * displacement[2];
    strain_increment[3] +=
        dn_dx(i, 1) * displacement[0] + dn_dx(i, 0) * displacement[1];
    strain_increment[4] +=
        dn_dx(i, 2) * displacement[1] + dn_dx(i, 1) * displacement[2];
    strain_increment[5] +=
        dn_dx(i, 2) * displacement[0] + dn_dx(i, 0) * displacement[2];
  }

  for (unsigned i = 0; i < strain_increment.size(); ++i)
    if (std::fabs(strain_increment[i]) < 1.E-15) strain_increment[i] = 0.;
  return strain_increment;
}

// Compute strain and volume of the particle using nodal displacement
template <unsigned Tdim>
void mpm::Particle<Tdim>::compute_strain_volume_newmark(double dt) noexcept {
  // Compute the volume at the previous time step
  this->volume_ /= (1. + dvolumetric_strain_);
  this->mass_density_ *= (1. + dvolumetric_strain_);

  // Compute deformation gradient increment from previous time step
  this->deformation_gradient_increment_ =
      this->compute_deformation_gradient_increment(this->dn_dx_,
                                                   mpm::ParticlePhase::Solid);

  // Compute strain increment from previous time step
  this->dstrain_ =
      this->compute_strain_increment(dn_dx_, mpm::ParticlePhase::Solid, dt);

  // Updated volumetric strain increment
  this->dvolumetric_strain_ = this->dstrain_.head(Tdim).sum();

  // Update volume using volumetric strain increment
  this->volume_ *= (1. + dvolumetric_strain_);
  this->mass_density_ /= (1. + dvolumetric_strain_);
}

// Compute stress using implicit updating scheme
template <unsigned Tdim>
void mpm::Particle<Tdim>::compute_stress_newmark(double dt) noexcept {
  // Check if material ptr is valid
  assert(this->material() != nullptr);
  // Clone state variables
  auto temp_state_variables = state_variables_[mpm::ParticlePhase::Solid];
  // Calculate stress
  this->stress_ = (this->material())
                      ->compute_stress(previous_stress_, dstrain_, this,
                                       &temp_state_variables, dt);

  // Compute current consititutive matrix
  this->constitutive_matrix_ =
      material_[mpm::ParticlePhase::Solid]->compute_consistent_tangent_matrix(
          stress_, previous_stress_, dstrain_, this, &temp_state_variables, dt);
}

// Compute updated position of the particle by Newmark scheme
template <unsigned Tdim>
void mpm::Particle<Tdim>::compute_updated_position_newmark(
    double dt, double newmark_gamma, unsigned step,
    mpm::VelocityUpdate velocity_update, double blending_ratio) noexcept {
  switch (velocity_update) {
    case mpm::VelocityUpdate::FLIP:
      this->compute_updated_position_newmark_flip(dt, newmark_gamma, step,
                                                  blending_ratio);
      break;
    case mpm::VelocityUpdate::PIC:
      this->compute_updated_position_newmark_pic();
      break;
  }
}

// Compute updated position of the particle by Newmark-FLIP scheme
template <unsigned Tdim>
void mpm::Particle<Tdim>::compute_updated_position_newmark_flip(
    double dt, double newmark_gamma, unsigned step,
    double blending_ratio) noexcept {
  // Check if particle has a valid cell ptr
  assert(cell_ != nullptr);
  // Get interpolated nodal displacement, velocity, and acceleration
  Eigen::Matrix<double, Tdim, 1> nodal_displacement =
      Eigen::Matrix<double, Tdim, 1>::Zero();
  Eigen::Matrix<double, Tdim, 1> nodal_velocity =
      Eigen::Matrix<double, Tdim, 1>::Zero();
  Eigen::Matrix<double, Tdim, 1> nodal_acceleration =
      Eigen::Matrix<double, Tdim, 1>::Zero();
  for (unsigned i = 0; i < nodes_.size(); ++i) {
    nodal_displacement.noalias() +=
        shapefn_[i] * nodes_[i]->displacement(this->phase());
    nodal_velocity.noalias() +=
        shapefn_[i] * nodes_[i]->velocity(this->phase());
    nodal_acceleration.noalias() +=
        shapefn_[i] * nodes_[i]->acceleration(this->phase());
  }

  // Update particle velocity from interpolated nodal acceleration
  if (step > 0)
    this->velocity_.noalias() += ((1.0 - newmark_gamma) * this->acceleration_ +
                                  newmark_gamma * nodal_acceleration) *
                                 dt;
  else
    this->velocity_.noalias() += nodal_acceleration * dt;

  // If intermediate scheme is considered
  this->velocity_ = blending_ratio * this->velocity_ +
                    (1.0 - blending_ratio) * nodal_velocity;

  // Update acceleration
  this->acceleration_ = nodal_acceleration;

  // New position  current position + displacement increment
  this->coordinates_.noalias() += nodal_displacement;
  // Update displacement
  this->displacement_.noalias() += nodal_displacement;
}

// Compute updated position of the particle by Newmark-PIC scheme
template <unsigned Tdim>
void mpm::Particle<Tdim>::compute_updated_position_newmark_pic() noexcept {
  // Check if particle has a valid cell ptr
  assert(cell_ != nullptr);
  // Get interpolated nodal displacement, velocity, and acceleration
  Eigen::Matrix<double, Tdim, 1> nodal_displacement =
      Eigen::Matrix<double, Tdim, 1>::Zero();
  Eigen::Matrix<double, Tdim, 1> nodal_velocity =
      Eigen::Matrix<double, Tdim, 1>::Zero();
  Eigen::Matrix<double, Tdim, 1> nodal_acceleration =
      Eigen::Matrix<double, Tdim, 1>::Zero();
  for (unsigned i = 0; i < nodes_.size(); ++i) {
    nodal_displacement.noalias() +=
        shapefn_[i] * nodes_[i]->displacement(this->phase());
    nodal_velocity.noalias() +=
        shapefn_[i] * nodes_[i]->velocity(this->phase());
    nodal_acceleration.noalias() +=
        shapefn_[i] * nodes_[i]->acceleration(this->phase());
  }

  // Update velocity and acceleration
  this->velocity_ = nodal_velocity;
  this->acceleration_ = nodal_acceleration;

  // New position  current position + displacement increment
  this->coordinates_.noalias() += nodal_displacement;
  // Update displacement
  this->displacement_.noalias() += nodal_displacement;
}

// Update stress and strain after convergence of Newton-Raphson iteration
template <unsigned Tdim>
void mpm::Particle<Tdim>::update_stress_strain(double dt) noexcept {
  // Update converged stress
  this->stress_ =
      (this->material())
          ->compute_stress(previous_stress_, dstrain_, this,
                           &state_variables_[mpm::ParticlePhase::Solid], dt);

  // Update initial stress of the time step
  this->previous_stress_ = this->stress_;

  // Update total strain
  this->strain_.noalias() += this->dstrain_;

  // Reset strain increment
  this->dstrain_.setZero();
  this->dvolumetric_strain_ = 0.;

  // Update deformation gradient
  this->deformation_gradient_ =
      this->deformation_gradient_increment_ * this->deformation_gradient_;

  // Reset deformation gradient increment
  this->deformation_gradient_increment_.setIdentity();
}

// Assign acceleration to the particle
template <unsigned Tdim>
bool mpm::Particle<Tdim>::assign_acceleration(
    const Eigen::Matrix<double, Tdim, 1>& acceleration) {
  // Assign acceleration
  acceleration_ = acceleration;
  return true;
}

// Compute deformation gradient increment of the particle
template <>
inline Eigen::Matrix<double, 3, 3>
    mpm::Particle<1>::compute_deformation_gradient_increment(
        const Eigen::MatrixXd& dn_dx, unsigned phase) noexcept {
  // Define deformation gradient increment
  Eigen::Matrix<double, 3, 3> deformation_gradient_increment =
      Eigen::Matrix<double, 3, 3>::Identity();

  // Reference configuration is the beginning of the time step
  for (unsigned i = 0; i < this->nodes_.size(); ++i) {
    const auto& displacement = nodes_[i]->displacement(phase);
    deformation_gradient_increment(0, 0) += dn_dx(i, 0) * displacement[0];
  }

  if (std::fabs(deformation_gradient_increment(0, 0) - 1.) < 1.E-15)
    deformation_gradient_increment(0, 0) = 1.;
  return deformation_gradient_increment;
}

// Compute deformation gradient increment of the particle
template <>
inline Eigen::Matrix<double, 3, 3>
    mpm::Particle<2>::compute_deformation_gradient_increment(
        const Eigen::MatrixXd& dn_dx, unsigned phase) noexcept {
  // Define deformation gradient increment
  Eigen::Matrix<double, 3, 3> deformation_gradient_increment =
      Eigen::Matrix<double, 3, 3>::Identity();

  // Reference configuration is the beginning of the time step
  for (unsigned i = 0; i < this->nodes_.size(); ++i) {
    const auto& displacement = nodes_[i]->displacement(phase);
    deformation_gradient_increment.block(0, 0, 2, 2).noalias() +=
        displacement * dn_dx.row(i);
  }

  for (unsigned i = 0; i < 2; ++i) {
    for (unsigned j = 0; j < 2; ++j) {
      if (i != j && std::fabs(deformation_gradient_increment(i, j)) < 1.E-15)
        deformation_gradient_increment(i, j) = 0.;
      if (i == j &&
          std::fabs(deformation_gradient_increment(i, j) - 1.) < 1.E-15)
        deformation_gradient_increment(i, j) = 1.;
    }
  }
  return deformation_gradient_increment;
}

// Compute deformation gradient increment of the particle
template <>
inline Eigen::Matrix<double, 3, 3>
    mpm::Particle<3>::compute_deformation_gradient_increment(
        const Eigen::MatrixXd& dn_dx, unsigned phase) noexcept {
  // Define deformation gradient increment
  Eigen::Matrix<double, 3, 3> deformation_gradient_increment =
      Eigen::Matrix<double, 3, 3>::Identity();

  // Reference configuration is the beginning of the time step
  for (unsigned i = 0; i < this->nodes_.size(); ++i) {
    const auto& displacement = nodes_[i]->displacement(phase);
    deformation_gradient_increment.noalias() += displacement * dn_dx.row(i);
  }

  for (unsigned i = 0; i < 3; ++i) {
    for (unsigned j = 0; j < 3; ++j) {
      if (i != j && std::fabs(deformation_gradient_increment(i, j)) < 1.E-15)
        deformation_gradient_increment(i, j) = 0.;
      if (i == j &&
          std::fabs(deformation_gradient_increment(i, j) - 1.) < 1.E-15)
        deformation_gradient_increment(i, j) = 1.;
    }
  }
  return deformation_gradient_increment;
}

//! Compute ASFLIP beta parameter using displacement
template <unsigned Tdim>
inline double mpm::Particle<Tdim>::compute_asflip_beta() noexcept {
  double beta = 1.0;
  // Check if particle is located nearby imposed boundary
  for (unsigned i = 0; i < this->nodes_.size(); ++i) {
    const auto& disp_constraints = nodes_[i]->displacement_constraints();
    if (disp_constraints.size() > 0) {
      beta = 0.0;
      break;
    }
  }

  // Check if the incremental Jacobian is in compressive mode
  const auto def_grad_increment =
      this->compute_deformation_gradient_increment(this->dn_dx_, this->phase());
  const double J = def_grad_increment.determinant();
  if (J < 1.0) beta = 0.0;

  return beta;
>>>>>>> c1af250b
}<|MERGE_RESOLUTION|>--- conflicted
+++ resolved
@@ -1,4 +1,3 @@
-<<<<<<< HEAD
 //! Map particle mass, momentum and inertia to nodes
 template <unsigned Tdim>
 void mpm::Particle<Tdim>::map_mass_momentum_inertia_to_nodes(
@@ -85,7 +84,7 @@
 
 //! Function to reinitialise material to be run at the beginning of each time
 template <unsigned Tdim>
-void mpm::Particle<Tdim>::initialise_constitutive_law() noexcept {
+void mpm::Particle<Tdim>::initialise_constitutive_law(double dt) noexcept {
   // Check if material ptr is valid
   assert(this->material() != nullptr);
 
@@ -97,7 +96,7 @@
   this->constitutive_matrix_ =
       material_[mpm::ParticlePhase::Solid]->compute_consistent_tangent_matrix(
           stress_, previous_stress_, dstrain_, this,
-          &state_variables_[mpm::ParticlePhase::Solid]);
+          &state_variables_[mpm::ParticlePhase::Solid], dt);
 }
 
 //! Map inertial force
@@ -281,7 +280,7 @@
 // Compute strain increment of the particle
 template <>
 inline Eigen::Matrix<double, 6, 1> mpm::Particle<1>::compute_strain_increment(
-    const Eigen::MatrixXd& dn_dx, unsigned phase) noexcept {
+    const Eigen::MatrixXd& dn_dx, unsigned phase, double dt) noexcept {
   // Define strain rincrement
   Eigen::Matrix<double, 6, 1> strain_increment =
       Eigen::Matrix<double, 6, 1>::Zero();
@@ -298,7 +297,7 @@
 // Compute strain increment of the particle
 template <>
 inline Eigen::Matrix<double, 6, 1> mpm::Particle<2>::compute_strain_increment(
-    const Eigen::MatrixXd& dn_dx, unsigned phase) noexcept {
+    const Eigen::MatrixXd& dn_dx, unsigned phase, double dt) noexcept {
   // Define strain increment
   Eigen::Matrix<double, 6, 1> strain_increment =
       Eigen::Matrix<double, 6, 1>::Zero();
@@ -320,7 +319,7 @@
 // Compute strain increment of the particle
 template <>
 inline Eigen::Matrix<double, 6, 1> mpm::Particle<3>::compute_strain_increment(
-    const Eigen::MatrixXd& dn_dx, unsigned phase) noexcept {
+    const Eigen::MatrixXd& dn_dx, unsigned phase, double dt) noexcept {
   // Define strain increment
   Eigen::Matrix<double, 6, 1> strain_increment =
       Eigen::Matrix<double, 6, 1>::Zero();
@@ -345,7 +344,7 @@
 
 // Compute strain and volume of the particle using nodal displacement
 template <unsigned Tdim>
-void mpm::Particle<Tdim>::compute_strain_volume_newmark() noexcept {
+void mpm::Particle<Tdim>::compute_strain_volume_newmark(double dt) noexcept {
   // Compute the volume at the previous time step
   this->volume_ /= (1. + dvolumetric_strain_);
   this->mass_density_ *= (1. + dvolumetric_strain_);
@@ -357,7 +356,7 @@
 
   // Compute strain increment from previous time step
   this->dstrain_ =
-      this->compute_strain_increment(dn_dx_, mpm::ParticlePhase::Solid);
+      this->compute_strain_increment(dn_dx_, mpm::ParticlePhase::Solid, dt);
 
   // Updated volumetric strain increment
   this->dvolumetric_strain_ = this->dstrain_.head(Tdim).sum();
@@ -369,7 +368,7 @@
 
 // Compute stress using implicit updating scheme
 template <unsigned Tdim>
-void mpm::Particle<Tdim>::compute_stress_newmark() noexcept {
+void mpm::Particle<Tdim>::compute_stress_newmark(double dt) noexcept {
   // Check if material ptr is valid
   assert(this->material() != nullptr);
   // Clone state variables
@@ -377,12 +376,12 @@
   // Calculate stress
   this->stress_ = (this->material())
                       ->compute_stress(previous_stress_, dstrain_, this,
-                                       &temp_state_variables);
+                                       &temp_state_variables, dt);
 
   // Compute current consititutive matrix
   this->constitutive_matrix_ =
       material_[mpm::ParticlePhase::Solid]->compute_consistent_tangent_matrix(
-          stress_, previous_stress_, dstrain_, this, &temp_state_variables);
+          stress_, previous_stress_, dstrain_, this, &temp_state_variables, dt);
 }
 
 // Compute updated position of the particle by Newmark scheme
@@ -483,7 +482,7 @@
   this->stress_ =
       (this->material())
           ->compute_stress(previous_stress_, dstrain_, this,
-                           &state_variables_[mpm::ParticlePhase::Solid]);
+                           &state_variables_[mpm::ParticlePhase::Solid], dt);
 
   // Update initial stress of the time step
   this->previous_stress_ = this->stress_;
@@ -607,614 +606,4 @@
   if (J < 1.0) beta = 0.0;
 
   return beta;
-=======
-//! Map particle mass, momentum and inertia to nodes
-template <unsigned Tdim>
-void mpm::Particle<Tdim>::map_mass_momentum_inertia_to_nodes(
-    mpm::VelocityUpdate velocity_update) noexcept {
-  // Map mass and momentum to nodes
-  this->map_mass_momentum_to_nodes(velocity_update);
-
-  switch (velocity_update) {
-    case mpm::VelocityUpdate::APIC:
-      this->map_inertia_to_nodes_affine();
-      break;
-    case mpm::VelocityUpdate::ASFLIP:
-      this->map_inertia_to_nodes_affine();
-      break;
-    case mpm::VelocityUpdate::TPIC:
-      this->map_inertia_to_nodes_taylor();
-      break;
-    default:
-      // Map inertia to nodes
-      for (unsigned i = 0; i < nodes_.size(); ++i) {
-        nodes_[i]->update_inertia(true, this->phase(),
-                                  mass_ * shapefn_[i] * acceleration_);
-      }
-      break;
-  }
-}
-
-//! Map particle inertia to nodes for affine transformation
-template <unsigned Tdim>
-void mpm::Particle<Tdim>::map_inertia_to_nodes_affine() noexcept {
-
-  // Initialise Mapping matrix if necessary
-  if (mapping_matrix_.rows() != Tdim) {
-    mapping_matrix_.resize(Tdim, Tdim);
-    mapping_matrix_.setZero();
-  }
-
-  // Shape tensor computation for APIC
-  Eigen::MatrixXd shape_tensor;
-  shape_tensor.resize(Tdim, Tdim);
-  shape_tensor.setZero();
-  for (unsigned i = 0; i < nodes_.size(); ++i) {
-    const auto& branch_vector = nodes_[i]->coordinates() - this->coordinates_;
-    shape_tensor.noalias() +=
-        shapefn_[i] * branch_vector * branch_vector.transpose();
-  }
-
-  // Map inertia to nodes
-  for (unsigned i = 0; i < nodes_.size(); ++i) {
-    // Initialise map acceleration
-    VectorDim map_acceleration = acceleration_;
-    map_acceleration.noalias() +=
-        mapping_matrix_ * shape_tensor.inverse() *
-        (nodes_[i]->coordinates() - this->coordinates_);
-
-    // Map inertia
-    nodes_[i]->update_inertia(true, this->phase(),
-                              mass_ * shapefn_[i] * map_acceleration);
-  }
-}
-
-//! Map particle inertia to nodes for approximate taylor expansion
-template <unsigned Tdim>
-void mpm::Particle<Tdim>::map_inertia_to_nodes_taylor() noexcept {
-
-  // Initialise Mapping matrix if necessary
-  if (mapping_matrix_.rows() != Tdim) {
-    mapping_matrix_.resize(Tdim, Tdim);
-    mapping_matrix_.setZero();
-  }
-
-  // Map mass and momentum to nodes
-  for (unsigned i = 0; i < nodes_.size(); ++i) {
-    // Initialise map acceleration
-    VectorDim map_acceleration = acceleration_;
-    map_acceleration.noalias() +=
-        mapping_matrix_ * (nodes_[i]->coordinates() - this->coordinates_);
-
-    // Map inertia
-    nodes_[i]->update_inertia(true, this->phase(),
-                              mass_ * shapefn_[i] * map_acceleration);
-  }
-}
-
-//! Function to reinitialise material to be run at the beginning of each time
-template <unsigned Tdim>
-void mpm::Particle<Tdim>::initialise_constitutive_law(double dt) noexcept {
-  // Check if material ptr is valid
-  assert(this->material() != nullptr);
-
-  // Reset material to be Elastic
-  material_[mpm::ParticlePhase::Solid]->initialise(
-      &state_variables_[mpm::ParticlePhase::Solid]);
-
-  // Compute initial consititutive matrix
-  this->constitutive_matrix_ =
-      material_[mpm::ParticlePhase::Solid]->compute_consistent_tangent_matrix(
-          stress_, previous_stress_, dstrain_, this,
-          &state_variables_[mpm::ParticlePhase::Solid], dt);
-}
-
-//! Map inertial force
-template <unsigned Tdim>
-void mpm::Particle<Tdim>::map_inertial_force(double bossak_alpha) noexcept {
-  // Check if particle has a valid cell ptr
-  assert(cell_ != nullptr);
-
-  // Compute nodal inertial forces
-  for (unsigned i = 0; i < nodes_.size(); ++i)
-    nodes_[i]->update_external_force(
-        true, this->phase(),
-        (-1. * nodes_[i]->acceleration(this->phase()) * mass_ * shapefn_(i)));
-}
-
-//! Map mass and material stiffness matrix to cell (used in Newton-raphson
-//! equation LHS)
-template <unsigned Tdim>
-inline bool mpm::Particle<Tdim>::map_stiffness_matrix_to_cell(
-    double newmark_beta, double newmark_gamma, double bossak_alpha, double dt,
-    bool quasi_static) {
-  bool status = true;
-  try {
-    // Check if material ptr is valid
-    assert(this->material() != nullptr);
-
-    // Compute material stiffness matrix
-    this->map_material_stiffness_matrix_to_cell(dt);
-
-    // Compute mass matrix
-    if (!quasi_static)
-      this->map_mass_matrix_to_cell(newmark_beta, bossak_alpha, dt);
-
-  } catch (std::exception& exception) {
-    console_->error("{} #{}: {}\n", __FILE__, __LINE__, exception.what());
-    status = false;
-  }
-  return status;
-}
-
-//! Map material stiffness matrix to cell (used in equilibrium equation LHS)
-template <unsigned Tdim>
-inline bool mpm::Particle<Tdim>::map_material_stiffness_matrix_to_cell(
-    double dt) {
-  bool status = true;
-  try {
-    // Check if material ptr is valid
-    assert(this->material() != nullptr);
-
-    // Reduce constitutive relations matrix depending on the dimension
-    const Eigen::MatrixXd reduced_dmatrix =
-        this->reduce_dmatrix(constitutive_matrix_);
-
-    // Calculate B matrix
-    const Eigen::MatrixXd bmatrix = this->compute_bmatrix();
-
-    // Compute local material stiffness matrix
-    cell_->compute_local_material_stiffness_matrix(bmatrix, reduced_dmatrix,
-                                                   volume_);
-  } catch (std::exception& exception) {
-    console_->error("{} #{}: {}\n", __FILE__, __LINE__, exception.what());
-    status = false;
-  }
-  return status;
-}
-
-// Compute B matrix
-template <>
-inline Eigen::MatrixXd mpm::Particle<1>::compute_bmatrix() noexcept {
-  Eigen::MatrixXd bmatrix;
-  bmatrix.resize(1, this->nodes_.size());
-  bmatrix.setZero();
-
-  for (unsigned i = 0; i < this->nodes_.size(); ++i) {
-    bmatrix(0, i) = dn_dx_(i, 0);
-  }
-  return bmatrix;
-}
-
-// Compute B matrix
-template <>
-inline Eigen::MatrixXd mpm::Particle<2>::compute_bmatrix() noexcept {
-  Eigen::MatrixXd bmatrix;
-  bmatrix.resize(3, 2 * this->nodes_.size());
-  bmatrix.setZero();
-
-  for (unsigned i = 0; i < this->nodes_.size(); ++i) {
-    bmatrix(0, 2 * i) = dn_dx_(i, 0);
-    bmatrix(2, 2 * i) = dn_dx_(i, 1);
-    bmatrix(1, 2 * i + 1) = dn_dx_(i, 1);
-    bmatrix(2, 2 * i + 1) = dn_dx_(i, 0);
-  }
-  return bmatrix;
-}
-
-// Compute B matrix
-template <>
-inline Eigen::MatrixXd mpm::Particle<3>::compute_bmatrix() noexcept {
-  Eigen::MatrixXd bmatrix;
-  bmatrix.resize(6, 3 * this->nodes_.size());
-  bmatrix.setZero();
-
-  for (unsigned i = 0; i < this->nodes_.size(); ++i) {
-    bmatrix(0, 3 * i) = dn_dx_(i, 0);
-    bmatrix(3, 3 * i) = dn_dx_(i, 1);
-    bmatrix(5, 3 * i) = dn_dx_(i, 2);
-
-    bmatrix(1, 3 * i + 1) = dn_dx_(i, 1);
-    bmatrix(3, 3 * i + 1) = dn_dx_(i, 0);
-    bmatrix(4, 3 * i + 1) = dn_dx_(i, 2);
-
-    bmatrix(2, 3 * i + 2) = dn_dx_(i, 2);
-    bmatrix(4, 3 * i + 2) = dn_dx_(i, 1);
-    bmatrix(5, 3 * i + 2) = dn_dx_(i, 0);
-  }
-  return bmatrix;
-}
-
-//! Reduce constitutive relations matrix depending on the dimension
-template <>
-inline Eigen::MatrixXd mpm::Particle<1>::reduce_dmatrix(
-    const Eigen::MatrixXd& dmatrix) noexcept {
-
-  // Convert to 1x1 matrix in 1D
-  Eigen::MatrixXd dmatrix1x1;
-  dmatrix1x1.resize(1, 1);
-  dmatrix1x1(0, 0) = dmatrix(0, 0);
-
-  return dmatrix1x1;
-}
-
-//! Reduce constitutive relations matrix depending on the dimension
-template <>
-inline Eigen::MatrixXd mpm::Particle<2>::reduce_dmatrix(
-    const Eigen::MatrixXd& dmatrix) noexcept {
-
-  // Convert to 3x3 matrix in 2D
-  Eigen::MatrixXd dmatrix3x3;
-  dmatrix3x3.resize(3, 3);
-  dmatrix3x3(0, 0) = dmatrix(0, 0);
-  dmatrix3x3(0, 1) = dmatrix(0, 1);
-  dmatrix3x3(0, 2) = dmatrix(0, 3);
-  dmatrix3x3(1, 0) = dmatrix(1, 0);
-  dmatrix3x3(1, 1) = dmatrix(1, 1);
-  dmatrix3x3(1, 2) = dmatrix(1, 3);
-  dmatrix3x3(2, 0) = dmatrix(3, 0);
-  dmatrix3x3(2, 1) = dmatrix(3, 1);
-  dmatrix3x3(2, 2) = dmatrix(3, 3);
-
-  return dmatrix3x3;
-}
-
-//! Reduce constitutive relations matrix depending on the dimension
-template <>
-inline Eigen::MatrixXd mpm::Particle<3>::reduce_dmatrix(
-    const Eigen::MatrixXd& dmatrix) noexcept {
-  return dmatrix;
-}
-
-//! Map mass matrix to cell (used in poisson equation LHS)
-template <unsigned Tdim>
-inline bool mpm::Particle<Tdim>::map_mass_matrix_to_cell(double newmark_beta,
-                                                         double bossak_alpha,
-                                                         double dt) {
-  bool status = true;
-  try {
-    // Check if material ptr is valid
-    assert(this->material() != nullptr);
-
-    // Compute local mass matrix
-    cell_->compute_local_mass_matrix(
-        shapefn_, volume_,
-        (1 - bossak_alpha) * mass_density_ / (newmark_beta * dt * dt));
-  } catch (std::exception& exception) {
-    console_->error("{} #{}: {}\n", __FILE__, __LINE__, exception.what());
-    status = false;
-  }
-  return status;
-}
-
-// Compute strain increment of the particle
-template <>
-inline Eigen::Matrix<double, 6, 1> mpm::Particle<1>::compute_strain_increment(
-    const Eigen::MatrixXd& dn_dx, unsigned phase, double dt) noexcept {
-  // Define strain rincrement
-  Eigen::Matrix<double, 6, 1> strain_increment =
-      Eigen::Matrix<double, 6, 1>::Zero();
-
-  for (unsigned i = 0; i < this->nodes_.size(); ++i) {
-    Eigen::Matrix<double, 1, 1> displacement = nodes_[i]->displacement(phase);
-    strain_increment[0] += dn_dx(i, 0) * displacement[0];
-  }
-
-  if (std::fabs(strain_increment(0)) < 1.E-15) strain_increment[0] = 0.;
-  return strain_increment;
-}
-
-// Compute strain increment of the particle
-template <>
-inline Eigen::Matrix<double, 6, 1> mpm::Particle<2>::compute_strain_increment(
-    const Eigen::MatrixXd& dn_dx, unsigned phase, double dt) noexcept {
-  // Define strain increment
-  Eigen::Matrix<double, 6, 1> strain_increment =
-      Eigen::Matrix<double, 6, 1>::Zero();
-
-  for (unsigned i = 0; i < this->nodes_.size(); ++i) {
-    Eigen::Matrix<double, 2, 1> displacement = nodes_[i]->displacement(phase);
-    strain_increment[0] += dn_dx(i, 0) * displacement[0];
-    strain_increment[1] += dn_dx(i, 1) * displacement[1];
-    strain_increment[3] +=
-        dn_dx(i, 1) * displacement[0] + dn_dx(i, 0) * displacement[1];
-  }
-
-  if (std::fabs(strain_increment[0]) < 1.E-15) strain_increment[0] = 0.;
-  if (std::fabs(strain_increment[1]) < 1.E-15) strain_increment[1] = 0.;
-  if (std::fabs(strain_increment[3]) < 1.E-15) strain_increment[3] = 0.;
-  return strain_increment;
-}
-
-// Compute strain increment of the particle
-template <>
-inline Eigen::Matrix<double, 6, 1> mpm::Particle<3>::compute_strain_increment(
-    const Eigen::MatrixXd& dn_dx, unsigned phase, double dt) noexcept {
-  // Define strain increment
-  Eigen::Matrix<double, 6, 1> strain_increment =
-      Eigen::Matrix<double, 6, 1>::Zero();
-
-  for (unsigned i = 0; i < this->nodes_.size(); ++i) {
-    Eigen::Matrix<double, 3, 1> displacement = nodes_[i]->displacement(phase);
-    strain_increment[0] += dn_dx(i, 0) * displacement[0];
-    strain_increment[1] += dn_dx(i, 1) * displacement[1];
-    strain_increment[2] += dn_dx(i, 2) * displacement[2];
-    strain_increment[3] +=
-        dn_dx(i, 1) * displacement[0] + dn_dx(i, 0) * displacement[1];
-    strain_increment[4] +=
-        dn_dx(i, 2) * displacement[1] + dn_dx(i, 1) * displacement[2];
-    strain_increment[5] +=
-        dn_dx(i, 2) * displacement[0] + dn_dx(i, 0) * displacement[2];
-  }
-
-  for (unsigned i = 0; i < strain_increment.size(); ++i)
-    if (std::fabs(strain_increment[i]) < 1.E-15) strain_increment[i] = 0.;
-  return strain_increment;
-}
-
-// Compute strain and volume of the particle using nodal displacement
-template <unsigned Tdim>
-void mpm::Particle<Tdim>::compute_strain_volume_newmark(double dt) noexcept {
-  // Compute the volume at the previous time step
-  this->volume_ /= (1. + dvolumetric_strain_);
-  this->mass_density_ *= (1. + dvolumetric_strain_);
-
-  // Compute deformation gradient increment from previous time step
-  this->deformation_gradient_increment_ =
-      this->compute_deformation_gradient_increment(this->dn_dx_,
-                                                   mpm::ParticlePhase::Solid);
-
-  // Compute strain increment from previous time step
-  this->dstrain_ =
-      this->compute_strain_increment(dn_dx_, mpm::ParticlePhase::Solid, dt);
-
-  // Updated volumetric strain increment
-  this->dvolumetric_strain_ = this->dstrain_.head(Tdim).sum();
-
-  // Update volume using volumetric strain increment
-  this->volume_ *= (1. + dvolumetric_strain_);
-  this->mass_density_ /= (1. + dvolumetric_strain_);
-}
-
-// Compute stress using implicit updating scheme
-template <unsigned Tdim>
-void mpm::Particle<Tdim>::compute_stress_newmark(double dt) noexcept {
-  // Check if material ptr is valid
-  assert(this->material() != nullptr);
-  // Clone state variables
-  auto temp_state_variables = state_variables_[mpm::ParticlePhase::Solid];
-  // Calculate stress
-  this->stress_ = (this->material())
-                      ->compute_stress(previous_stress_, dstrain_, this,
-                                       &temp_state_variables, dt);
-
-  // Compute current consititutive matrix
-  this->constitutive_matrix_ =
-      material_[mpm::ParticlePhase::Solid]->compute_consistent_tangent_matrix(
-          stress_, previous_stress_, dstrain_, this, &temp_state_variables, dt);
-}
-
-// Compute updated position of the particle by Newmark scheme
-template <unsigned Tdim>
-void mpm::Particle<Tdim>::compute_updated_position_newmark(
-    double dt, double newmark_gamma, unsigned step,
-    mpm::VelocityUpdate velocity_update, double blending_ratio) noexcept {
-  switch (velocity_update) {
-    case mpm::VelocityUpdate::FLIP:
-      this->compute_updated_position_newmark_flip(dt, newmark_gamma, step,
-                                                  blending_ratio);
-      break;
-    case mpm::VelocityUpdate::PIC:
-      this->compute_updated_position_newmark_pic();
-      break;
-  }
-}
-
-// Compute updated position of the particle by Newmark-FLIP scheme
-template <unsigned Tdim>
-void mpm::Particle<Tdim>::compute_updated_position_newmark_flip(
-    double dt, double newmark_gamma, unsigned step,
-    double blending_ratio) noexcept {
-  // Check if particle has a valid cell ptr
-  assert(cell_ != nullptr);
-  // Get interpolated nodal displacement, velocity, and acceleration
-  Eigen::Matrix<double, Tdim, 1> nodal_displacement =
-      Eigen::Matrix<double, Tdim, 1>::Zero();
-  Eigen::Matrix<double, Tdim, 1> nodal_velocity =
-      Eigen::Matrix<double, Tdim, 1>::Zero();
-  Eigen::Matrix<double, Tdim, 1> nodal_acceleration =
-      Eigen::Matrix<double, Tdim, 1>::Zero();
-  for (unsigned i = 0; i < nodes_.size(); ++i) {
-    nodal_displacement.noalias() +=
-        shapefn_[i] * nodes_[i]->displacement(this->phase());
-    nodal_velocity.noalias() +=
-        shapefn_[i] * nodes_[i]->velocity(this->phase());
-    nodal_acceleration.noalias() +=
-        shapefn_[i] * nodes_[i]->acceleration(this->phase());
-  }
-
-  // Update particle velocity from interpolated nodal acceleration
-  if (step > 0)
-    this->velocity_.noalias() += ((1.0 - newmark_gamma) * this->acceleration_ +
-                                  newmark_gamma * nodal_acceleration) *
-                                 dt;
-  else
-    this->velocity_.noalias() += nodal_acceleration * dt;
-
-  // If intermediate scheme is considered
-  this->velocity_ = blending_ratio * this->velocity_ +
-                    (1.0 - blending_ratio) * nodal_velocity;
-
-  // Update acceleration
-  this->acceleration_ = nodal_acceleration;
-
-  // New position  current position + displacement increment
-  this->coordinates_.noalias() += nodal_displacement;
-  // Update displacement
-  this->displacement_.noalias() += nodal_displacement;
-}
-
-// Compute updated position of the particle by Newmark-PIC scheme
-template <unsigned Tdim>
-void mpm::Particle<Tdim>::compute_updated_position_newmark_pic() noexcept {
-  // Check if particle has a valid cell ptr
-  assert(cell_ != nullptr);
-  // Get interpolated nodal displacement, velocity, and acceleration
-  Eigen::Matrix<double, Tdim, 1> nodal_displacement =
-      Eigen::Matrix<double, Tdim, 1>::Zero();
-  Eigen::Matrix<double, Tdim, 1> nodal_velocity =
-      Eigen::Matrix<double, Tdim, 1>::Zero();
-  Eigen::Matrix<double, Tdim, 1> nodal_acceleration =
-      Eigen::Matrix<double, Tdim, 1>::Zero();
-  for (unsigned i = 0; i < nodes_.size(); ++i) {
-    nodal_displacement.noalias() +=
-        shapefn_[i] * nodes_[i]->displacement(this->phase());
-    nodal_velocity.noalias() +=
-        shapefn_[i] * nodes_[i]->velocity(this->phase());
-    nodal_acceleration.noalias() +=
-        shapefn_[i] * nodes_[i]->acceleration(this->phase());
-  }
-
-  // Update velocity and acceleration
-  this->velocity_ = nodal_velocity;
-  this->acceleration_ = nodal_acceleration;
-
-  // New position  current position + displacement increment
-  this->coordinates_.noalias() += nodal_displacement;
-  // Update displacement
-  this->displacement_.noalias() += nodal_displacement;
-}
-
-// Update stress and strain after convergence of Newton-Raphson iteration
-template <unsigned Tdim>
-void mpm::Particle<Tdim>::update_stress_strain(double dt) noexcept {
-  // Update converged stress
-  this->stress_ =
-      (this->material())
-          ->compute_stress(previous_stress_, dstrain_, this,
-                           &state_variables_[mpm::ParticlePhase::Solid], dt);
-
-  // Update initial stress of the time step
-  this->previous_stress_ = this->stress_;
-
-  // Update total strain
-  this->strain_.noalias() += this->dstrain_;
-
-  // Reset strain increment
-  this->dstrain_.setZero();
-  this->dvolumetric_strain_ = 0.;
-
-  // Update deformation gradient
-  this->deformation_gradient_ =
-      this->deformation_gradient_increment_ * this->deformation_gradient_;
-
-  // Reset deformation gradient increment
-  this->deformation_gradient_increment_.setIdentity();
-}
-
-// Assign acceleration to the particle
-template <unsigned Tdim>
-bool mpm::Particle<Tdim>::assign_acceleration(
-    const Eigen::Matrix<double, Tdim, 1>& acceleration) {
-  // Assign acceleration
-  acceleration_ = acceleration;
-  return true;
-}
-
-// Compute deformation gradient increment of the particle
-template <>
-inline Eigen::Matrix<double, 3, 3>
-    mpm::Particle<1>::compute_deformation_gradient_increment(
-        const Eigen::MatrixXd& dn_dx, unsigned phase) noexcept {
-  // Define deformation gradient increment
-  Eigen::Matrix<double, 3, 3> deformation_gradient_increment =
-      Eigen::Matrix<double, 3, 3>::Identity();
-
-  // Reference configuration is the beginning of the time step
-  for (unsigned i = 0; i < this->nodes_.size(); ++i) {
-    const auto& displacement = nodes_[i]->displacement(phase);
-    deformation_gradient_increment(0, 0) += dn_dx(i, 0) * displacement[0];
-  }
-
-  if (std::fabs(deformation_gradient_increment(0, 0) - 1.) < 1.E-15)
-    deformation_gradient_increment(0, 0) = 1.;
-  return deformation_gradient_increment;
-}
-
-// Compute deformation gradient increment of the particle
-template <>
-inline Eigen::Matrix<double, 3, 3>
-    mpm::Particle<2>::compute_deformation_gradient_increment(
-        const Eigen::MatrixXd& dn_dx, unsigned phase) noexcept {
-  // Define deformation gradient increment
-  Eigen::Matrix<double, 3, 3> deformation_gradient_increment =
-      Eigen::Matrix<double, 3, 3>::Identity();
-
-  // Reference configuration is the beginning of the time step
-  for (unsigned i = 0; i < this->nodes_.size(); ++i) {
-    const auto& displacement = nodes_[i]->displacement(phase);
-    deformation_gradient_increment.block(0, 0, 2, 2).noalias() +=
-        displacement * dn_dx.row(i);
-  }
-
-  for (unsigned i = 0; i < 2; ++i) {
-    for (unsigned j = 0; j < 2; ++j) {
-      if (i != j && std::fabs(deformation_gradient_increment(i, j)) < 1.E-15)
-        deformation_gradient_increment(i, j) = 0.;
-      if (i == j &&
-          std::fabs(deformation_gradient_increment(i, j) - 1.) < 1.E-15)
-        deformation_gradient_increment(i, j) = 1.;
-    }
-  }
-  return deformation_gradient_increment;
-}
-
-// Compute deformation gradient increment of the particle
-template <>
-inline Eigen::Matrix<double, 3, 3>
-    mpm::Particle<3>::compute_deformation_gradient_increment(
-        const Eigen::MatrixXd& dn_dx, unsigned phase) noexcept {
-  // Define deformation gradient increment
-  Eigen::Matrix<double, 3, 3> deformation_gradient_increment =
-      Eigen::Matrix<double, 3, 3>::Identity();
-
-  // Reference configuration is the beginning of the time step
-  for (unsigned i = 0; i < this->nodes_.size(); ++i) {
-    const auto& displacement = nodes_[i]->displacement(phase);
-    deformation_gradient_increment.noalias() += displacement * dn_dx.row(i);
-  }
-
-  for (unsigned i = 0; i < 3; ++i) {
-    for (unsigned j = 0; j < 3; ++j) {
-      if (i != j && std::fabs(deformation_gradient_increment(i, j)) < 1.E-15)
-        deformation_gradient_increment(i, j) = 0.;
-      if (i == j &&
-          std::fabs(deformation_gradient_increment(i, j) - 1.) < 1.E-15)
-        deformation_gradient_increment(i, j) = 1.;
-    }
-  }
-  return deformation_gradient_increment;
-}
-
-//! Compute ASFLIP beta parameter using displacement
-template <unsigned Tdim>
-inline double mpm::Particle<Tdim>::compute_asflip_beta() noexcept {
-  double beta = 1.0;
-  // Check if particle is located nearby imposed boundary
-  for (unsigned i = 0; i < this->nodes_.size(); ++i) {
-    const auto& disp_constraints = nodes_[i]->displacement_constraints();
-    if (disp_constraints.size() > 0) {
-      beta = 0.0;
-      break;
-    }
-  }
-
-  // Check if the incremental Jacobian is in compressive mode
-  const auto def_grad_increment =
-      this->compute_deformation_gradient_increment(this->dn_dx_, this->phase());
-  const double J = def_grad_increment.determinant();
-  if (J < 1.0) beta = 0.0;
-
-  return beta;
->>>>>>> c1af250b
 }