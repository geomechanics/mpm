--- conflicted
+++ resolved
@@ -81,13 +81,8 @@
   virtual void map_inertial_force(double bossak_alpha = 0.0) noexcept override;
 
   //! Map internal force
-<<<<<<< HEAD
   virtual void map_internal_force(double dt) noexcept override;
-
-=======
-  void map_internal_force(double dt) noexcept override;
   void map_gravity_force(double dt) noexcept override;
->>>>>>> 84672a7e
   /**@}*/
 
  protected:
