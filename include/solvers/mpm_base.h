#ifndef MPM_MPM_BASE_H_
#define MPM_MPM_BASE_H_

#include <numeric>
#include <sstream>

#include <boost/lexical_cast.hpp>
#include <boost/uuid/uuid.hpp>
#include <boost/uuid/uuid_generators.hpp>
#include <boost/uuid/uuid_io.hpp>
#include <iostream>
// CSV-parser
#include "csv/csv.h"

// MPI
#ifdef USE_MPI
#include "mpi.h"
#endif

#ifdef USE_GRAPH_PARTITIONING
#include "graph.h"
#endif

#include "constraints.h"
#include "contact.h"
#include "contact_friction.h"
#include "mpm.h"
#include "mpm_scheme.h"
#include "mpm_scheme_musl.h"
#include "mpm_scheme_newmark.h"
#include "mpm_scheme_usf.h"
#include "mpm_scheme_usl.h"
#include "particle.h"
#include "solver_base.h"
#include "vector.h"

namespace mpm {

//! Variable type
//! Scalar: boolean, unsigned, int, double
//! Vector: Vector of size 3
//! Tensor: Symmetric tensor arranged in voigt notation
enum class VariableType { Scalar, Vector, Tensor };

//! Damping type
//! None: No damping is specified

//! Velocity update type
extern std::map<std::string, mpm::VelocityUpdate> VelocityUpdateType;

//! MPMBase class
//! \brief A class that implements the fully base one phase mpm
//! \details A Base MPM class
//! \tparam Tdim Dimension
template <unsigned Tdim>
class MPMBase : public MPM {
 public:
  //! Default constructor
  MPMBase(const std::shared_ptr<IO>& io);

  //! Initialise mesh
  void initialise_mesh() override;

  //! Initialise particles
  void initialise_particles() override;

  //! Initialise interface points
  void initialise_points() override;

  //! Initialise materials
  void initialise_materials() override;

  //! Initialise loading
  void initialise_loads() override;

  //! Initialise math functions
  bool initialise_math_functions(const Json&) override;

  //! Solve
  bool solve() override { return true; }

  //! Checkpoint resume
  bool checkpoint_resume() override;

  //! Domain decomposition
  //! \param[in] initial_step Start of simulation or later steps
  void mpi_domain_decompose(bool initial_step = false) override;

  //! Output results
  //! \param[in] step Time step
  void write_outputs(mpm::Index step) override;

  //! Pressure smoothing
  //! \param[in] phase Phase to smooth pressure
  void pressure_smoothing(unsigned phase);

  //! Particle entity sets
  //! \param[in] check Check duplicates
  void particle_entity_sets(bool check);

  //! Point entity sets
  //! \param[in] check Check duplicates
  void point_entity_sets(bool check);

  //! Particle velocity constraints
  void particle_velocity_constraints();

  //! Point velocity constraints
  void point_velocity_constraints();

  //! Point kelvin voigt constraints
  void point_kelvin_voigt_constraints();

  //! Apply Absorbing Constraints
  void nodal_absorbing_constraints();

 protected:
  //! Initialise implicit solver
  //! \param[in] lin_solver_props Linear solver properties
  //! \param[in, out] linear_solver Linear solver map
  void initialise_linear_solver(
      const Json& lin_solver_props,
      tsl::robin_map<
          std::string,
          std::shared_ptr<mpm::SolverBase<Eigen::SparseMatrix<double>>>>&
          linear_solver);

  //! Write HDF5 files
  void write_hdf5(mpm::Index step, mpm::Index max_steps) override;

  //! Write HDF5 files for material points
  void write_hdf5_particles(mpm::Index step, mpm::Index max_steps) override;

  //! Write HDF5 files for interface points
  void write_hdf5_points(mpm::Index step, mpm::Index max_steps) override;

#ifdef USE_VTK
  //! Write VTK files
  void write_vtk(mpm::Index step, mpm::Index max_steps) override;

  //! Write VTK files for material points
  void write_vtk_particles(mpm::Index step, mpm::Index max_steps) override;

  //! Write VTK files for interface points
  void write_vtk_points(mpm::Index step, mpm::Index max_steps) override;
#endif

#ifdef USE_PARTIO
  //! Write PARTIO files
  void write_partio(mpm::Index step, mpm::Index max_steps) override;
#endif

 private:
  //! Return if a mesh will be isoparametric or not
  //! \retval isoparametric Status of mesh type
  bool is_isoparametric();

  //! Node entity sets
  //! \param[in] mesh_prop Mesh properties
  //! \param[in] check Check duplicates
  void node_entity_sets(const Json& mesh_prop, bool check);

  //! Node Euler angles
  //! \param[in] mesh_prop Mesh properties
  //! \param[in] mesh_io Mesh IO handle
  void node_euler_angles(const Json& mesh_prop,
                         const std::shared_ptr<mpm::IOMesh<Tdim>>& mesh_io);

  //! Nodal velocity constraints
  //! \param[in] mesh_prop Mesh properties
  //! \param[in] mesh_io Mesh IO handle
  void nodal_velocity_constraints(
      const Json& mesh_prop, const std::shared_ptr<mpm::IOMesh<Tdim>>& mesh_io);

  //! Nodal acceleration constraints
  //! \param[in] mesh_prop Mesh properties
  //! \param[in] mesh_io Mesh IO handle
  void nodal_acceleration_constraints(
      const Json& mesh_prop, const std::shared_ptr<mpm::IOMesh<Tdim>>& mesh_io);

  //! Nodal frictional constraints
  //! \param[in] mesh_prop Mesh properties
  //! \param[in] mesh_io Mesh IO handle
  void nodal_frictional_constraints(
      const Json& mesh_prop, const std::shared_ptr<mpm::IOMesh<Tdim>>& mesh_io);

  //! Nodal adhesional constraints
  //! \param[in] mesh_prop Mesh properties
  //! \param[in] mesh_io Mesh IO handle
  void nodal_adhesional_constraints(
      const Json& mesh_prop, const std::shared_ptr<mpm::IOMesh<Tdim>>& mesh_io);

  //! Nodal pressure constraints
  //! \param[in] mesh_prop Mesh properties
  //! \param[in] mesh_io Mesh IO handle
  void nodal_pressure_constraints(
      const Json& mesh_prop, const std::shared_ptr<mpm::IOMesh<Tdim>>& mesh_io);

  //! Nodal absorbing constraints
  //! \param[in] mesh_prop Mesh properties
  //! \param[in] mesh_io Mesh IO handle
  void nodal_absorbing_constraints(
      const Json& mesh_prop, const std::shared_ptr<mpm::IOMesh<Tdim>>& mesh_io);

  //! Cell entity sets
  //! \param[in] mesh_prop Mesh properties
  //! \param[in] check Check duplicates
  void cell_entity_sets(const Json& mesh_prop, bool check);

  //! Particles cells
  //! \param[in] mesh_prop Mesh properties
  //! \param[in] particle_io Particle IO handle
  void particles_cells(const Json& mesh_prop,
                       const std::shared_ptr<mpm::IOMesh<Tdim>>& particle_io);

  //! Particles volumes
  //! \param[in] mesh_prop Mesh properties
  //! \param[in] particle_io Particle IO handle
  void particles_volumes(const Json& mesh_prop,
                         const std::shared_ptr<mpm::IOMesh<Tdim>>& particle_io);

  //! Particles stresses
  //! \param[in] mesh_prop Mesh properties
  //! \param[in] particle_io Particle IO handle
  void particles_stresses(
      const Json& mesh_prop,
      const std::shared_ptr<mpm::IOMesh<Tdim>>& particle_io);

  // Particles pore pressures
  //! \param[in] mesh_prop Mesh properties
  //! \param[in] particle_io Particle IO handle
  void particles_pore_pressures(
      const Json& mesh_prop,
      const std::shared_ptr<mpm::IOMesh<Tdim>>& particle_io);

<<<<<<< HEAD
  //! Points areas
  //! \param[in] mesh_prop Mesh properties
  //! \param[in] particle_io Particle IO handle
  void points_areas(const Json& mesh_prop,
                    const std::shared_ptr<mpm::IOMesh<Tdim>>& particle_io);

  //! Points areas
  //! \param[in] mesh_prop Mesh properties
  //! \param[in] particle_io Particle IO handle
  void points_areas(const Json& mesh_prop,
                    const std::shared_ptr<mpm::IOMesh<Tdim>>& particle_io);

=======
>>>>>>> c1af250b
  // Read and assign perfectly matched layer properties
  //! \param[in] mesh_prop Mesh properties
  //! \param[in] particle_io Particle IO handle
  void particles_pml_properties(
      const Json& mesh_prop,
      const std::shared_ptr<mpm::IOMesh<Tdim>>& particle_io);

  //! Initialise damping
  //! \param[in] damping_props Damping properties
  bool initialise_damping(const Json& damping_props);

  //! Initialise nonlocal mesh
  //! \param[in] mesh_prop Mesh properties
  void initialise_nonlocal_mesh(const Json& mesh_prop);

  //! Initialise particle types
  void initialise_particle_types();

  //! Initialise point types
  void initialise_point_types();

  /**
   * \defgroup Implicit Functions dealing with implicit MPM
   */
  /**@{*/
  //! Nodal displacement constraints for implicit solver
  //! \ingroup Implicit
  //! \param[in] mesh_prop Mesh properties
  //! \param[in] mesh_io Mesh IO handle
  void nodal_displacement_constraints(
      const Json& mesh_prop, const std::shared_ptr<mpm::IOMesh<Tdim>>& mesh_io);
  /**@}*/

 protected:
  // Generate a unique id for the analysis
  using mpm::MPM::uuid_;
  //! Time step size
  using mpm::MPM::dt_;
  //! Current step
  using mpm::MPM::step_;
  //! Number of steps
  using mpm::MPM::nsteps_;
  //! Output steps
  using mpm::MPM::output_steps_;
  //! Load balancing steps
  using mpm::MPM::nload_balance_steps_;
  //! A unique ptr to IO object
  using mpm::MPM::io_;
  //! JSON analysis object
  using mpm::MPM::analysis_;
  //! JSON post-process object
  using mpm::MPM::post_process_;
  //! Logger
  using mpm::MPM::console_;

  //! Stress update method
  std::string stress_update_{"usf"};
  //! Stress update scheme
  std::shared_ptr<mpm::MPMScheme<Tdim>> mpm_scheme_{nullptr};
  //! Interface scheme
  std::shared_ptr<mpm::Contact<Tdim>> contact_{nullptr};
  //! Velocity update method
  mpm::VelocityUpdate velocity_update_{mpm::VelocityUpdate::FLIP};
  //! FLIP-PIC blending ratio
  double blending_ratio_{1.0};
  //! Gravity
  Eigen::Matrix<double, Tdim, 1> gravity_;
  //! Mesh object
  std::shared_ptr<mpm::Mesh<Tdim>> mesh_;
  //! Constraints object
  std::shared_ptr<mpm::Constraints<Tdim>> constraints_;
  //! Particle types
  std::set<std::string> particle_types_;
  //! Point types
  std::set<std::string> point_types_;
  //! Materials
  std::map<unsigned, std::shared_ptr<mpm::Material<Tdim>>> materials_;
  //! Mathematical functions
  std::map<unsigned, std::shared_ptr<mpm::FunctionBase>> math_functions_;
  //! VTK geometry output bool
  bool geometry_vtk_{false};
  //! VTK particle variables
  tsl::robin_map<mpm::VariableType, std::vector<std::string>> vtk_vars_;
  //! VTK state variables
  tsl::robin_map<unsigned, std::vector<std::string>> vtk_statevars_;
  //! Set node concentrated force
  bool set_node_concentrated_force_{false};
  //! Damping type
  mpm::Damping damping_type_{mpm::Damping::None};
  //! Damping factor
  double damping_factor_{0.};
  //! Locate particles
  bool locate_particles_{true};
  //! Absorbing Boundary Variables
  bool absorbing_boundary_{false};
  //! Perfectly Matched Layer Boundary
  bool pml_boundary_{false};
  //! Perfectly Matched Layer Boundary Type
  bool pml_type_{true};
  //! Boolean to update deformation gradient
  bool update_defgrad_{false};

  /**
   * \defgroup Nonlocal Variables for nonlocal MPM
   * @{
   */
  // Cell neighbourhood: default 0 for linear element
  unsigned cell_neighbourhood_{0};
  // Node neighbourhood: default 1 for linear element
  unsigned node_neighbourhood_{1};
  /**@}*/

#ifdef USE_GRAPH_PARTITIONING
  // graph pass the address of the container of cell
  std::shared_ptr<Graph<Tdim>> graph_{nullptr};
#endif
};  // MPMBase class
}  // namespace mpm

#include "mpm_base.tcc"

#endif  // MPM_MPM_BASE_H_<|MERGE_RESOLUTION|>--- conflicted
+++ resolved
@@ -233,7 +233,6 @@
       const Json& mesh_prop,
       const std::shared_ptr<mpm::IOMesh<Tdim>>& particle_io);
 
-<<<<<<< HEAD
   //! Points areas
   //! \param[in] mesh_prop Mesh properties
   //! \param[in] particle_io Particle IO handle
@@ -246,8 +245,6 @@
   void points_areas(const Json& mesh_prop,
                     const std::shared_ptr<mpm::IOMesh<Tdim>>& particle_io);
 
-=======
->>>>>>> c1af250b
   // Read and assign perfectly matched layer properties
   //! \param[in] mesh_prop Mesh properties
   //! \param[in] particle_io Particle IO handle
@@ -327,8 +324,6 @@
   std::map<unsigned, std::shared_ptr<mpm::Material<Tdim>>> materials_;
   //! Mathematical functions
   std::map<unsigned, std::shared_ptr<mpm::FunctionBase>> math_functions_;
-  //! VTK geometry output bool
-  bool geometry_vtk_{false};
   //! VTK particle variables
   tsl::robin_map<mpm::VariableType, std::vector<std::string>> vtk_vars_;
   //! VTK state variables
