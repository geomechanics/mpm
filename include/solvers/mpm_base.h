#ifndef MPM_MPM_BASE_H_
#define MPM_MPM_BASE_H_

#include <numeric>

#include <boost/lexical_cast.hpp>
#include <boost/uuid/uuid.hpp>
#include <boost/uuid/uuid_generators.hpp>
#include <boost/uuid/uuid_io.hpp>

// CSV-parser
#include "csv/csv.h"

// MPI
#ifdef USE_MPI
#include "mpi.h"
#endif

#ifdef USE_GRAPH_PARTITIONING
#include "graph.h"
#endif

#include "constraints.h"
#include "contact.h"
#include "contact_friction.h"
#include "mpm.h"
#include "mpm_scheme.h"
#include "mpm_scheme_musl.h"
#include "mpm_scheme_newmark.h"
#include "mpm_scheme_usf.h"
#include "mpm_scheme_usl.h"
#include "particle.h"
#include "solver_base.h"
#include "vector.h"

namespace mpm {

//! Variable type
//! Scalar: boolean, unsigned, int, double
//! Vector: Vector of size 3
//! Tensor: Symmetric tensor arranged in voigt notation
enum class VariableType { Scalar, Vector, Tensor };

//! Damping type
//! None: No damping is specified
//! Cundall: Cundall damping
enum class Damping { None, Cundall };

//! MPMBase class
//! \brief A class that implements the fully base one phase mpm
//! \details A Base MPM class
//! \tparam Tdim Dimension
template <unsigned Tdim>
class MPMBase : public MPM {
 public:
  //! Default constructor
  MPMBase(const std::shared_ptr<IO>& io);

  //! Initialise mesh
  void initialise_mesh() override;

  //! Initialise particles
  void initialise_particles() override;

  //! Initialise materials
  void initialise_materials() override;

  //! Initialise loading
  void initialise_loads() override;

  //! Initialise math functions
  bool initialise_math_functions(const Json&) override;

  //! Solve
  bool solve() override { return true; }

  //! Checkpoint resume
  bool checkpoint_resume() override;

  //! Domain decomposition
  //! \param[in] initial_step Start of simulation or later steps
  void mpi_domain_decompose(bool initial_step = false) override;

  //! Output results
  //! \param[in] step Time step
  void write_outputs(mpm::Index step) override;

  //! Pressure smoothing
  //! \param[in] phase Phase to smooth pressure
  void pressure_smoothing(unsigned phase);

  //! Particle entity sets
  //! \param[in] check Check duplicates
  void particle_entity_sets(bool check);

  //! Particle velocity constraints
  void particle_velocity_constraints();

  //! Apply Absorbing Constraints
  void nodal_absorbing_constraints();

 protected:
  //! Initialise implicit solver
  //! \param[in] lin_solver_props Linear solver properties
  //! \param[in, out] linear_solver Linear solver map
  void initialise_linear_solver(
      const Json& lin_solver_props,
      tsl::robin_map<
          std::string,
          std::shared_ptr<mpm::SolverBase<Eigen::SparseMatrix<double>>>>&
          linear_solver);

  //! Write HDF5 files
  void write_hdf5(mpm::Index step, mpm::Index max_steps) override;

#ifdef USE_VTK
  //! Write VTK files
  void write_vtk(mpm::Index step, mpm::Index max_steps) override;
  //! Write VTK files for points
  void write_point_vtk(mpm::Index step, mpm::Index max_steps,
                       const mpm::Vector<PointBase<Tdim>>& points);
#endif

#ifdef USE_PARTIO
  //! Write PARTIO files
  void write_partio(mpm::Index step, mpm::Index max_steps) override;
#endif

  /**
   * \defgroup Output for points
   */
  /**@{*/
  //! Return coordinates of points
  //! \param[in] points the list of points
  std::vector<Eigen::Matrix<double, 3, 1>> points_coordinates(
      const mpm::Vector<PointBase<Tdim>>& points);

  //! Return point scalar data
  //! \param[in] attribute Name of the scalar data attribute
  //! \param[in] points the list of points
  //! \retval scalar_data Vector containing scalar properties from points
  std::vector<double> points_scalar_data(
      const std::string& attribute,
      const mpm::Vector<PointBase<Tdim>>& points) const;

  //! Return points vector data
  //! \param[in] attribute Name of the tensor data attribute
  //! \param[in] points the list of points
  //! \retval vector_data Vector containing vector properties from points
  std::vector<Eigen::Matrix<double, 3, 1>> points_vector_data(
      const std::string& attribute,
      const mpm::Vector<PointBase<Tdim>>& points) const;

  //! Return points tensor data
  //! \param[in] attribute Name of the tensor data attribute
  //! \param[in] points the list of points
  //! \retval tensor_data Vector containing tensor properties from points
  template <unsigned Tsize>
  std::vector<Eigen::Matrix<double, Tsize, 1>> points_tensor_data(
      const std::string& attribute,
      const mpm::Vector<PointBase<Tdim>>& points) const;
  /**@}*/

 private:
  //! Return if a mesh will be isoparametric or not
  //! \retval isoparametric Status of mesh type
  bool is_isoparametric();

  //! Node entity sets
  //! \param[in] mesh_prop Mesh properties
  //! \param[in] check Check duplicates
  void node_entity_sets(const Json& mesh_prop, bool check);

  //! Node Euler angles
  //! \param[in] mesh_prop Mesh properties
  //! \param[in] mesh_io Mesh IO handle
  void node_euler_angles(const Json& mesh_prop,
                         const std::shared_ptr<mpm::IOMesh<Tdim>>& mesh_io);

  //! Nodal velocity constraints
  //! \param[in] mesh_prop Mesh properties
  //! \param[in] mesh_io Mesh IO handle
  void nodal_velocity_constraints(
      const Json& mesh_prop, const std::shared_ptr<mpm::IOMesh<Tdim>>& mesh_io);

  //! Nodal acceleration constraints
  //! \param[in] mesh_prop Mesh properties
  //! \param[in] mesh_io Mesh IO handle
  void nodal_acceleration_constraints(
      const Json& mesh_prop, const std::shared_ptr<mpm::IOMesh<Tdim>>& mesh_io);

  //! Nodal frictional constraints
  //! \param[in] mesh_prop Mesh properties
  //! \param[in] mesh_io Mesh IO handle
  void nodal_frictional_constraints(
      const Json& mesh_prop, const std::shared_ptr<mpm::IOMesh<Tdim>>& mesh_io);

  //! Nodal pressure constraints
  //! \param[in] mesh_prop Mesh properties
  //! \param[in] mesh_io Mesh IO handle
  void nodal_pressure_constraints(
      const Json& mesh_prop, const std::shared_ptr<mpm::IOMesh<Tdim>>& mesh_io);

  //! Nodal absorbing constraints
  //! \param[in] mesh_prop Mesh properties
  //! \param[in] mesh_io Mesh IO handle
  void nodal_absorbing_constraints(
      const Json& mesh_prop, const std::shared_ptr<mpm::IOMesh<Tdim>>& mesh_io);

  //! Cell entity sets
  //! \param[in] mesh_prop Mesh properties
  //! \param[in] check Check duplicates
  void cell_entity_sets(const Json& mesh_prop, bool check);

  //! Particles cells
  //! \param[in] mesh_prop Mesh properties
  //! \param[in] particle_io Particle IO handle
  void particles_cells(const Json& mesh_prop,
                       const std::shared_ptr<mpm::IOMesh<Tdim>>& particle_io);

  //! Particles volumes
  //! \param[in] mesh_prop Mesh properties
  //! \param[in] particle_io Particle IO handle
  void particles_volumes(const Json& mesh_prop,
                         const std::shared_ptr<mpm::IOMesh<Tdim>>& particle_io);

  //! Particles stresses
  //! \param[in] mesh_prop Mesh properties
  //! \param[in] particle_io Particle IO handle
  void particles_stresses(
      const Json& mesh_prop,
      const std::shared_ptr<mpm::IOMesh<Tdim>>& particle_io);

  // Particles pore pressures
  //! \param[in] mesh_prop Mesh properties
  //! \param[in] particle_io Particle IO handle
  void particles_pore_pressures(
      const Json& mesh_prop,
      const std::shared_ptr<mpm::IOMesh<Tdim>>& particle_io);

  //! Initialise damping
  //! \param[in] damping_props Damping properties
  bool initialise_damping(const Json& damping_props);

  //! Initialise nonlocal mesh
  //! \param[in] mesh_prop Mesh properties
  void initialise_nonlocal_mesh(const Json& mesh_prop);

  //! Initialise particle types
  void initialise_particle_types();

  /**
   * \defgroup Implicit Functions dealing with implicit MPM
   */
  /**@{*/
  //! Nodal displacement constraints for implicit solver
  //! \ingroup Implicit
  //! \param[in] mesh_prop Mesh properties
  //! \param[in] mesh_io Mesh IO handle
  void nodal_displacement_constraints(
      const Json& mesh_prop, const std::shared_ptr<mpm::IOMesh<Tdim>>& mesh_io);
  /**@}*/

 protected:
  // Generate a unique id for the analysis
  using mpm::MPM::uuid_;
  //! Time step size
  using mpm::MPM::dt_;
  //! Current step
  using mpm::MPM::step_;
  //! Number of steps
  using mpm::MPM::nsteps_;
  //! Output steps
  using mpm::MPM::output_steps_;
  //! Load balancing steps
  using mpm::MPM::nload_balance_steps_;
  //! A unique ptr to IO object
  using mpm::MPM::io_;
  //! JSON analysis object
  using mpm::MPM::analysis_;
  //! JSON post-process object
  using mpm::MPM::post_process_;
  //! Logger
  using mpm::MPM::console_;

  //! Stress update method
  std::string stress_update_{"usf"};
  //! Stress update scheme
  std::shared_ptr<mpm::MPMScheme<Tdim>> mpm_scheme_{nullptr};
  //! Interface scheme
  std::shared_ptr<mpm::Contact<Tdim>> contact_{nullptr};
  //! velocity update
  bool velocity_update_{false};
  //! Gravity
  Eigen::Matrix<double, Tdim, 1> gravity_;
  //! Mesh object
  std::shared_ptr<mpm::Mesh<Tdim>> mesh_;
  //! Constraints object
  std::shared_ptr<mpm::Constraints<Tdim>> constraints_;
  //! Particle types
  std::set<std::string> particle_types_;
  //! Materials
  std::map<unsigned, std::shared_ptr<mpm::Material<Tdim>>> materials_;
  //! Mathematical functions
  std::map<unsigned, std::shared_ptr<mpm::FunctionBase>> math_functions_;
  //! VTK particle variables
  tsl::robin_map<mpm::VariableType, std::vector<std::string>> vtk_vars_;
  //! VTK state variables
  tsl::robin_map<unsigned, std::vector<std::string>> vtk_statevars_;
  //! Set node concentrated force
  bool set_node_concentrated_force_{false};
  //! Damping type
  mpm::Damping damping_type_{mpm::Damping::None};
  //! Damping factor
  double damping_factor_{0.};
  //! Locate particles
  bool locate_particles_{true};
<<<<<<< HEAD
  //! XMPM Solver
  bool xmpm_{false};
  //! VTK point variables
  tsl::robin_map<mpm::VariableType, std::vector<std::string>> vtk_point_vars_;
=======
  //! Absorbing Boundary Variables
  bool absorbing_boundary_{false};
  //! Boolean to update deformation gradient
  bool update_defgrad_{false};
>>>>>>> 19293fa7

  /**
   * \defgroup Nonlocal Variables for nonlocal MPM
   * @{
   */
  // Cell neighbourhood: default 0 for linear element
  unsigned cell_neighbourhood_{0};
  // Node neighbourhood: default 1 for linear element
  unsigned node_neighbourhood_{1};
  /**@}*/

#ifdef USE_GRAPH_PARTITIONING
  // graph pass the address of the container of cell
  std::shared_ptr<Graph<Tdim>> graph_{nullptr};
#endif
};  // MPMBase class
}  // namespace mpm

#include "mpm_base.tcc"

#endif  // MPM_MPM_BASE_H_<|MERGE_RESOLUTION|>--- conflicted
+++ resolved
@@ -315,17 +315,14 @@
   double damping_factor_{0.};
   //! Locate particles
   bool locate_particles_{true};
-<<<<<<< HEAD
   //! XMPM Solver
   bool xmpm_{false};
   //! VTK point variables
   tsl::robin_map<mpm::VariableType, std::vector<std::string>> vtk_point_vars_;
-=======
   //! Absorbing Boundary Variables
   bool absorbing_boundary_{false};
   //! Boolean to update deformation gradient
   bool update_defgrad_{false};
->>>>>>> 19293fa7
 
   /**
    * \defgroup Nonlocal Variables for nonlocal MPM
