//! Constructor
template <unsigned Tdim>
mpm::MPMBase<Tdim>::MPMBase(const std::shared_ptr<IO>& io) : mpm::MPM(io) {
  //! Logger
  console_ = spdlog::get("MPMBase");

  // Create a mesh with global id 0
  const mpm::Index id = 0;

  // Set analysis step to start at 0
  step_ = 0;

  // Set mesh as isoparametric
  bool isoparametric = is_isoparametric();

  mesh_ = std::make_shared<mpm::Mesh<Tdim>>(id, isoparametric);

  // Create constraints
  constraints_ = std::make_shared<mpm::Constraints<Tdim>>(mesh_);

  // Empty all materials
  materials_.clear();

  // Variable list
  tsl::robin_map<std::string, VariableType> variables = {
      // Scalar variables
      {"id", VariableType::Scalar},
      {"material", VariableType::Scalar},
      {"mass", VariableType::Scalar},
      {"volume", VariableType::Scalar},
      {"mass_density", VariableType::Scalar},
      // Vector variables
      {"displacements", VariableType::Vector},
      {"velocities", VariableType::Vector},
      {"normals", VariableType::Vector},
      // Tensor variables
      {"strains", VariableType::Tensor},
      {"stresses", VariableType::Tensor}};

  try {
    analysis_ = io_->analysis();
    // Time-step size
    dt_ = analysis_["dt"].template get<double>();
    // Number of time steps
    nsteps_ = analysis_["nsteps"].template get<mpm::Index>();

    // nload balance
    if (analysis_.find("nload_balance_steps") != analysis_.end())
      nload_balance_steps_ =
          analysis_["nload_balance_steps"].template get<mpm::Index>();

    // Locate particles
    if (analysis_.find("locate_particles") != analysis_.end())
      locate_particles_ = analysis_["locate_particles"].template get<bool>();

    // Stress update method (USF/USL/MUSL/Newmark)
    try {
      if (analysis_.find("mpm_scheme") != analysis_.end())
        stress_update_ = analysis_["mpm_scheme"].template get<std::string>();
      else
        throw std::runtime_error("\"mpm_scheme\" is undefined");
    } catch (std::exception& exception) {
      console_->warn(
          "{} #{}: Stress update method is not specified, using \"usf\" as "
          "default; {}",
          __FILE__, __LINE__, exception.what());
    }

    // Velocity update
    std::string vel_update_type;
    try {
      if (analysis_.find("velocity_update") != analysis_.end()) {
        if (analysis_["velocity_update"].is_boolean()) {
          bool v_update = analysis_["velocity_update"].template get<bool>();
          vel_update_type = (v_update) ? "pic" : "flip";
        } else
          vel_update_type =
              analysis_["velocity_update"].template get<std::string>();
      } else
        throw std::runtime_error("\"velocity_update\" is undefined");

      // Check if blending_ratio is specified
      if (analysis_.contains("velocity_update_settings") &&
          analysis_["velocity_update_settings"].contains("blending_ratio")) {
        blending_ratio_ = analysis_["velocity_update_settings"]
                              .at("blending_ratio")
                              .template get<double>();
        // Check if blending ratio value is appropriately assigned
        if (blending_ratio_ < 0. || blending_ratio_ > 1.) {
          blending_ratio_ = 1.0;
          console_->warn(
              "{} #{}: FLIP-PIC Blending ratio is not properly assigned, using "
              "1.0 as default",
              __FILE__, __LINE__);
        }
      }

    } catch (std::exception& exception) {
      console_->warn(
          "{} #{}: Velocity update method is not properly specified, using "
          "\"flip\" as default; {}",
          __FILE__, __LINE__, exception.what());
      vel_update_type = "flip";
    }
    velocity_update_ = VelocityUpdateType.at(vel_update_type);

    // Damping
    try {
      if (analysis_.find("damping") != analysis_.end()) {
        if (!initialise_damping(analysis_.at("damping")))
          throw std::runtime_error("Damping parameters are undefined");
      } else
        throw std::runtime_error("\"damping\" is undefined");
    } catch (std::exception& exception) {
      console_->warn(
          "{} #{}: Damping is not specified, using \"None\" as default; {}",
          __FILE__, __LINE__, exception.what());
    }

    // Math functions
    try {
      // Get materials properties
      auto math_functions = io_->json_object("math_functions");
      if (!math_functions.empty())
        this->initialise_math_functions(math_functions);
      else
        throw std::runtime_error("");
    } catch (std::exception& exception) {
      console_->warn(
          "{} #{}: Math functions are undefined; Math functions JSON data not "
          "found",
          __FILE__, __LINE__);
    }

    post_process_ = io_->post_processing();
    // Output steps
    output_steps_ = post_process_["output_steps"].template get<mpm::Index>();

  } catch (std::domain_error& domain_error) {
    console_->error("{} #{}: Get analysis object \"{}\"", __FILE__, __LINE__,
                    domain_error.what());
    abort();
  }

  // VTK particle variables
  // Initialise container with empty vector
  vtk_vars_.insert(
      std::make_pair(mpm::VariableType::Scalar, std::vector<std::string>()));
  vtk_vars_.insert(
      std::make_pair(mpm::VariableType::Vector, std::vector<std::string>()));
  vtk_vars_.insert(
      std::make_pair(mpm::VariableType::Tensor, std::vector<std::string>()));

  if ((post_process_.find("vtk") != post_process_.end()) &&
      post_process_.at("vtk").is_array() &&
      post_process_.at("vtk").size() > 0) {
    // Iterate over vtk
    for (unsigned i = 0; i < post_process_.at("vtk").size(); ++i) {
      std::string attribute =
          post_process_["vtk"][i].template get<std::string>();
      if (attribute == "geometry")
        geometry_vtk_ = true;
      else if (variables.find(attribute) != variables.end())
        vtk_vars_[variables.at(attribute)].emplace_back(attribute);
      else {
        console_->warn(
            "{} #{}: VTK variable \"{}\" was specified, but is not available "
            "in variable list",
            __FILE__, __LINE__, attribute);
      }
    }
  } else {
    console_->warn(
        "{} #{}: No VTK variables were specified, none will be generated",
        __FILE__, __LINE__);
  }

  // VTK state variables
  bool vtk_statevar = false;
  if ((post_process_.find("vtk_statevars") != post_process_.end()) &&
      post_process_.at("vtk_statevars").is_array() &&
      post_process_.at("vtk_statevars").size() > 0) {
    // Iterate over state_vars
    for (const auto& svars : post_process_["vtk_statevars"]) {
      // Phase id
      unsigned phase_id = 0;
      if (svars.contains("phase_id"))
        phase_id = svars.at("phase_id").template get<unsigned>();

      // State variables
      if (svars.at("statevars").is_array() &&
          svars.at("statevars").size() > 0) {
        // Insert vtk_statevars_
        const std::vector<std::string> state_var = svars["statevars"];
        vtk_statevars_.insert(std::make_pair(phase_id, state_var));
        vtk_statevar = true;
      } else {
        vtk_statevar = false;
        break;
      }
    }
  }
  if (!vtk_statevar)
    console_->warn(
        "{} #{}: No VTK statevariable were specified, none will be generated",
        __FILE__, __LINE__);
}

// Initialise mesh
template <unsigned Tdim>
void mpm::MPMBase<Tdim>::initialise_mesh() {
  // Initialise MPI rank and size
  int mpi_rank = 0;
  int mpi_size = 1;

#ifdef USE_MPI
  MPI_Comm_rank(MPI_COMM_WORLD, &mpi_rank);
  // Get number of MPI ranks
  MPI_Comm_size(MPI_COMM_WORLD, &mpi_size);
#endif

  // Get mesh properties
  auto mesh_props = io_->json_object("mesh");
  // Get Mesh reader from JSON object
  const std::string io_type = mesh_props["io_type"].template get<std::string>();

  bool check_duplicates = true;
  try {
    check_duplicates = mesh_props["check_duplicates"].template get<bool>();
  } catch (std::exception& exception) {
    console_->warn(
        "{} #{}: Check duplicates not specified, using \"true\" as default; {}",
        __FILE__, __LINE__, exception.what());
    check_duplicates = true;
  }

  // Create a mesh reader
  auto mesh_io = Factory<mpm::IOMesh<Tdim>>::instance()->create(io_type);

  auto nodes_begin = std::chrono::steady_clock::now();
  // Global Index
  mpm::Index gid = 0;
  // Node type
  const auto node_type = mesh_props["node_type"].template get<std::string>();

  // Mesh file
  std::string mesh_file =
      io_->file_name(mesh_props["mesh"].template get<std::string>());

  // Create nodes from file
  bool node_status =
      mesh_->create_nodes(gid,                                  // global id
                          node_type,                            // node type
                          mesh_io->read_mesh_nodes(mesh_file),  // coordinates
                          check_duplicates);                    // check dups

  if (!node_status)
    throw std::runtime_error(
        "mpm::base::initialise_mesh(): Addition of nodes to mesh failed");

  auto nodes_end = std::chrono::steady_clock::now();
  console_->info("Rank {} Read nodes: {} ms", mpi_rank,
                 std::chrono::duration_cast<std::chrono::milliseconds>(
                     nodes_end - nodes_begin)
                     .count());

  // Read and assign node sets
  this->node_entity_sets(mesh_props, check_duplicates);

  // Read nodal euler angles and assign rotation matrices
  this->node_euler_angles(mesh_props, mesh_io);

  // Read and assign velocity constraints
  this->nodal_velocity_constraints(mesh_props, mesh_io);

  // Read and assign acceleration constraints
  this->nodal_acceleration_constraints(mesh_props, mesh_io);

  // Read and assign velocity constraints for implicit solver
  this->nodal_displacement_constraints(mesh_props, mesh_io);

  // Read and assign friction constraints
  this->nodal_frictional_constraints(mesh_props, mesh_io);

  // Read and assign adhesion constraints
  this->nodal_adhesional_constraints(mesh_props, mesh_io);

  // Read and assign pressure constraints
  this->nodal_pressure_constraints(mesh_props, mesh_io);

  // Read and assign absorbing constraintes
  this->nodal_absorbing_constraints(mesh_props, mesh_io);

  // Initialise cell
  auto cells_begin = std::chrono::steady_clock::now();
  // Shape function name
  const auto cell_type = mesh_props["cell_type"].template get<std::string>();
  // Shape function
  std::shared_ptr<mpm::Element<Tdim>> element =
      Factory<mpm::Element<Tdim>>::instance()->create(cell_type);

  // Create cells from file
  bool cell_status =
      mesh_->create_cells(gid,                                  // global id
                          element,                              // element type
                          mesh_io->read_mesh_cells(mesh_file),  // Node ids
                          check_duplicates);                    // Check dups

  if (!cell_status)
    throw std::runtime_error(
        "mpm::base::initialise_mesh(): Addition of cells to mesh failed");

  // Compute cell neighbours
  mesh_->find_cell_neighbours();

  // Read and assign cell sets
  this->cell_entity_sets(mesh_props, check_duplicates);

  // Use Nonlocal basis
  if (cell_type.back() == 'B' || cell_type.back() == 'L') {
    this->initialise_nonlocal_mesh(mesh_props);
  }

  auto cells_end = std::chrono::steady_clock::now();
  console_->info("Rank {} Read cells: {} ms", mpi_rank,
                 std::chrono::duration_cast<std::chrono::milliseconds>(
                     cells_end - cells_begin)
                     .count());
}

// Initialise particle types
template <unsigned Tdim>
void mpm::MPMBase<Tdim>::initialise_particle_types() {
  // Get particles properties
  auto json_particles = io_->json_object("particles");

  for (const auto& json_particle : json_particles) {
    // Gather particle types
    auto particle_type =
        json_particle["generator"]["particle_type"].template get<std::string>();
    particle_types_.insert(particle_type);
  }
}

// Initialise point types
template <unsigned Tdim>
void mpm::MPMBase<Tdim>::initialise_point_types() {
  // Check if "points" are specified
  if (!(io_->json_search("points"))) return;

  // Get point properties
  auto json_points = io_->json_object("points");

  for (const auto& json_point : json_points) {
    // Gather point types
    auto point_type =
        json_point["generator"]["point_type"].template get<std::string>();
    point_types_.insert(point_type);
  }
}

// Initialise particles
template <unsigned Tdim>
void mpm::MPMBase<Tdim>::initialise_particles() {
  // Initialise MPI rank and size
  int mpi_rank = 0;
  int mpi_size = 1;

#ifdef USE_MPI
  MPI_Comm_rank(MPI_COMM_WORLD, &mpi_rank);
  // Get number of MPI ranks
  MPI_Comm_size(MPI_COMM_WORLD, &mpi_size);
#endif

  // Get mesh properties
  auto mesh_props = io_->json_object("mesh");
  // Get Mesh reader from JSON object
  const std::string io_type = mesh_props["io_type"].template get<std::string>();

  // Check duplicates default set to true
  bool check_duplicates = true;
  if (mesh_props.find("check_duplicates") != mesh_props.end())
    check_duplicates = mesh_props["check_duplicates"].template get<bool>();

  auto particles_gen_begin = std::chrono::steady_clock::now();

  // Get particles properties
  auto json_particles = io_->json_object("particles");

  for (const auto& json_particle : json_particles) {
    // Generate particles
    bool gen_status =
        mesh_->generate_particles(io_, json_particle["generator"]);
    if (!gen_status)
      std::runtime_error(
          "mpm::base::initialise_particles() Generate particles failed");
  }

  // Gather particle types
  this->initialise_particle_types();

  auto particles_gen_end = std::chrono::steady_clock::now();
  console_->info("Rank {} Generate particles: {} ms", mpi_rank,
                 std::chrono::duration_cast<std::chrono::milliseconds>(
                     particles_gen_end - particles_gen_begin)
                     .count());

  auto particles_locate_begin = std::chrono::steady_clock::now();

  // Create a mesh reader
  auto particle_io = Factory<mpm::IOMesh<Tdim>>::instance()->create(io_type);

  // Read and assign particles cells
  this->particles_cells(mesh_props, particle_io);

  // Locate particles in cell
  auto unlocatable_particles = mesh_->locate_particles_mesh();

  if (!unlocatable_particles.empty())
    throw std::runtime_error(
        "mpm::base::initialise_particles() Particle outside the mesh domain");

  // Write particles and cells to file
  particle_io->write_particles_cells(
      io_->output_file("particles-cells", ".txt", uuid_, 0, 0).string(),
      mesh_->particles_cells());

  auto particles_locate_end = std::chrono::steady_clock::now();
  console_->info("Rank {} Locate particles: {} ms", mpi_rank,
                 std::chrono::duration_cast<std::chrono::milliseconds>(
                     particles_locate_end - particles_locate_begin)
                     .count());

  auto particles_volume_begin = std::chrono::steady_clock::now();
  // Compute volume
  mesh_->iterate_over_particles(std::bind(
      &mpm::ParticleBase<Tdim>::compute_volume, std::placeholders::_1));

  // Read and assign particles volumes
  this->particles_volumes(mesh_props, particle_io);

  // Read and assign particles stresses
  this->particles_stresses(mesh_props, particle_io);

  // Read and assign particles initial pore pressure
  this->particles_pore_pressures(mesh_props, particle_io);

  auto particles_volume_end = std::chrono::steady_clock::now();
  console_->info("Rank {} Read volume, velocity and stresses: {} ms", mpi_rank,
                 std::chrono::duration_cast<std::chrono::milliseconds>(
                     particles_volume_end - particles_volume_begin)
                     .count());

  // Particle entity sets
  this->particle_entity_sets(check_duplicates);

  // Read and assign particles velocity constraints
  this->particle_velocity_constraints();

  // Material id update using particle sets
  try {
    auto material_sets = io_->json_object("material_sets");
    if (!material_sets.empty()) {
      for (const auto& material_set : material_sets) {
        unsigned material_id =
            material_set["material_id"].template get<unsigned>();
        unsigned phase_id = mpm::ParticlePhase::Solid;
        if (material_set.contains("phase_id"))
          phase_id = material_set["phase_id"].template get<unsigned>();
        unsigned pset_id = material_set["pset_id"].template get<unsigned>();
        // Update material_id for particles in each pset
        mesh_->iterate_over_particle_set(
            pset_id, std::bind(&mpm::ParticleBase<Tdim>::assign_material,
                               std::placeholders::_1,
                               materials_.at(material_id), phase_id));
      }
    } else
      throw std::runtime_error("");
  } catch (std::exception& exception) {
    console_->warn(
        "{} #{}: Material sets are undefined; Material sets JSON data not "
        "found",
        __FILE__, __LINE__);
  }
}

// Initialise materials
template <unsigned Tdim>
void mpm::MPMBase<Tdim>::initialise_materials() {
  // Get materials properties
  auto materials = io_->json_object("materials");

  for (const auto material_props : materials) {
    // Get material type
    const std::string material_type =
        material_props["type"].template get<std::string>();

    // Get material id
    auto material_id = material_props["id"].template get<unsigned>();

    // Create a new material from JSON object
    auto mat =
        Factory<mpm::Material<Tdim>, unsigned, const Json&>::instance()->create(
            material_type, std::move(material_id), material_props);

    // Add material to list
    auto result = materials_.insert(std::make_pair(mat->id(), mat));

    // If insert material failed
    if (!result.second)
      throw std::runtime_error(
          "mpm::base::initialise_materials(): New material cannot be added, "
          "insertion failed");
  }
  // Copy materials to mesh
  mesh_->initialise_material_models(this->materials_);
}

// Initialise points
template <unsigned Tdim>
void mpm::MPMBase<Tdim>::initialise_points() {
  // Check if "points" are specified
  if (!(io_->json_search("points"))) return;

  // Initialise MPI rank and size
  int mpi_rank = 0;
  int mpi_size = 1;

#ifdef USE_MPI
  MPI_Comm_rank(MPI_COMM_WORLD, &mpi_rank);
  // Get number of MPI ranks
  MPI_Comm_size(MPI_COMM_WORLD, &mpi_size);
#endif

  // Get mesh properties
  auto mesh_props = io_->json_object("mesh");
  // Get Mesh reader from JSON object
  const std::string io_type = mesh_props["io_type"].template get<std::string>();

  // Check duplicates default set to true
  bool check_duplicates = true;
  if (mesh_props.find("check_duplicates") != mesh_props.end())
    check_duplicates = mesh_props["check_duplicates"].template get<bool>();

  auto points_gen_begin = std::chrono::steady_clock::now();

  // Get points properties
  auto json_points = io_->json_object("points");

  for (const auto& json_point : json_points) {
    // Generate points
    bool gen_status = mesh_->generate_points(io_, json_point["generator"]);
    if (!gen_status)
      std::runtime_error("mpm::base::init_points() Generate points failed");
  }

  //! Gather point types
  this->initialise_point_types();

  auto points_gen_end = std::chrono::steady_clock::now();
  console_->info("Rank {} Generate points: {} ms", mpi_rank,
                 std::chrono::duration_cast<std::chrono::milliseconds>(
                     points_gen_end - points_gen_begin)
                     .count());

  auto points_locate_begin = std::chrono::steady_clock::now();

  // Create a mesh reader
  auto point_io = Factory<mpm::IOMesh<Tdim>>::instance()->create(io_type);

  // Locate points in cell
  auto unlocatable_points = mesh_->locate_points_mesh();

  if (!unlocatable_points.empty())
    throw std::runtime_error(
        "mpm::base::init_points() Point outside the mesh domain");

  auto points_locate_end = std::chrono::steady_clock::now();
  console_->info("Rank {} Locate points: {} ms", mpi_rank,
                 std::chrono::duration_cast<std::chrono::milliseconds>(
                     points_locate_end - points_locate_begin)
                     .count());

  auto points_area_begin = std::chrono::steady_clock::now();

  // Read and assign points areas
  this->points_areas(mesh_props, point_io);

  auto points_area_end = std::chrono::steady_clock::now();
  console_->info("Rank {} Read areas: {} ms", mpi_rank,
                 std::chrono::duration_cast<std::chrono::milliseconds>(
                     points_area_end - points_area_begin)
                     .count());

  // Point entity sets
  this->point_entity_sets(check_duplicates);

  // Read and assign points velocity constraints
  this->point_velocity_constraints();
}

//! Checkpoint resume
template <unsigned Tdim>
bool mpm::MPMBase<Tdim>::checkpoint_resume() {
  bool checkpoint = true;
  try {
    int mpi_rank = 0;
#ifdef USE_MPI
    MPI_Comm_rank(MPI_COMM_WORLD, &mpi_rank);
#endif

    // Gather particle and point types
    this->initialise_particle_types();
    this->initialise_point_types();

    if (!analysis_["resume"]["resume"].template get<bool>())
      throw std::runtime_error("Resume analysis option is disabled");

    // Get unique analysis id
    this->uuid_ = analysis_["resume"]["uuid"].template get<std::string>();
    // Get step
    this->step_ = analysis_["resume"]["step"].template get<mpm::Index>();

    // Input particle h5 file for resume
    for (const auto ptype : particle_types_) {
      std::string attribute = mpm::ParticlePODTypeName.at(ptype);
      std::string extension = ".h5";

      auto particles_file =
          io_->output_file(attribute, extension, uuid_, step_, this->nsteps_)
              .string();

      // Load particle information from file
      mesh_->read_particles_hdf5(particles_file, attribute, ptype);
    }

    // Clear all particle ids
    mesh_->iterate_over_cells(
        std::bind(&mpm::Cell<Tdim>::clear_particle_ids, std::placeholders::_1));

    // Locate particles
    auto unlocatable_particles = mesh_->locate_particles_mesh();

    if (!unlocatable_particles.empty())
      throw std::runtime_error("Particle outside the mesh domain");

    // Input point h5 file for resume
    for (const auto ptype : point_types_) {
      std::string attribute = mpm::PointPODTypeName.at(ptype);
      std::string extension = ".h5";

      auto points_file =
          io_->output_file(attribute, extension, uuid_, step_, this->nsteps_)
              .string();

      // Load point information from file
      mesh_->read_points_hdf5(points_file, attribute, ptype);
    }

    // Clear all point ids
    mesh_->iterate_over_cells(
        std::bind(&mpm::Cell<Tdim>::clear_point_ids, std::placeholders::_1));

    // Locate points
    auto unlocatable_points = mesh_->locate_points_mesh();

    if (!unlocatable_points.empty())
      throw std::runtime_error("Point outside the mesh domain");

    console_->info("Checkpoint resume at step {} of {}", this->step_,
                   this->nsteps_);

  } catch (std::exception& exception) {
    console_->info("{} #{}: Resume failed, restarting analysis; {}", __FILE__,
                   __LINE__, exception.what());
    this->step_ = 0;
    checkpoint = false;
  }
  return checkpoint;
}

//! Write HDF5 files
template <unsigned Tdim>
void mpm::MPMBase<Tdim>::write_hdf5(mpm::Index step, mpm::Index max_steps) {
  //! Write hdf5 files for material and interface points
  this->write_hdf5_particles(step, max_steps);
  this->write_hdf5_points(step, max_steps);
}

//! Write HDF5 files for material points
template <unsigned Tdim>
void mpm::MPMBase<Tdim>::write_hdf5_particles(mpm::Index step,
                                              mpm::Index max_steps) {
  // Write hdf5 file for single phase particle
  for (const auto ptype : particle_types_) {
    std::string attribute = mpm::ParticlePODTypeName.at(ptype);
    std::string extension = ".h5";

    auto particles_file =
        io_->output_file(attribute, extension, uuid_, step, max_steps).string();

    // Load particle information from file
    if (attribute == "particles" || attribute == "fluid_particles")
      mesh_->write_particles_hdf5(particles_file);
    else if (attribute == "twophase_particles")
      mesh_->write_particles_hdf5_twophase(particles_file);
  }
}

//! Write HDF5 files for interface points
template <unsigned Tdim>
void mpm::MPMBase<Tdim>::write_hdf5_points(mpm::Index step,
                                           mpm::Index max_steps) {
  for (const auto ptype : point_types_) {
    std::string attribute = mpm::PointPODTypeName.at(ptype);
    std::string extension = ".h5";

    auto points_file =
        io_->output_file(attribute, extension, uuid_, step, max_steps).string();

    // Load point information from file
    mesh_->write_points_hdf5(points_file);
  }
}

#ifdef USE_VTK

//! Write VTK files
template <unsigned Tdim>
void mpm::MPMBase<Tdim>::write_vtk(mpm::Index step, mpm::Index max_steps) {
  //! Write VTK files for material and interface points
  this->write_vtk_particles(step, max_steps);
  this->write_vtk_points(step, max_steps);
}

//! Write VTK files for material points
template <unsigned Tdim>
void mpm::MPMBase<Tdim>::write_vtk_particles(mpm::Index step,
                                             mpm::Index max_steps) {

  // VTK PolyData writer
  auto vtk_writer = std::make_unique<VtkWriter>(mesh_->particle_coordinates());
  const std::string extension = ".vtp";

  // Write mesh on step 0
  // Get active node pairs use true
  if (step % nload_balance_steps_ == 0)
    vtk_writer->write_mesh(
        io_->output_file("mesh", extension, uuid_, step, max_steps).string(),
        mesh_->nodal_coordinates(), mesh_->node_pairs(true));

  // VTK geometry
  if (geometry_vtk_) {
    auto meshfile =
        io_->output_file("geometry", extension, uuid_, step, max_steps)
            .string();
    vtk_writer->write_geometry(meshfile);
  }

  // MPI parallel vtk file
  int mpi_rank = 0;
  int mpi_size = 1;
  bool write_mpi_rank = false;

#ifdef USE_MPI
  // Get MPI rank
  MPI_Comm_rank(MPI_COMM_WORLD, &mpi_rank);
  // Get number of MPI ranks
  MPI_Comm_size(MPI_COMM_WORLD, &mpi_size);
#endif

  //! VTK scalar variables
  for (const auto& attribute : vtk_vars_.at(mpm::VariableType::Scalar)) {
    // Write scalar
    auto file =
        io_->output_file(attribute, extension, uuid_, step, max_steps).string();
    vtk_writer->write_scalar_point_data(
        file, mesh_->particles_scalar_data(attribute), attribute);

    // Write a parallel MPI VTK container file
#ifdef USE_MPI
    if (mpi_rank == 0 && mpi_size > 1) {
      auto parallel_file = io_->output_file(attribute, ".pvtp", uuid_, step,
                                            max_steps, write_mpi_rank)
                               .string();

      vtk_writer->write_parallel_vtk(parallel_file, attribute, mpi_size, step,
                                     max_steps, 1);
    }
#endif
  }

  //! VTK vector variables
  for (const auto& attribute : vtk_vars_.at(mpm::VariableType::Vector)) {
    // Write vector
    auto file =
        io_->output_file(attribute, extension, uuid_, step, max_steps).string();
    vtk_writer->write_vector_point_data(
        file, mesh_->particles_vector_data(attribute), attribute);

    // Write a parallel MPI VTK container file
#ifdef USE_MPI
    if (mpi_rank == 0 && mpi_size > 1) {
      auto parallel_file = io_->output_file(attribute, ".pvtp", uuid_, step,
                                            max_steps, write_mpi_rank)
                               .string();

      vtk_writer->write_parallel_vtk(parallel_file, attribute, mpi_size, step,
                                     max_steps, 3);
    }
#endif
  }

  //! VTK tensor variables
  for (const auto& attribute : vtk_vars_.at(mpm::VariableType::Tensor)) {
    // Write vector
    auto file =
        io_->output_file(attribute, extension, uuid_, step, max_steps).string();
    vtk_writer->write_tensor_point_data(
        file, mesh_->template particles_tensor_data<6>(attribute), attribute);

    // Write a parallel MPI VTK container file
#ifdef USE_MPI
    if (mpi_rank == 0 && mpi_size > 1) {
      auto parallel_file = io_->output_file(attribute, ".pvtp", uuid_, step,
                                            max_steps, write_mpi_rank)
                               .string();

      vtk_writer->write_parallel_vtk(parallel_file, attribute, mpi_size, step,
                                     max_steps, 9);
    }
#endif
  }

  // VTK state variables
  for (auto const& vtk_statevar : vtk_statevars_) {
    unsigned phase_id = vtk_statevar.first;
    for (const auto& attribute : vtk_statevar.second) {
      std::string phase_attribute =
          "phase" + std::to_string(phase_id) + attribute;
      // Write state variables
      auto file =
          io_->output_file(phase_attribute, extension, uuid_, step, max_steps)
              .string();
      vtk_writer->write_scalar_point_data(
          file, mesh_->particles_statevars_data(attribute, phase_id),
          phase_attribute);
      // Write a parallel MPI VTK container file
#ifdef USE_MPI
      if (mpi_rank == 0 && mpi_size > 1) {
        auto parallel_file = io_->output_file(phase_attribute, ".pvtp", uuid_,
                                              step, max_steps, write_mpi_rank)
                                 .string();
        unsigned ncomponents = 1;
        vtk_writer->write_parallel_vtk(parallel_file, phase_attribute, mpi_size,
                                       step, max_steps, ncomponents);
      }
#endif
    }
  }
}

//! Write VTK files for interface points
template <unsigned Tdim>
void mpm::MPMBase<Tdim>::write_vtk_points(mpm::Index step,
                                          mpm::Index max_steps) {

  // VTK PolyData writer
  auto vtk_writer = std::make_unique<VtkWriter>(mesh_->point_coordinates());

  // Write input geometry to vtk file
  const std::string extension = ".vtp";
  const std::string attribute = "geometry";
  auto meshfile =
      io_->output_file(attribute + "_point", extension, uuid_, step, max_steps)
          .string();
  vtk_writer->write_geometry(meshfile);

  // MPI parallel vtk file
  int mpi_rank = 0;
  int mpi_size = 1;
  bool write_mpi_rank = false;

#ifdef USE_MPI
  // Get MPI rank
  MPI_Comm_rank(MPI_COMM_WORLD, &mpi_rank);
  // Get number of MPI ranks
  MPI_Comm_size(MPI_COMM_WORLD, &mpi_size);
#endif

  //! VTK scalar variables
  for (const auto& attribute : vtk_vars_.at(mpm::VariableType::Scalar)) {
    // Write scalar
    auto file = io_->output_file(attribute + "_point", extension, uuid_, step,
                                 max_steps)
                    .string();
    vtk_writer->write_scalar_point_data(
        file, mesh_->points_scalar_data(attribute), attribute);

    // Write a parallel MPI VTK container file
#ifdef USE_MPI
    if (mpi_rank == 0 && mpi_size > 1) {
      auto parallel_file =
          io_->output_file(attribute + "_point", ".pvtp", uuid_, step,
                           max_steps, write_mpi_rank)
              .string();

      vtk_writer->write_parallel_vtk(parallel_file, attribute + "_point",
                                     mpi_size, step, max_steps, 1);
    }
#endif
  }

  //! VTK vector variables
  for (const auto& attribute : vtk_vars_.at(mpm::VariableType::Vector)) {
    // Write vector
    auto file = io_->output_file(attribute + "_point", extension, uuid_, step,
                                 max_steps)
                    .string();
    vtk_writer->write_vector_point_data(
        file, mesh_->points_vector_data(attribute), attribute);

    // Write a parallel MPI VTK container file
#ifdef USE_MPI
    if (mpi_rank == 0 && mpi_size > 1) {
      auto parallel_file =
          io_->output_file(attribute + "_point", ".pvtp", uuid_, step,
                           max_steps, write_mpi_rank)
              .string();

      vtk_writer->write_parallel_vtk(parallel_file, attribute + "_point",
                                     mpi_size, step, max_steps, 3);
    }
#endif
  }

  //! VTK tensor variables
  for (const auto& attribute : vtk_vars_.at(mpm::VariableType::Tensor)) {
    // Write vector
    auto file = io_->output_file(attribute + "_point", extension, uuid_, step,
                                 max_steps)
                    .string();
    vtk_writer->write_tensor_point_data(
        file, mesh_->template points_tensor_data<6>(attribute), attribute);

    // Write a parallel MPI VTK container file
#ifdef USE_MPI
    if (mpi_rank == 0 && mpi_size > 1) {
      auto parallel_file =
          io_->output_file(attribute + "_point", ".pvtp", uuid_, step,
                           max_steps, write_mpi_rank)
              .string();

      vtk_writer->write_parallel_vtk(parallel_file, attribute + "_point",
                                     mpi_size, step, max_steps, 9);
    }
#endif
  }
}
#endif

#ifdef USE_PARTIO
//! Write Partio files
template <unsigned Tdim>
void mpm::MPMBase<Tdim>::write_partio(mpm::Index step, mpm::Index max_steps) {

  // MPI parallel partio file
  int mpi_rank = 0;
  int mpi_size = 1;
#ifdef USE_MPI
  // Get MPI rank
  MPI_Comm_rank(MPI_COMM_WORLD, &mpi_rank);
  // Get number of MPI ranks
  MPI_Comm_size(MPI_COMM_WORLD, &mpi_size);
#endif

  // Get Partio file extensions
  const std::string extension = ".bgeo";
  const std::string attribute = "partio";
  // Create filename
  auto file =
      io_->output_file(attribute, extension, uuid_, step, max_steps).string();
  // Write partio file
  mpm::partio::write_particles(file, mesh_->particles_hdf5());
}
#endif  // USE_PARTIO

//! Output results
template <unsigned Tdim>
void mpm::MPMBase<Tdim>::write_outputs(mpm::Index step) {
  if (step % this->output_steps_ == 0) {
    // HDF5 outputs
    this->write_hdf5(step, this->nsteps_);
#ifdef USE_VTK
    // VTK outputs
    this->write_vtk(step, this->nsteps_);
#endif
#ifdef USE_PARTIO
    // Partio outputs
    this->write_partio(step, this->nsteps_);
#endif
  }
}

//! Return if a mesh is isoparametric
template <unsigned Tdim>
bool mpm::MPMBase<Tdim>::is_isoparametric() {
  bool isoparametric = true;

  try {
    const auto mesh_props = io_->json_object("mesh");
    isoparametric = mesh_props.at("isoparametric").template get<bool>();
  } catch (std::exception& exception) {
    console_->warn(
        "{} #{}: Isoparametric status of mesh, using \"isoparametric\" "
        "as default; {}",
        __FILE__, __LINE__, exception.what());
    isoparametric = true;
  }
  return isoparametric;
}

//! Initialise loads
template <unsigned Tdim>
void mpm::MPMBase<Tdim>::initialise_loads() {
  //! Set gravity as zero
  gravity_.setZero();

  // Check if "external_loading_conditions" are specified
  if (!(io_->json_search("external_loading_conditions"))) return;

  auto loads = io_->json_object("external_loading_conditions");
  // Initialise gravity loading
  if (loads.contains("gravity")) {
    if (loads.at("gravity").is_array() &&
        loads.at("gravity").size() == gravity_.size()) {
      for (unsigned i = 0; i < gravity_.size(); ++i) {
        gravity_[i] = loads.at("gravity").at(i);
      }
    } else {
      throw std::runtime_error("Specified gravity dimension is invalid");
    }

    // Assign initial particle acceleration as gravity
    mesh_->iterate_over_particles(
        std::bind(&mpm::ParticleBase<Tdim>::assign_acceleration,
                  std::placeholders::_1, gravity_));
<<<<<<< HEAD
=======
  } else {
    throw std::runtime_error(
        "mpm::base::initialise_loads(): Specified gravity dimension is "
        "invalid");
>>>>>>> e512900a
  }

  // Create a file reader
  const std::string io_type =
      io_->json_object("mesh")["io_type"].template get<std::string>();
  auto reader = Factory<mpm::IOMesh<Tdim>>::instance()->create(io_type);

  // Read and assign particles surface tractions
  if (loads.find("particle_surface_traction") != loads.end()) {
    for (const auto& ptraction : loads["particle_surface_traction"]) {
      // Get the math function
      std::shared_ptr<FunctionBase> tfunction = nullptr;
      // If a math function is defined set to function or use scalar
      if (ptraction.find("math_function_id") != ptraction.end())
        tfunction = math_functions_.at(
            ptraction.at("math_function_id").template get<unsigned>());
      // Set id
      int pset_id = ptraction.at("pset_id").template get<int>();
      // Direction
      unsigned dir = ptraction.at("dir").template get<unsigned>();
      // Traction
      double traction = ptraction.at("traction").template get<double>();

      // Create particle surface tractions
      bool particles_tractions =
          mesh_->create_particles_tractions(tfunction, pset_id, dir, traction);
      if (!particles_tractions)
        throw std::runtime_error(
            "mpm::base::initialise_loads(): Particles tractions are not "
            "properly assigned");
    }
  } else
    console_->warn(
        "#{}: Particle surface tractions are undefined; Particle surface "
        "tractions JSON data not found",
        __LINE__);

  // Read and assign nodal concentrated forces
  if (loads.find("concentrated_nodal_forces") != loads.end()) {
    for (const auto& nforce : loads["concentrated_nodal_forces"]) {
      // Forces are specified in a file
      if (nforce.find("file") != nforce.end()) {
        std::string force_file = nforce.at("file").template get<std::string>();
        bool nodal_forces = mesh_->assign_nodal_concentrated_forces(
            reader->read_forces(io_->file_name(force_file)));
        if (!nodal_forces)
          throw std::runtime_error(
              "mpm::base::initialise_loads(): Nodal force file is invalid, "
              "forces are not properly assigned");
        set_node_concentrated_force_ = true;
      } else {
        // Get the math function
        std::shared_ptr<FunctionBase> ffunction = nullptr;
        if (nforce.find("math_function_id") != nforce.end())
          ffunction = math_functions_.at(
              nforce.at("math_function_id").template get<unsigned>());
        // Set id
        int nset_id = nforce.at("nset_id").template get<int>();
        // Direction
        unsigned dir = nforce.at("dir").template get<unsigned>();
        // Traction
        double force = nforce.at("force").template get<double>();

        // Read and assign nodal concentrated forces
        bool nodal_force = mesh_->assign_nodal_concentrated_forces(
            ffunction, nset_id, dir, force);
        if (!nodal_force)
          throw std::runtime_error(
              "mpm::base::initialise_loads(): Concentrated nodal forces are "
              "not properly assigned");
        set_node_concentrated_force_ = true;
      }
    }
  } else
    console_->warn(
        "#{}: Concentrated nodal forces are undefined; Concentrated nodal "
        "forces JSON data not found",
        __LINE__);
}

//! Initialise math functions
template <unsigned Tdim>
bool mpm::MPMBase<Tdim>::initialise_math_functions(const Json& math_functions) {
  bool status = true;
  try {
    // Get materials properties
    for (const auto& function_props : math_functions) {

      // Get math function id
      auto function_id = function_props["id"].template get<unsigned>();

      // Get function type
      const std::string function_type =
          function_props["type"].template get<std::string>();

      // Initiate another function_prop to be passed
      auto function_props_update = function_props;

      // Create a file reader
      const std::string io_type =
          io_->json_object("mesh")["io_type"].template get<std::string>();
      const auto& reader =
          Factory<mpm::IOMesh<Tdim>>::instance()->create(io_type);

      // Math function is specified in a file, replace function_props_update
      if (function_props.find("file") != function_props.end()) {
        // Read file and store in array of vectors
        std::string math_file = io_->file_name(
            function_props.at("file").template get<std::string>());
        const auto& xfx_values = reader->read_math_functions(math_file);

        function_props_update["xvalues"] = xfx_values[0];
        function_props_update["fxvalues"] = xfx_values[1];
      }

      // Create a new function from JSON object
      auto function =
          Factory<mpm::FunctionBase, unsigned, const Json&>::instance()->create(
              function_type, std::move(function_id), function_props_update);

      // Add math function to list
      auto insert_status =
          math_functions_.insert(std::make_pair(function->id(), function));

      // If insert math function failed
      if (!insert_status.second) {
        status = false;
        throw std::runtime_error(
            "Invalid properties for new math function, fn insertion failed");
      }
    }
  } catch (std::exception& exception) {
    console_->error("{} #{}: Math functions are not properly specified; {}",
                    __FILE__, __LINE__, exception.what());
    status = false;
  }
  return status;
}

//! Node entity sets
template <unsigned Tdim>
void mpm::MPMBase<Tdim>::node_entity_sets(const Json& mesh_props,
                                          bool check_duplicates) {
  try {
    if (mesh_props.find("entity_sets") != mesh_props.end()) {
      std::string entity_sets =
          mesh_props["entity_sets"].template get<std::string>();
      if (!io_->file_name(entity_sets).empty()) {
        bool node_sets = mesh_->create_node_sets(
            (io_->entity_sets(io_->file_name(entity_sets), "node_sets")),
            check_duplicates);
        if (!node_sets)
          throw std::runtime_error(
              "Node entity sets are not properly assigned");
      }
    } else
      throw std::runtime_error("Node entity set JSON data not found");
  } catch (std::exception& exception) {
    console_->warn("#{}: Node entity sets are undefined; {}", __LINE__,
                   exception.what());
  }
}

//! Node Euler angles
template <unsigned Tdim>
void mpm::MPMBase<Tdim>::node_euler_angles(
    const Json& mesh_props, const std::shared_ptr<mpm::IOMesh<Tdim>>& mesh_io) {
  try {
    if (mesh_props.find("boundary_conditions") != mesh_props.end() &&
        mesh_props["boundary_conditions"].find("nodal_euler_angles") !=
            mesh_props["boundary_conditions"].end()) {
      std::string euler_angles =
          mesh_props["boundary_conditions"]["nodal_euler_angles"]
              .template get<std::string>();
      if (!io_->file_name(euler_angles).empty()) {
        bool rotation_matrices = mesh_->compute_nodal_rotation_matrices(
            mesh_io->read_euler_angles(io_->file_name(euler_angles)));
        if (!rotation_matrices)
          throw std::runtime_error(
              "Euler angles are not properly assigned/computed");
      }
    } else
      throw std::runtime_error("Euler angles JSON data not found");
  } catch (std::exception& exception) {
    console_->warn("#{}: Euler angles are undefined; {}", __LINE__,
                   exception.what());
  }
}

// Nodal acceleration constraints
template <unsigned Tdim>
void mpm::MPMBase<Tdim>::nodal_acceleration_constraints(
    const Json& mesh_props, const std::shared_ptr<mpm::IOMesh<Tdim>>& mesh_io) {
  try {
    // Read and assign acceleration constraints
    if (mesh_props.find("boundary_conditions") != mesh_props.end() &&
        mesh_props["boundary_conditions"].find("acceleration_constraints") !=
            mesh_props["boundary_conditions"].end()) {
      // Iterate over acceleration constraints
      for (const auto& constraints :
           mesh_props["boundary_conditions"]["acceleration_constraints"]) {
        // Acceleration constraints are specified in a file
        if (constraints.find("file") != constraints.end()) {
          std::string acceleration_constraints_file =
              constraints.at("file").template get<std::string>();
          bool acceleration_constraints =
              constraints_->assign_nodal_acceleration_constraints(
                  mesh_io->read_acceleration_constraints(
                      io_->file_name(acceleration_constraints_file)));
          if (!acceleration_constraints)
            throw std::runtime_error(
                "Acceleration constraints are not properly assigned");

        } else {
          // Set id
          int nset_id = constraints.at("nset_id").template get<int>();
          // Direction
          unsigned dir = constraints.at("dir").template get<unsigned>();
          // Acceleration
          double acceleration =
              constraints.at("acceleration").template get<double>();
          // Get the math function
          std::shared_ptr<FunctionBase> afunction = nullptr;
          if (constraints.find("math_function_id") != constraints.end())
            afunction = math_functions_.at(
                constraints.at("math_function_id").template get<unsigned>());
          // Add acceleration constraint to mesh
          auto acceleration_constraint =
              std::make_shared<mpm::AccelerationConstraint>(nset_id, afunction,
                                                            dir, acceleration);
          mesh_->create_nodal_acceleration_constraint(nset_id,
                                                      acceleration_constraint);
          bool acceleration_constraints =
              constraints_->assign_nodal_acceleration_constraint(
                  nset_id, acceleration_constraint);
          if (!acceleration_constraints)
            throw std::runtime_error(
                "Nodal acceleration constraints are not properly assigned");
        }
      }
    } else
      throw std::runtime_error("Acceleration constraints JSON data not found");
  } catch (std::exception& exception) {
    console_->warn("#{}: Acceleration constraints are undefined; {}", __LINE__,
                   exception.what());
  }
}

// Nodal velocity constraints
template <unsigned Tdim>
void mpm::MPMBase<Tdim>::nodal_velocity_constraints(
    const Json& mesh_props, const std::shared_ptr<mpm::IOMesh<Tdim>>& mesh_io) {
  try {
    // Read and assign velocity constraints
    if (mesh_props.find("boundary_conditions") != mesh_props.end() &&
        mesh_props["boundary_conditions"].find("velocity_constraints") !=
            mesh_props["boundary_conditions"].end()) {
      // Iterate over velocity constraints
      for (const auto& constraints :
           mesh_props["boundary_conditions"]["velocity_constraints"]) {
        // Velocity constraints are specified in a file
        if (constraints.find("file") != constraints.end()) {
          std::string velocity_constraints_file =
              constraints.at("file").template get<std::string>();
          bool velocity_constraints =
              constraints_->assign_nodal_velocity_constraints(
                  mesh_io->read_velocity_constraints(
                      io_->file_name(velocity_constraints_file)));
          if (!velocity_constraints)
            throw std::runtime_error(
                "Velocity constraints are not properly assigned");

        } else {
          // Set id
          int nset_id = constraints.at("nset_id").template get<int>();
          // Direction
          unsigned dir = constraints.at("dir").template get<unsigned>();
          // Velocity
          double velocity = constraints.at("velocity").template get<double>();
          // Add velocity constraint to mesh
          auto velocity_constraint =
              std::make_shared<mpm::VelocityConstraint>(nset_id, dir, velocity);
          bool velocity_constraints =
              constraints_->assign_nodal_velocity_constraint(
                  nset_id, velocity_constraint);
          if (!velocity_constraints)
            throw std::runtime_error(
                "Nodal velocity constraints are not properly assigned");
        }
      }
    } else
      throw std::runtime_error("Velocity constraints JSON data not found");
  } catch (std::exception& exception) {
    console_->warn("#{}: Velocity constraints are undefined; {}", __LINE__,
                   exception.what());
  }
}

// Nodal displacement constraints for implicit solver
template <unsigned Tdim>
void mpm::MPMBase<Tdim>::nodal_displacement_constraints(
    const Json& mesh_props, const std::shared_ptr<mpm::IOMesh<Tdim>>& mesh_io) {
  try {
    // Read and assign displacement constraints
    if (mesh_props.find("boundary_conditions") != mesh_props.end() &&
        mesh_props["boundary_conditions"].find("displacement_constraints") !=
            mesh_props["boundary_conditions"].end()) {
      // Iterate over displacement constraints
      for (const auto& constraints :
           mesh_props["boundary_conditions"]["displacement_constraints"]) {
        // Displacement constraints are specified in a file
        if (constraints.find("file") != constraints.end()) {
          std::string displacement_constraints_file =
              constraints.at("file").template get<std::string>();
          bool displacement_constraints =
              constraints_->assign_nodal_displacement_constraints(
                  mesh_io->read_displacement_constraints(
                      io_->file_name(displacement_constraints_file)));
          if (!displacement_constraints)
            throw std::runtime_error(
                "Displacement constraints are not properly assigned");

        } else {
          // Get the math function
          std::shared_ptr<FunctionBase> dfunction = nullptr;
          if (constraints.find("math_function_id") != constraints.end())
            dfunction = math_functions_.at(
                constraints.at("math_function_id").template get<unsigned>());
          // Set id
          int nset_id = constraints.at("nset_id").template get<int>();
          // Direction
          unsigned dir = constraints.at("dir").template get<unsigned>();
          // Displacement
          double displacement =
              constraints.at("displacement").template get<double>();
          // Add displacement constraint to mesh
          auto displacement_constraint =
              std::make_shared<mpm::DisplacementConstraint>(nset_id, dir,
                                                            displacement);
          bool displacement_constraints =
              constraints_->assign_nodal_displacement_constraint(
                  dfunction, nset_id, displacement_constraint);
          if (!displacement_constraints)
            throw std::runtime_error(
                "Nodal displacement constraints are not properly assigned");
        }
      }
    } else
      throw std::runtime_error("Displacement constraints JSON data not found");
  } catch (std::exception& exception) {
    console_->warn("#{}: Displacement constraints are undefined; {}", __LINE__,
                   exception.what());
  }
}

// Nodal frictional constraints
template <unsigned Tdim>
void mpm::MPMBase<Tdim>::nodal_frictional_constraints(
    const Json& mesh_props, const std::shared_ptr<mpm::IOMesh<Tdim>>& mesh_io) {
  try {
    // Read and assign friction constraints
    if (mesh_props.find("boundary_conditions") != mesh_props.end() &&
        mesh_props["boundary_conditions"].find("friction_constraints") !=
            mesh_props["boundary_conditions"].end()) {
      // Iterate over friction constraints
      for (const auto& constraints :
           mesh_props["boundary_conditions"]["friction_constraints"]) {
        // Friction constraints are specified in a file
        if (constraints.find("file") != constraints.end()) {
          std::string friction_constraints_file =
              constraints.at("file").template get<std::string>();
          bool friction_constraints =
              constraints_->assign_nodal_friction_constraints(
                  mesh_io->read_friction_constraints(
                      io_->file_name(friction_constraints_file)));
          if (!friction_constraints)
            throw std::runtime_error(
                "Friction constraints are not properly assigned");

        } else {

          // Set id
          int nset_id = constraints.at("nset_id").template get<int>();
          // Direction (normal)
          unsigned dir = constraints.at("dir").template get<unsigned>();
          // Sign of normal direction
          int sign_n = constraints.at("sign_n").template get<int>();
          // Friction
          double friction = constraints.at("friction").template get<double>();
          // Add friction constraint to mesh
          auto friction_constraint = std::make_shared<mpm::FrictionConstraint>(
              nset_id, dir, sign_n, friction);
          bool friction_constraints =
              constraints_->assign_nodal_frictional_constraint(
                  nset_id, friction_constraint);
          if (!friction_constraints)
            throw std::runtime_error(
                "Nodal friction constraints are not properly assigned");
        }
      }
    } else
      throw std::runtime_error("Friction constraints JSON data not found");

  } catch (std::exception& exception) {
    console_->warn("#{}: Friction conditions are undefined; {}", __LINE__,
                   exception.what());
  }
}

// Nodal adhesional constraints
template <unsigned Tdim>
void mpm::MPMBase<Tdim>::nodal_adhesional_constraints(
    const Json& mesh_props, const std::shared_ptr<mpm::IOMesh<Tdim>>& mesh_io) {
  try {
    // Read and assign adhesion constraints
    if (mesh_props.find("boundary_conditions") != mesh_props.end() &&
        mesh_props["boundary_conditions"].find("adhesion_constraints") !=
            mesh_props["boundary_conditions"].end()) {
      // Iterate over adhesion constraints
      for (const auto& constraints :
           mesh_props["boundary_conditions"]["adhesion_constraints"]) {
        // Adhesion constraints are specified in a file
        if (constraints.find("file") != constraints.end()) {
          std::string adhesion_constraints_file =
              constraints.at("file").template get<std::string>();
          bool adhesion_constraints =
              constraints_->assign_nodal_adhesion_constraints(
                  mesh_io->read_adhesion_constraints(
                      io_->file_name(adhesion_constraints_file)));
          if (!adhesion_constraints)
            throw std::runtime_error(
                "Adhesion constraints are not properly assigned");

        } else {  // Entity sets

          // Set id
          int nset_id = constraints.at("nset_id").template get<int>();
          // Direction (normal)
          unsigned dir = constraints.at("dir").template get<unsigned>();
          // Sign of normal direction
          int sign_n = constraints.at("sign_n").template get<int>();
          // Adhesion
          double adhesion = constraints.at("adhesion").template get<double>();
          // h_min
          double h_min = constraints.at("h_min").template get<double>();
          // nposition
          int nposition = constraints.at("nposition").template get<int>();
          // Add adhesion constraint to mesh
          auto adhesion_constraint = std::make_shared<mpm::AdhesionConstraint>(
              nset_id, dir, sign_n, adhesion, h_min, nposition);
          bool adhesion_constraints =
              constraints_->assign_nodal_adhesional_constraint(
                  nset_id, adhesion_constraint);
          if (!adhesion_constraints)
            throw std::runtime_error(
                "Nodal adhesion constraints are not properly assigned");
        }
      }
    } else
      throw std::runtime_error("Adhesion constraints JSON data not found");

  } catch (std::exception& exception) {
    console_->warn("#{}: Adhesion conditions are undefined; {}", __LINE__,
                   exception.what());
  }
}

// Nodal pressure constraints
template <unsigned Tdim>
void mpm::MPMBase<Tdim>::nodal_pressure_constraints(
    const Json& mesh_props, const std::shared_ptr<mpm::IOMesh<Tdim>>& mesh_io) {
  try {
    // Read and assign pressure constraints
    if (mesh_props.find("boundary_conditions") != mesh_props.end() &&
        mesh_props["boundary_conditions"].find("pressure_constraints") !=
            mesh_props["boundary_conditions"].end()) {

      // Iterate over pressure constraints
      for (const auto& constraints :
           mesh_props["boundary_conditions"]["pressure_constraints"]) {
        // Pore pressure constraint phase indice
        unsigned constraint_phase = constraints["phase_id"];

        // Pore pressure constraints are specified in a file
        if (constraints.find("file") != constraints.end()) {
          std::string pressure_constraints_file =
              constraints.at("file").template get<std::string>();
          bool ppressure_constraints =
              constraints_->assign_nodal_pressure_constraints(
                  constraint_phase,
                  mesh_io->read_pressure_constraints(
                      io_->file_name(pressure_constraints_file)));
          if (!ppressure_constraints)
            throw std::runtime_error(
                "Pore pressure constraints are not properly assigned");
        } else {
          // Get the math function
          std::shared_ptr<FunctionBase> pfunction = nullptr;
          if (constraints.find("math_function_id") != constraints.end())
            pfunction = math_functions_.at(
                constraints.at("math_function_id").template get<unsigned>());
          // Set id
          int nset_id = constraints.at("nset_id").template get<int>();
          // Pressure
          double pressure = constraints.at("pressure").template get<double>();
          // Add pressure constraint to mesh
          constraints_->assign_nodal_pressure_constraint(
              pfunction, nset_id, constraint_phase, pressure);
        }
      }
    } else
      throw std::runtime_error("Pressure constraints JSON data not found");

  } catch (std::exception& exception) {
    console_->warn("#{}: Nodal pressure constraints are undefined; {}",
                   __LINE__, exception.what());
  }
}

// Assign nodal absorbing constraints
template <unsigned Tdim>
void mpm::MPMBase<Tdim>::nodal_absorbing_constraints(
    const Json& mesh_props, const std::shared_ptr<mpm::IOMesh<Tdim>>& mesh_io) {
  try {
    // Read and assign absorbing constraints
    if (mesh_props.find("boundary_conditions") != mesh_props.end() &&
        mesh_props["boundary_conditions"].find("absorbing_constraints") !=
            mesh_props["boundary_conditions"].end()) {
      // Iterate over absorbing constraints
      for (const auto& constraints :
           mesh_props["boundary_conditions"]["absorbing_constraints"]) {
        // Set id
        int nset_id = constraints.at("nset_id").template get<int>();
        // Direction
        unsigned dir = constraints.at("dir").template get<unsigned>();
        // Delta
        double delta = constraints.at("delta").template get<double>();
        // h_min
        double h_min = constraints.at("h_min").template get<double>();
        // a
        double a = constraints.at("a").template get<double>();
        // b
        double b = constraints.at("b").template get<double>();
        // position
        std::string position_str =
            constraints.at("position").template get<std::string>();
        mpm::Position position = mpm::Position::None;
        if (position_str == "corner")
          position = mpm::Position::Corner;
        else if (position_str == "edge")
          position = mpm::Position::Edge;
        else if (position_str == "face")
          position = mpm::Position::Face;
        // Add absorbing constraint to mesh
        auto absorbing_constraint = std::make_shared<mpm::AbsorbingConstraint>(
            nset_id, dir, delta, h_min, a, b, position);
        bool absorbing_constraints =
            constraints_->assign_nodal_absorbing_constraint(
                nset_id, absorbing_constraint);
        if (!absorbing_constraints)
          throw std::runtime_error(
              "Nodal absorbing constraints are not properly assigned");
        // Assign node set IDs and list of constraints
        constraints_->assign_absorbing_id_ptr(nset_id, absorbing_constraint);
        // Set bool for solve loop
        absorbing_boundary_ = true;
      }
    } else
      throw std::runtime_error("Absorbing constraints JSON data not found");

  } catch (std::exception& exception) {
    console_->warn("#{}: Absorbing conditions are undefined; {}", __LINE__,
                   exception.what());
  }
}

// Apply nodal absorbing constraints
template <unsigned Tdim>
void mpm::MPMBase<Tdim>::nodal_absorbing_constraints() {
  std::vector<std::shared_ptr<mpm::AbsorbingConstraint>> absorbing_constraint =
      constraints_->absorbing_ptrs();
  std::vector<unsigned> absorbing_nset_id = constraints_->absorbing_ids();
  for (unsigned i = 0; i < absorbing_nset_id.size(); i++) {
    auto nset_id = absorbing_nset_id.at(i);
    const auto& a_constraint = absorbing_constraint.at(i);
    bool absorbing_constraints =
        constraints_->assign_nodal_absorbing_constraint(nset_id, a_constraint);
    if (!absorbing_constraints)
      throw std::runtime_error(
          "mpm::base::nodal_absorbing_constraints(): Nodal absorbing "
          "constraints are not properly applied");
  }
}

//! Cell entity sets
template <unsigned Tdim>
void mpm::MPMBase<Tdim>::cell_entity_sets(const Json& mesh_props,
                                          bool check_duplicates) {
  try {
    if (mesh_props.find("entity_sets") != mesh_props.end()) {
      // Read and assign cell sets
      std::string entity_sets =
          mesh_props["entity_sets"].template get<std::string>();
      if (!io_->file_name(entity_sets).empty()) {
        bool cell_sets = mesh_->create_cell_sets(
            (io_->entity_sets(io_->file_name(entity_sets), "cell_sets")),
            check_duplicates);
        if (!cell_sets)
          throw std::runtime_error(
              "Cell entity sets are not properly assigned or "
              "JSON data not found");
      }
    } else
      throw std::runtime_error("Cell entity sets JSON data not found");
  } catch (std::exception& exception) {
    console_->warn("#{}: Cell entity sets are undefined; {}", __LINE__,
                   exception.what());
  }
}

// Particles cells
template <unsigned Tdim>
void mpm::MPMBase<Tdim>::particles_cells(
    const Json& mesh_props,
    const std::shared_ptr<mpm::IOMesh<Tdim>>& particle_io) {
  try {
    if (mesh_props.find("particle_cells") != mesh_props.end()) {
      std::string fparticles_cells =
          mesh_props["particle_cells"].template get<std::string>();

      if (!io_->file_name(fparticles_cells).empty()) {
        bool particles_cells =
            mesh_->assign_particles_cells(particle_io->read_particles_cells(
                io_->file_name(fparticles_cells)));
        if (!particles_cells)
          throw std::runtime_error(
              "Particle cells are not properly assigned to particles");
      }
    } else
      throw std::runtime_error("Particle cells JSON data not found");

  } catch (std::exception& exception) {
    console_->warn("#{}: Particle cells are undefined; {}", __LINE__,
                   exception.what());
  }
}

// Particles volumes
template <unsigned Tdim>
void mpm::MPMBase<Tdim>::particles_volumes(
    const Json& mesh_props,
    const std::shared_ptr<mpm::IOMesh<Tdim>>& particle_io) {
  try {
    if (mesh_props.find("particles_volumes") != mesh_props.end()) {
      std::string fparticles_volumes =
          mesh_props["particles_volumes"].template get<std::string>();
      if (!io_->file_name(fparticles_volumes).empty()) {
        bool particles_volumes =
            mesh_->assign_particles_volumes(particle_io->read_particles_volumes(
                io_->file_name(fparticles_volumes)));
        if (!particles_volumes)
          throw std::runtime_error(
              "Particles volumes are not properly assigned");
      }
    } else
      throw std::runtime_error("Particle volumes JSON data not found");
  } catch (std::exception& exception) {
    console_->warn("#{}: Particle volumes are undefined; {}", __LINE__,
                   exception.what());
  }
}

// Particle velocity constraints
template <unsigned Tdim>
void mpm::MPMBase<Tdim>::particle_velocity_constraints() {
  auto mesh_props = io_->json_object("mesh");
  // Create a file reader
  const std::string io_type =
      io_->json_object("mesh")["io_type"].template get<std::string>();
  auto reader = Factory<mpm::IOMesh<Tdim>>::instance()->create(io_type);

  try {
    if (mesh_props.find("boundary_conditions") != mesh_props.end() &&
        mesh_props["boundary_conditions"].find(
            "particles_velocity_constraints") !=
            mesh_props["boundary_conditions"].end()) {

      // Iterate over velocity constraints
      for (const auto& constraints :
           mesh_props["boundary_conditions"]
                     ["particles_velocity_constraints"]) {

        // Set id
        int pset_id = constraints.at("pset_id").template get<int>();
        // Direction
        unsigned dir = constraints.at("dir").template get<unsigned>();
        // Velocity
        double velocity = constraints.at("velocity").template get<double>();
        // Add velocity constraint to mesh
        auto velocity_constraint =
            std::make_shared<mpm::VelocityConstraint>(pset_id, dir, velocity);
        mesh_->create_particle_velocity_constraint(pset_id,
                                                   velocity_constraint);
      }
    } else
      throw std::runtime_error(
          "Particle velocity constraints JSON data not found");
  } catch (std::exception& exception) {
    console_->warn("#{}: Particle velocity constraints are undefined; {}",
                   __LINE__, exception.what());
  }
}

// Particles stresses
template <unsigned Tdim>
void mpm::MPMBase<Tdim>::particles_stresses(
    const Json& mesh_props,
    const std::shared_ptr<mpm::IOMesh<Tdim>>& particle_io) {
  try {
    if (mesh_props.find("particles_stresses") != mesh_props.end()) {
      // Get generator type
      const std::string type =
          mesh_props["particles_stresses"]["type"].template get<std::string>();
      if (type == "file") {
        std::string fparticles_stresses =
            mesh_props["particles_stresses"]["location"]
                .template get<std::string>();
        if (!io_->file_name(fparticles_stresses).empty()) {

          // Get stresses of all particles
          const auto all_particles_stresses =
              particle_io->read_particles_stresses(
                  io_->file_name(fparticles_stresses));

          // Read and assign particles stresses
          if (!mesh_->assign_particles_stresses(all_particles_stresses))
            throw std::runtime_error(
                "Particles stresses are not properly assigned");
        }
      } else if (type == "isotropic") {
        Eigen::Matrix<double, 6, 1> in_stress;
        in_stress.setZero();
        if (mesh_props["particles_stresses"]["values"].is_array() &&
            mesh_props["particles_stresses"]["values"].size() ==
                in_stress.size()) {
          for (unsigned i = 0; i < in_stress.size(); ++i) {
            in_stress[i] = mesh_props["particles_stresses"]["values"].at(i);
          }
          mesh_->iterate_over_particles(
              std::bind(&mpm::ParticleBase<Tdim>::initial_stress,
                        std::placeholders::_1, in_stress));
        } else {
          throw std::runtime_error("Initial stress dimension is invalid");
        }
      }
    } else
      throw std::runtime_error("Particle stresses JSON data not found");

  } catch (std::exception& exception) {
    console_->warn("#{}: Particle stresses are undefined; {}", __LINE__,
                   exception.what());
  }
}

// Particles pore pressures
template <unsigned Tdim>
void mpm::MPMBase<Tdim>::particles_pore_pressures(
    const Json& mesh_props,
    const std::shared_ptr<mpm::IOMesh<Tdim>>& particle_io) {
  try {
    if (mesh_props.find("particles_pore_pressures") != mesh_props.end()) {
      // Get generator type
      const std::string type = mesh_props["particles_pore_pressures"]["type"]
                                   .template get<std::string>();
      // Assign initial pore pressure by file
      if (type == "file") {
        std::string fparticles_pore_pressures =
            mesh_props["particles_pore_pressures"]["location"]
                .template get<std::string>();
        if (!io_->file_name(fparticles_pore_pressures).empty()) {
          // Read and assign particles pore pressures
          if (!mesh_->assign_particles_pore_pressures(
                  particle_io->read_particles_scalar_properties(
                      io_->file_name(fparticles_pore_pressures))))
            throw std::runtime_error(
                "Particles pore pressures are not properly assigned");
        } else
          throw std::runtime_error(
              "Particle pore pressures JSON data not found");
      } else if (type == "water_table") {
        // Initialise water tables
        std::map<double, double> reference_points;
        // Vertical direction
        const unsigned dir_v = mesh_props["particles_pore_pressures"]["dir_v"]
                                   .template get<unsigned>();
        // Horizontal direction
        const unsigned dir_h = mesh_props["particles_pore_pressures"]["dir_h"]
                                   .template get<unsigned>();
        // Iterate over water tables
        for (const auto& water_table :
             mesh_props["particles_pore_pressures"]["water_tables"]) {
          // Position coordinate
          double position = water_table.at("position").template get<double>();
          // Direction
          double h0 = water_table.at("h0").template get<double>();
          // Add reference points to mesh
          reference_points.insert(std::make_pair<double, double>(
              static_cast<double>(position), static_cast<double>(h0)));
        }

        // Read gravity
        Eigen::Matrix<double, Tdim, 1> gravity =
            Eigen::Matrix<double, Tdim, 1>::Zero();
        auto loads = io_->json_object("external_loading_conditions");
        if (loads.contains("gravity")) {
          if (loads.at("gravity").is_array() &&
              loads.at("gravity").size() == gravity.size()) {
            for (unsigned i = 0; i < gravity.size(); ++i) {
              gravity[i] = loads.at("gravity").at(i);
            }
          } else {
            throw std::runtime_error("Specified gravity dimension is invalid");
          }
        } else {
          throw std::runtime_error(
              "In order to use the option water table, \"gravity\" should be "
              "specified in the \"external_loading_conditions\"");
        }

        // Initialise particles pore pressures by watertable
        mesh_->iterate_over_particles(std::bind(
            &mpm::ParticleBase<Tdim>::initialise_pore_pressure_watertable,
            std::placeholders::_1, dir_v, dir_h, gravity, reference_points));
      } else if (type == "isotropic") {
        const double pore_pressure =
            mesh_props["particles_pore_pressures"]["values"]
                .template get<double>();
        mesh_->iterate_over_particles(std::bind(
            &mpm::ParticleBase<Tdim>::assign_pressure, std::placeholders::_1,
            pore_pressure, mpm::ParticlePhase::Liquid));
      } else
        throw std::runtime_error(
            "Particle pore pressures generator type is not properly "
            "specified");
    } else
      throw std::runtime_error("Particle pore pressure JSON data not found");

  } catch (std::exception& exception) {
    console_->warn("#{}: Particle pore pressures are undefined; {}", __LINE__,
                   exception.what());
  }
}

// Points areas
template <unsigned Tdim>
void mpm::MPMBase<Tdim>::points_areas(
    const Json& mesh_props,
    const std::shared_ptr<mpm::IOMesh<Tdim>>& particle_io) {
  try {
    if (mesh_props.find("points_areas") != mesh_props.end()) {
      std::string fpoints_areas =
          mesh_props["points_areas"].template get<std::string>();
      if (!io_->file_name(fpoints_areas).empty()) {
        bool points_areas = mesh_->assign_points_areas(
            particle_io->read_particles_scalar_properties(
                io_->file_name(fpoints_areas)));
        if (!points_areas)
          throw std::runtime_error("Point areas are not properly assigned");
      }
    } else
      throw std::runtime_error("Points areas JSON not found");
  } catch (std::exception& exception) {
    console_->warn("#{}: Points areas are undefined {} ", __LINE__,
                   exception.what());
  }
}

// Point velocity constraints
template <unsigned Tdim>
void mpm::MPMBase<Tdim>::point_velocity_constraints() {
  auto mesh_props = io_->json_object("mesh");
  // Create a file reader
  const std::string io_type =
      io_->json_object("mesh")["io_type"].template get<std::string>();
  auto reader = Factory<mpm::IOMesh<Tdim>>::instance()->create(io_type);

  try {
    if (mesh_props.find("boundary_conditions") != mesh_props.end() &&
        mesh_props["boundary_conditions"].find("points_velocity_constraints") !=
            mesh_props["boundary_conditions"].end()) {

      // Iterate over velocity constraints
      for (const auto& constraints :
           mesh_props["boundary_conditions"]["points_velocity_constraints"]) {

        // Set id
        int pset_id = constraints.at("pset_id").template get<int>();
        // Direction
        unsigned dir = constraints.at("dir").template get<unsigned>();
        // Velocity
        double velocity = constraints.at("velocity").template get<double>();

        // Penalty factor
        double penalty_factor =
            constraints.at("penalty_factor").template get<double>();

        // Constraint type
        std::string constraint_type = "fixed";
        if (constraints.contains("constraint_type"))
          constraint_type =
              constraints.at("constraint_type").template get<std::string>();

        // Normal vector
        std::string normal_type = "cartesian";
        if (constraints.contains("normal_type"))
          normal_type =
              constraints.at("normal_type").template get<std::string>();
        Eigen::Matrix<double, Tdim, 1> normal =
            Eigen::Matrix<double, Tdim, 1>::Zero();
        if (constraint_type != "fixed") {
          if (constraints.contains("normal") &&
              constraints.at("normal").is_array() &&
              constraints.at("normal").size() == normal.size()) {
            for (unsigned i = 0; i < normal.size(); ++i) {
              normal[i] = constraints.at("normal").at(i);
            }
            normal_type = "assign";
          }

          if (normal_type == "auto") {
            console_->error(
                "#{}: Automatic normal computation has not been implemented. "
                "Available options are \'cartesian\'(default) or \'assign\'.",
                __LINE__);
          }
        }

        // Add velocity constraint to mesh
        auto velocity_constraint =
            std::make_shared<mpm::VelocityConstraint>(pset_id, dir, velocity);

        mesh_->create_point_velocity_constraint(pset_id, velocity_constraint,
                                                constraint_type, penalty_factor,
                                                normal_type, normal);
      }
    } else
      throw std::runtime_error("Point velocity constraints JSON not found");
  } catch (std::exception& exception) {
    console_->warn("#{}: Point velocity constraints are undefined {} ",
                   __LINE__, exception.what());
  }
}

//! Particle entity sets
template <unsigned Tdim>
void mpm::MPMBase<Tdim>::particle_entity_sets(bool check_duplicates) {
  // Get mesh properties
  auto mesh_props = io_->json_object("mesh");
  // Read and assign particle sets
  try {
    if (mesh_props.find("entity_sets") != mesh_props.end()) {
      std::string entity_sets =
          mesh_props["entity_sets"].template get<std::string>();
      if (!io_->file_name(entity_sets).empty()) {
        bool particle_sets = mesh_->create_particle_sets(
            (io_->entity_sets(io_->file_name(entity_sets), "particle_sets")),
            check_duplicates);
        if (!particle_sets)
          throw std::runtime_error(
              "Particle entity sets are not properly assigned or "
              "JSON data not found");
      }
    } else
      throw std::runtime_error("Particle entity set JSON data not found");
  } catch (std::exception& exception) {
    console_->warn("#{}: Particle entity sets are undefined; {}", __LINE__,
                   exception.what());
  }
}

//! Point entity sets
template <unsigned Tdim>
void mpm::MPMBase<Tdim>::point_entity_sets(bool check_duplicates) {
  // Get mesh properties
  auto mesh_props = io_->json_object("mesh");
  // Read and assign point sets
  try {
    if (mesh_props.find("entity_sets") != mesh_props.end()) {
      std::string entity_sets =
          mesh_props["entity_sets"].template get<std::string>();
      if (!io_->file_name(entity_sets).empty()) {
        bool point_sets = mesh_->create_point_sets(
            (io_->entity_sets(io_->file_name(entity_sets), "point_sets")),
            check_duplicates);

        if (!point_sets) throw std::runtime_error("Point set creation failed");
      }
    } else
      throw std::runtime_error("Point entity set JSON not found");

  } catch (std::exception& exception) {
    console_->warn("#{}: Point sets are undefined {} ", __LINE__,
                   exception.what());
  }
}

// Initialise Damping
template <unsigned Tdim>
bool mpm::MPMBase<Tdim>::initialise_damping(const Json& damping_props) {

  // Read damping JSON object
  bool status = true;
  try {
    // Read damping type
    std::string type = damping_props.at("type").template get<std::string>();
    if (type == "Cundall") damping_type_ = mpm::Damping::Cundall;

    // Read damping factor
    damping_factor_ = damping_props.at("damping_factor").template get<double>();

  } catch (std::exception& exception) {
    console_->warn("#{}: Damping parameters are not properly specified; {}",
                   __LINE__, exception.what());
    status = false;
  }

  return status;
}

//! Domain decomposition
template <unsigned Tdim>
void mpm::MPMBase<Tdim>::mpi_domain_decompose(bool initial_step) {
#ifdef USE_MPI
  // Initialise MPI rank and size
  int mpi_rank = 0;
  int mpi_size = 1;

  // Get MPI rank
  MPI_Comm_rank(MPI_COMM_WORLD, &mpi_rank);
  // Get number of MPI ranks
  MPI_Comm_size(MPI_COMM_WORLD, &mpi_size);

  if (mpi_size > 1 && mesh_->ncells() > 1) {

    // Initialize MPI
    MPI_Comm comm;
    MPI_Comm_dup(MPI_COMM_WORLD, &comm);

    auto mpi_domain_begin = std::chrono::steady_clock::now();
    console_->info("Rank {}, Domain decomposition started\n", mpi_rank);

#ifdef USE_GRAPH_PARTITIONING
    // Create graph object if empty
    if (initial_step || graph_ == nullptr)
      graph_ = std::make_shared<Graph<Tdim>>(mesh_->cells());

    // Find number of particles in each cell across MPI ranks
    mesh_->find_nglobal_particles_cells();

    // Construct a weighted DAG
    graph_->construct_graph(mpi_size, mpi_rank);

    // Graph partitioning mode
    int mode = 4;  // FAST
    // Create graph partition
    graph_->create_partitions(&comm, mode);
    // Collect the partitions
    auto exchange_cells = graph_->collect_partitions(mpi_size, mpi_rank, &comm);

    // Identify shared nodes across MPI domains
    mesh_->find_domain_shared_nodes();
    // Identify ghost boundary cells
    mesh_->find_ghost_boundary_cells();

    // Delete all the particles which is not in local task parititon
    if (initial_step) mesh_->remove_all_nonrank_particles();
    // Transfer non-rank particles to appropriate cells
    else
      mesh_->transfer_nonrank_particles(exchange_cells[0]);

    // Delete all the points which is not in local task parititon
    if (initial_step) mesh_->remove_all_nonrank_points();
    // Transfer non-rank points to appropriate cells
    else
      mesh_->transfer_nonrank_points(exchange_cells[1]);

#endif
    auto mpi_domain_end = std::chrono::steady_clock::now();
    console_->info("Rank {}, Domain decomposition: {} ms", mpi_rank,
                   std::chrono::duration_cast<std::chrono::milliseconds>(
                       mpi_domain_end - mpi_domain_begin)
                       .count());
  }
#endif  // MPI
}

//! MPM pressure smoothing
template <unsigned Tdim>
void mpm::MPMBase<Tdim>::pressure_smoothing(unsigned phase) {
  // Assign pressure to nodes
  mesh_->iterate_over_particles(
      std::bind(&mpm::ParticleBase<Tdim>::map_pressure_to_nodes,
                std::placeholders::_1, phase));

  // Apply pressure constraint
  mesh_->iterate_over_nodes_predicate(
      std::bind(&mpm::NodeBase<Tdim>::apply_pressure_constraint,
                std::placeholders::_1, phase, this->dt_, this->step_),
      std::bind(&mpm::NodeBase<Tdim>::status, std::placeholders::_1));

#ifdef USE_MPI
  int mpi_size = 1;

  // Get number of MPI ranks
  MPI_Comm_size(MPI_COMM_WORLD, &mpi_size);

  // Run if there is more than a single MPI task
  if (mpi_size > 1) {
    // MPI all reduce nodal pressure
    mesh_->template nodal_halo_exchange<double, 1>(
        std::bind(&mpm::NodeBase<Tdim>::pressure, std::placeholders::_1, phase),
        std::bind(&mpm::NodeBase<Tdim>::assign_pressure, std::placeholders::_1,
                  phase, std::placeholders::_2));
  }
#endif

  // Smooth pressure over particles
  mesh_->iterate_over_particles(
      std::bind(&mpm::ParticleBase<Tdim>::compute_pressure_smoothing,
                std::placeholders::_1, phase));
}

//! MPM implicit solver initialization
template <unsigned Tdim>
void mpm::MPMBase<Tdim>::initialise_linear_solver(
    const Json& lin_solver_props,
    tsl::robin_map<
        std::string,
        std::shared_ptr<mpm::SolverBase<Eigen::SparseMatrix<double>>>>&
        linear_solver) {
  // Iterate over specific solver settings
  for (const auto& solver : lin_solver_props) {
    std::string dof = solver["dof"].template get<std::string>();
    std::string solver_type = solver["solver_type"].template get<std::string>();
    // NOTE: Only KrylovPETSC solver is supported for MPI
#ifdef USE_MPI
    // Get number of MPI ranks
    int mpi_size = 1;
    MPI_Comm_size(MPI_COMM_WORLD, &mpi_size);
    if (solver_type != "KrylovPETSC" && mpi_size > 1) {
      console_->warn(
          "The linear solver for DOF \"{}\" in MPI setting is "
          "automatically set to default, \"KrylovPETSC\"; Only "
          "\"KrylovPETSC\" solver is supported for MPI",
          dof);
      solver_type = "KrylovPETSC";
    }
#endif
    unsigned max_iter = solver["max_iter"].template get<unsigned>();
    double tolerance = solver["tolerance"].template get<double>();
    auto lin_solver =
        Factory<mpm::SolverBase<Eigen::SparseMatrix<double>>, unsigned,
                double>::instance()
            ->create(solver_type, std::move(max_iter), std::move(tolerance));

    // Specific settings
    if (solver.contains("sub_solver_type"))
      lin_solver->set_sub_solver_type(
          solver["sub_solver_type"].template get<std::string>());
    if (solver.contains("preconditioner_type"))
      lin_solver->set_preconditioner_type(
          solver["preconditioner_type"].template get<std::string>());
    if (solver.contains("abs_tolerance"))
      lin_solver->set_abs_tolerance(
          solver["abs_tolerance"].template get<double>());
    if (solver.contains("div_tolerance"))
      lin_solver->set_div_tolerance(
          solver["div_tolerance"].template get<double>());
    if (solver.contains("verbosity"))
      lin_solver->set_verbosity(solver["verbosity"].template get<unsigned>());

    // Add solver set to map
    linear_solver.insert(
        std::pair<
            std::string,
            std::shared_ptr<mpm::SolverBase<Eigen::SparseMatrix<double>>>>(
            dof, lin_solver));
  }
}

//! Initialise nonlocal mesh
template <unsigned Tdim>
void mpm::MPMBase<Tdim>::initialise_nonlocal_mesh(const Json& mesh_props) {
  //! Shape function name
  const auto cell_type = mesh_props["cell_type"].template get<std::string>();
  try {
    // Initialise additional properties
    tsl::robin_map<std::string, double> nonlocal_properties;

    // Parameters for B-Spline elements
    if (cell_type.back() == 'B') {
      // Cell and node neighbourhood for quadratic B-Spline
      cell_neighbourhood_ = 1;
      node_neighbourhood_ = 3;

      // Initialise nonlocal node
      mesh_->iterate_over_nodes(
          std::bind(&mpm::NodeBase<Tdim>::initialise_nonlocal_node,
                    std::placeholders::_1));

      //! Read nodal type from entity sets
      if (mesh_props.find("nonlocal_mesh_properties") != mesh_props.end()) {
        const auto sf_type = mesh_props["nonlocal_mesh_properties"]["type"]
                                 .template get<std::string>();
        assert(sf_type == "BSPLINE");

        // Apply kernel correction
        bool kernel_correction = true;
        if (mesh_props["nonlocal_mesh_properties"].contains(
                "kernel_correction")) {
          kernel_correction =
              mesh_props["nonlocal_mesh_properties"]["kernel_correction"]
                  .template get<bool>();
        }
        nonlocal_properties.insert(std::pair<std::string, bool>(
            "kernel_correction", kernel_correction));

        // Iterate over node type
        for (const auto& node_type :
             mesh_props["nonlocal_mesh_properties"]["node_types"]) {
          // Set id
          int nset_id = node_type.at("nset_id").template get<int>();
          // Direction
          unsigned dir = node_type.at("dir").template get<unsigned>();
          // Type
          unsigned type = node_type.at("type").template get<unsigned>();
          // Assign nodal nonlocal type
          mesh_->assign_nodal_nonlocal_type(nset_id, dir, type);
        }
      }
    }
    // Parameters for LME elements
    else if (cell_type.back() == 'L') {
      //! Read nodal type from entity sets
      if (mesh_props.find("nonlocal_mesh_properties") != mesh_props.end()) {
        const auto sf_type = mesh_props["nonlocal_mesh_properties"]["type"]
                                 .template get<std::string>();
        assert(sf_type == "LME");

        // Gamma parameter
        const double gamma = mesh_props["nonlocal_mesh_properties"]["gamma"]
                                 .template get<double>();

        // Support tolerance
        double tol0 = 1.e-6;
        if (mesh_props["nonlocal_mesh_properties"].contains(
                "support_tolerance"))
          tol0 = mesh_props["nonlocal_mesh_properties"]["support_tolerance"]
                     .template get<double>();

        // Average mesh size
        double h;
        if (mesh_props["nonlocal_mesh_properties"].contains("mesh_size"))
          h = mesh_props["nonlocal_mesh_properties"]["mesh_size"]
                  .template get<double>();
        else
          h = mesh_->compute_average_cell_size();

        // Anisotropy parameter
        bool anisotropy = false;
        if (mesh_props["nonlocal_mesh_properties"].contains("anisotropy")) {
          anisotropy = mesh_props["nonlocal_mesh_properties"]["anisotropy"]
                           .template get<bool>();
        }
        nonlocal_properties.insert(
            std::pair<std::string, bool>("anisotropy", anisotropy));

        // Calculate beta
        const double beta = gamma / (h * h);
        nonlocal_properties.insert(
            std::pair<std::string, double>("beta", beta));

        // Calculate support radius automatically
        const double r = std::sqrt(-std::log(tol0) / gamma) * h;
        nonlocal_properties.insert(
            std::pair<std::string, double>("support_radius", r));

        // Cell and node neighbourhood for LME
        cell_neighbourhood_ = static_cast<unsigned>(floor(r / h));
        node_neighbourhood_ = 1 + 2 * cell_neighbourhood_;
      }
    } else {
      throw std::runtime_error(
          "Unable to initialise nonlocal mesh for cell type \"" + cell_type +
          "\"");
    }

    //! Update number of nodes in cell
    mesh_->upgrade_cells_to_nonlocal(cell_type, cell_neighbourhood_,
                                     nonlocal_properties);

  } catch (std::exception& exception) {
    console_->warn("{} #{}: initialising nonlocal mesh failed; {}", __FILE__,
                   __LINE__, exception.what());
  }
}<|MERGE_RESOLUTION|>--- conflicted
+++ resolved
@@ -1045,13 +1045,10 @@
     mesh_->iterate_over_particles(
         std::bind(&mpm::ParticleBase<Tdim>::assign_acceleration,
                   std::placeholders::_1, gravity_));
-<<<<<<< HEAD
-=======
   } else {
     throw std::runtime_error(
         "mpm::base::initialise_loads(): Specified gravity dimension is "
         "invalid");
->>>>>>> e512900a
   }
 
   // Create a file reader
