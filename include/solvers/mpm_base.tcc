--- conflicted
+++ resolved
@@ -905,16 +905,10 @@
 
           std::string pressure_constraints_file =
               constraints.at("file").template get<std::string>();
-<<<<<<< HEAD
-          bool ppressure_constraints = mesh_->assign_nodal_pressure_constraints(
-              phase, mesh_io->read_pressure_constraints(
-                         io_->file_name(pressure_constraints_file)));
-=======
           bool ppressure_constraints =
               constraints_->assign_nodal_pressure_constraints(
                   phase, mesh_io->read_pressure_constraints(
                              io_->file_name(pressure_constraints_file)));
->>>>>>> 6cf5e7de
           if (!ppressure_constraints)
             throw std::runtime_error(
                 "Pressure constraints are not properly assigned");
@@ -930,12 +924,6 @@
           int nset_id = constraints.at("nset_id").template get<int>();
           // Pressure
           double pressure = constraints.at("pressure").template get<double>();
-<<<<<<< HEAD
-
-          // Add pressure constraint to mesh
-          mesh_->assign_nodal_pressure_constraint(pfunction, nset_id, phase,
-                                                  pressure);
-=======
           // Phase if available
           if (constraints.contains("phase"))
             phase = constraints.at("phase").template get<unsigned int>();
@@ -945,7 +933,6 @@
           // Add pressure constraint to mesh
           constraints_->assign_nodal_pressure_constraint(pfunction,
                                                          pressure_constraint);
->>>>>>> 6cf5e7de
         }
       }
     } else
