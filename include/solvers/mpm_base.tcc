--- conflicted
+++ resolved
@@ -30,10 +30,7 @@
   tsl::robin_map<std::string, VariableType> variables = {
       // Scalar variables
       {"id", VariableType::Scalar},
-<<<<<<< HEAD
-=======
       {"material", VariableType::Scalar},
->>>>>>> c523c208
       {"mass", VariableType::Scalar},
       {"volume", VariableType::Scalar},
       {"mass_density", VariableType::Scalar},
