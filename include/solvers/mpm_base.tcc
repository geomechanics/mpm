--- conflicted
+++ resolved
@@ -1,4 +1,3 @@
-<<<<<<< HEAD
 //! Constructor
 template <unsigned Tdim>
 mpm::MPMBase<Tdim>::MPMBase(const std::shared_ptr<IO>& io) : mpm::MPM(io) {
@@ -483,6 +482,9 @@
         "found",
         __FILE__, __LINE__);
   }
+
+  // Read and assign perfectly matched layer properties
+  this->particles_pml_properties(mesh_props, particle_io);
 }
 
 // Initialise materials
@@ -2166,11 +2168,12 @@
   try {
     // Read damping type
     std::string type = damping_props.at("type").template get<std::string>();
-    if (type == "Cundall") damping_type_ = mpm::Damping::Cundall;
-
+    if (type == "Cundall")
+      damping_type_ = mpm::Damping::Cundall;
+    else if (type == "Rayleigh")
+      damping_type_ = mpm::Damping::Rayleigh;
     // Read damping factor
     damping_factor_ = damping_props.at("damping_factor").template get<double>();
-
   } catch (std::exception& exception) {
     console_->warn("#{}: Damping parameters are not properly specified; {}",
                    __LINE__, exception.what());
@@ -2281,6 +2284,80 @@
   mesh_->iterate_over_particles(
       std::bind(&mpm::ParticleBase<Tdim>::compute_pressure_smoothing,
                 std::placeholders::_1, phase));
+}
+
+// Read and assign perfectly matched layer properties
+template <unsigned Tdim>
+void mpm::MPMBase<Tdim>::particles_pml_properties(
+    const Json& mesh_props,
+    const std::shared_ptr<mpm::IOMesh<Tdim>>& particle_io) {
+  try {
+    // Read PML distance function (need to be done to activate PML)
+    if (mesh_props.find("particles_pml_distance_functions") !=
+        mesh_props.end()) {
+      // Get generator type
+      const std::string type =
+          mesh_props["particles_pml_distance_functions"]["type"]
+              .template get<std::string>();
+      if (type == "file") {
+        std::string fpml_r =
+            mesh_props["particles_pml_distance_functions"]["location"]
+                .template get<std::string>();
+        if (!io_->file_name(fpml_r).empty()) {
+
+          // Get pml distance function for PML particles
+          const auto particles_pml_r =
+              particle_io->read_particles_vector_properties(
+                  io_->file_name(fpml_r));
+
+          // Assign particles distance functions
+          if (!mesh_->assign_pml_particles_distance_functions(particles_pml_r))
+            throw std::runtime_error(
+                "Particles PML distance functions are not properly assigned");
+        }
+      }
+
+      // Activate PML boundary boolean
+      this->pml_boundary_ = true;
+
+      // Distinguish PML TYPE
+      const std::string pml_type =
+          mesh_props["particles_pml_distance_functions"]["pml_type"]
+              .template get<std::string>();
+      this->pml_type_ = (pml_type == "split");
+
+    } else
+      throw std::runtime_error("Particle PML distance function JSON not found");
+
+    // Read PML displacements (need to be done to resume with stresses)
+    if (mesh_props.find("particles_pml_displacements") != mesh_props.end()) {
+      // Get generator type
+      const std::string type = mesh_props["particles_pml_displacements"]["type"]
+                                   .template get<std::string>();
+      if (type == "file") {
+        std::string fpml_disp =
+            mesh_props["particles_pml_displacements"]["location"]
+                .template get<std::string>();
+        if (!io_->file_name(fpml_disp).empty()) {
+
+          // Get particle displacements for PML particles
+          const auto particles_pml_disp =
+              particle_io->read_particles_vector_properties(
+                  io_->file_name(fpml_disp));
+
+          // Assign particle displacements
+          if (!mesh_->assign_pml_particles_displacements(particles_pml_disp))
+            throw std::runtime_error(
+                "Particles PML displacements are not properly assigned");
+        }
+      }
+    } else
+      throw std::runtime_error("Particle PML displacements JSON not found");
+
+  } catch (std::exception& exception) {
+    console_->warn("#{}: Particle PML distance function are undefined {} ",
+                   __LINE__, exception.what());
+  }
 }
 
 //! MPM implicit solver initialization
@@ -2456,2012 +2533,4 @@
     console_->warn("{} #{}: initialising nonlocal mesh failed; {}", __FILE__,
                    __LINE__, exception.what());
   }
-=======
-//! Constructor
-template <unsigned Tdim>
-mpm::MPMBase<Tdim>::MPMBase(const std::shared_ptr<IO>& io) : mpm::MPM(io) {
-  //! Logger
-  console_ = spdlog::get("MPMBase");
-
-  // Create a mesh with global id 0
-  const mpm::Index id = 0;
-
-  // Set analysis step to start at 0
-  step_ = 0;
-
-  // Set mesh as isoparametric
-  bool isoparametric = is_isoparametric();
-
-  mesh_ = std::make_shared<mpm::Mesh<Tdim>>(id, isoparametric);
-
-  // Create constraints
-  constraints_ = std::make_shared<mpm::Constraints<Tdim>>(mesh_);
-
-  // Empty all materials
-  materials_.clear();
-
-  // Variable list
-  tsl::robin_map<std::string, VariableType> variables = {
-      // Scalar variables
-      {"mass", VariableType::Scalar},
-      {"volume", VariableType::Scalar},
-      {"mass_density", VariableType::Scalar},
-      // Vector variables
-      {"displacements", VariableType::Vector},
-      {"velocities", VariableType::Vector},
-      {"normals", VariableType::Vector},
-      // Tensor variables
-      {"strains", VariableType::Tensor},
-      {"stresses", VariableType::Tensor}};
-
-  try {
-    analysis_ = io_->analysis();
-    // Time-step size
-    dt_ = analysis_["dt"].template get<double>();
-    // Number of time steps
-    nsteps_ = analysis_["nsteps"].template get<mpm::Index>();
-
-    // nload balance
-    if (analysis_.find("nload_balance_steps") != analysis_.end())
-      nload_balance_steps_ =
-          analysis_["nload_balance_steps"].template get<mpm::Index>();
-
-    // Locate particles
-    if (analysis_.find("locate_particles") != analysis_.end())
-      locate_particles_ = analysis_["locate_particles"].template get<bool>();
-
-    // Stress update method (USF/USL/MUSL/Newmark)
-    try {
-      if (analysis_.find("mpm_scheme") != analysis_.end())
-        stress_update_ = analysis_["mpm_scheme"].template get<std::string>();
-    } catch (std::exception& exception) {
-      console_->warn(
-          "{} #{}: {}. Stress update method is not specified, using USF as "
-          "default",
-          __FILE__, __LINE__, exception.what());
-    }
-
-    // Velocity update
-    std::string vel_update_type;
-    try {
-      if (analysis_["velocity_update"].is_boolean()) {
-        bool v_update = analysis_["velocity_update"].template get<bool>();
-        vel_update_type = (v_update) ? "pic" : "flip";
-      } else
-        vel_update_type =
-            analysis_["velocity_update"].template get<std::string>();
-
-      // Check if blending_ratio is specified
-      if (analysis_.contains("velocity_update_settings") &&
-          analysis_["velocity_update_settings"].contains("blending_ratio")) {
-        blending_ratio_ = analysis_["velocity_update_settings"]
-                              .at("blending_ratio")
-                              .template get<double>();
-        // Check if blending ratio value is appropriately assigned
-        if (blending_ratio_ < 0. || blending_ratio_ > 1.) {
-          blending_ratio_ = 1.0;
-          console_->warn(
-              "{} #{}: FLIP-PIC Blending ratio is not properly assigned, using "
-              "default value as 1.0.",
-              __FILE__, __LINE__);
-        }
-      }
-
-    } catch (std::exception& exception) {
-      console_->warn(
-          "{} #{}: {} Velocity update method is not properly specified, using "
-          "default as \'flip\'",
-          __FILE__, __LINE__, exception.what());
-      vel_update_type = "flip";
-    }
-    velocity_update_ = VelocityUpdateType.at(vel_update_type);
-
-    // Damping
-    try {
-      if (analysis_.find("damping") != analysis_.end()) {
-        if (!initialise_damping(analysis_.at("damping")))
-          throw std::runtime_error("Damping parameters are not defined");
-      }
-    } catch (std::exception& exception) {
-      console_->warn("{} #{}: Damping is not specified, using none as default",
-                     __FILE__, __LINE__, exception.what());
-    }
-
-    // Math functions
-    try {
-      // Get materials properties
-      auto math_functions = io_->json_object("math_functions");
-      if (!math_functions.empty())
-        this->initialise_math_functions(math_functions);
-    } catch (std::exception& exception) {
-      console_->warn("{} #{}: No math functions are defined", __FILE__,
-                     __LINE__, exception.what());
-    }
-
-    post_process_ = io_->post_processing();
-    // Output steps
-    output_steps_ = post_process_["output_steps"].template get<mpm::Index>();
-
-  } catch (std::domain_error& domain_error) {
-    console_->error("{} {} Get analysis object: {}", __FILE__, __LINE__,
-                    domain_error.what());
-    abort();
-  }
-
-  // VTK particle variables
-  // Initialise container with empty vector
-  vtk_vars_.insert(
-      std::make_pair(mpm::VariableType::Scalar, std::vector<std::string>()));
-  vtk_vars_.insert(
-      std::make_pair(mpm::VariableType::Vector, std::vector<std::string>()));
-  vtk_vars_.insert(
-      std::make_pair(mpm::VariableType::Tensor, std::vector<std::string>()));
-
-  if ((post_process_.find("vtk") != post_process_.end()) &&
-      post_process_.at("vtk").is_array() &&
-      post_process_.at("vtk").size() > 0) {
-    // Iterate over vtk
-    for (unsigned i = 0; i < post_process_.at("vtk").size(); ++i) {
-      std::string attribute =
-          post_process_["vtk"][i].template get<std::string>();
-      if (variables.find(attribute) != variables.end())
-        vtk_vars_[variables.at(attribute)].emplace_back(attribute);
-      else {
-        console_->warn(
-            "{} #{}: VTK variable '{}' was specified, but is not available "
-            "in variable list",
-            __FILE__, __LINE__, attribute);
-      }
-    }
-  } else {
-    console_->warn(
-        "{} #{}: No VTK variables were specified, none will be generated",
-        __FILE__, __LINE__);
-  }
-
-  // VTK state variables
-  bool vtk_statevar = false;
-  if ((post_process_.find("vtk_statevars") != post_process_.end()) &&
-      post_process_.at("vtk_statevars").is_array() &&
-      post_process_.at("vtk_statevars").size() > 0) {
-    // Iterate over state_vars
-    for (const auto& svars : post_process_["vtk_statevars"]) {
-      // Phase id
-      unsigned phase_id = 0;
-      if (svars.contains("phase_id"))
-        phase_id = svars.at("phase_id").template get<unsigned>();
-
-      // State variables
-      if (svars.at("statevars").is_array() &&
-          svars.at("statevars").size() > 0) {
-        // Insert vtk_statevars_
-        const std::vector<std::string> state_var = svars["statevars"];
-        vtk_statevars_.insert(std::make_pair(phase_id, state_var));
-        vtk_statevar = true;
-      } else {
-        vtk_statevar = false;
-        break;
-      }
-    }
-  }
-  if (!vtk_statevar)
-    console_->warn(
-        "{} #{}: No VTK statevariable were specified, none will be generated",
-        __FILE__, __LINE__);
-}
-
-// Initialise mesh
-template <unsigned Tdim>
-void mpm::MPMBase<Tdim>::initialise_mesh() {
-  // Initialise MPI rank and size
-  int mpi_rank = 0;
-  int mpi_size = 1;
-
-#ifdef USE_MPI
-  MPI_Comm_rank(MPI_COMM_WORLD, &mpi_rank);
-  // Get number of MPI ranks
-  MPI_Comm_size(MPI_COMM_WORLD, &mpi_size);
-#endif
-
-  // Get mesh properties
-  auto mesh_props = io_->json_object("mesh");
-  // Get Mesh reader from JSON object
-  const std::string io_type = mesh_props["io_type"].template get<std::string>();
-
-  bool check_duplicates = true;
-  try {
-    check_duplicates = mesh_props["check_duplicates"].template get<bool>();
-  } catch (std::exception& exception) {
-    console_->warn(
-        "{} #{}: Check duplicates, not specified setting default as true",
-        __FILE__, __LINE__, exception.what());
-    check_duplicates = true;
-  }
-
-  // Create a mesh reader
-  auto mesh_io = Factory<mpm::IOMesh<Tdim>>::instance()->create(io_type);
-
-  auto nodes_begin = std::chrono::steady_clock::now();
-  // Global Index
-  mpm::Index gid = 0;
-  // Node type
-  const auto node_type = mesh_props["node_type"].template get<std::string>();
-
-  // Mesh file
-  std::string mesh_file =
-      io_->file_name(mesh_props["mesh"].template get<std::string>());
-
-  // Create nodes from file
-  bool node_status =
-      mesh_->create_nodes(gid,                                  // global id
-                          node_type,                            // node type
-                          mesh_io->read_mesh_nodes(mesh_file),  // coordinates
-                          check_duplicates);                    // check dups
-
-  if (!node_status)
-    throw std::runtime_error(
-        "mpm::base::init_mesh(): Addition of nodes to mesh failed");
-
-  auto nodes_end = std::chrono::steady_clock::now();
-  console_->info("Rank {} Read nodes: {} ms", mpi_rank,
-                 std::chrono::duration_cast<std::chrono::milliseconds>(
-                     nodes_end - nodes_begin)
-                     .count());
-
-  // Read and assign node sets
-  this->node_entity_sets(mesh_props, check_duplicates);
-
-  // Read nodal euler angles and assign rotation matrices
-  this->node_euler_angles(mesh_props, mesh_io);
-
-  // Read and assign velocity constraints
-  this->nodal_velocity_constraints(mesh_props, mesh_io);
-
-  // Read and assign acceleration constraints
-  this->nodal_acceleration_constraints(mesh_props, mesh_io);
-
-  // Read and assign velocity constraints for implicit solver
-  this->nodal_displacement_constraints(mesh_props, mesh_io);
-
-  // Read and assign friction constraints
-  this->nodal_frictional_constraints(mesh_props, mesh_io);
-
-  // Read and assign cohesion constraints
-  this->nodal_cohesional_constraints(mesh_props, mesh_io);
-
-  // Read and assign pressure constraints
-  this->nodal_pressure_constraints(mesh_props, mesh_io);
-
-  // Read and assign absorbing constraintes
-  this->nodal_absorbing_constraints(mesh_props, mesh_io);
-
-  // Initialise cell
-  auto cells_begin = std::chrono::steady_clock::now();
-  // Shape function name
-  const auto cell_type = mesh_props["cell_type"].template get<std::string>();
-  // Shape function
-  std::shared_ptr<mpm::Element<Tdim>> element =
-      Factory<mpm::Element<Tdim>>::instance()->create(cell_type);
-
-  // Create cells from file
-  bool cell_status =
-      mesh_->create_cells(gid,                                  // global id
-                          element,                              // element type
-                          mesh_io->read_mesh_cells(mesh_file),  // Node ids
-                          check_duplicates);                    // Check dups
-
-  if (!cell_status)
-    throw std::runtime_error(
-        "mpm::base::init_mesh(): Addition of cells to mesh failed");
-
-  // Compute cell neighbours
-  mesh_->find_cell_neighbours();
-
-  // Read and assign cell sets
-  this->cell_entity_sets(mesh_props, check_duplicates);
-
-  // Use Nonlocal basis
-  if (cell_type.back() == 'B' || cell_type.back() == 'L') {
-    this->initialise_nonlocal_mesh(mesh_props);
-  }
-
-  auto cells_end = std::chrono::steady_clock::now();
-  console_->info("Rank {} Read cells: {} ms", mpi_rank,
-                 std::chrono::duration_cast<std::chrono::milliseconds>(
-                     cells_end - cells_begin)
-                     .count());
-}
-
-// Initialise particle types
-template <unsigned Tdim>
-void mpm::MPMBase<Tdim>::initialise_particle_types() {
-  // Get particles properties
-  auto json_particles = io_->json_object("particles");
-
-  for (const auto& json_particle : json_particles) {
-    // Gather particle types
-    auto particle_type =
-        json_particle["generator"]["particle_type"].template get<std::string>();
-    particle_types_.insert(particle_type);
-  }
-}
-
-// Initialise particles
-template <unsigned Tdim>
-void mpm::MPMBase<Tdim>::initialise_particles() {
-  // Initialise MPI rank and size
-  int mpi_rank = 0;
-  int mpi_size = 1;
-
-#ifdef USE_MPI
-  MPI_Comm_rank(MPI_COMM_WORLD, &mpi_rank);
-  // Get number of MPI ranks
-  MPI_Comm_size(MPI_COMM_WORLD, &mpi_size);
-#endif
-
-  // Get mesh properties
-  auto mesh_props = io_->json_object("mesh");
-  // Get Mesh reader from JSON object
-  const std::string io_type = mesh_props["io_type"].template get<std::string>();
-
-  // Check duplicates default set to true
-  bool check_duplicates = true;
-  if (mesh_props.find("check_duplicates") != mesh_props.end())
-    check_duplicates = mesh_props["check_duplicates"].template get<bool>();
-
-  auto particles_gen_begin = std::chrono::steady_clock::now();
-
-  // Get particles properties
-  auto json_particles = io_->json_object("particles");
-
-  for (const auto& json_particle : json_particles) {
-    // Generate particles
-    bool gen_status =
-        mesh_->generate_particles(io_, json_particle["generator"]);
-    if (!gen_status)
-      std::runtime_error(
-          "mpm::base::init_particles() Generate particles failed");
-  }
-
-  // Gather particle types
-  this->initialise_particle_types();
-
-  auto particles_gen_end = std::chrono::steady_clock::now();
-  console_->info("Rank {} Generate particles: {} ms", mpi_rank,
-                 std::chrono::duration_cast<std::chrono::milliseconds>(
-                     particles_gen_end - particles_gen_begin)
-                     .count());
-
-  auto particles_locate_begin = std::chrono::steady_clock::now();
-
-  // Create a mesh reader
-  auto particle_io = Factory<mpm::IOMesh<Tdim>>::instance()->create(io_type);
-
-  // Read and assign particles cells
-  this->particles_cells(mesh_props, particle_io);
-
-  // Locate particles in cell
-  auto unlocatable_particles = mesh_->locate_particles_mesh();
-
-  if (!unlocatable_particles.empty())
-    throw std::runtime_error(
-        "mpm::base::init_particles() Particle outside the mesh domain");
-
-  // Write particles and cells to file
-  particle_io->write_particles_cells(
-      io_->output_file("particles-cells", ".txt", uuid_, 0, 0).string(),
-      mesh_->particles_cells());
-
-  auto particles_locate_end = std::chrono::steady_clock::now();
-  console_->info("Rank {} Locate particles: {} ms", mpi_rank,
-                 std::chrono::duration_cast<std::chrono::milliseconds>(
-                     particles_locate_end - particles_locate_begin)
-                     .count());
-
-  auto particles_volume_begin = std::chrono::steady_clock::now();
-  // Compute volume
-  mesh_->iterate_over_particles(std::bind(
-      &mpm::ParticleBase<Tdim>::compute_volume, std::placeholders::_1));
-
-  // Read and assign particles volumes
-  this->particles_volumes(mesh_props, particle_io);
-
-  // Read and assign particles stresses
-  this->particles_stresses(mesh_props, particle_io);
-
-  // Read and assign particles initial pore pressure
-  this->particles_pore_pressures(mesh_props, particle_io);
-
-  auto particles_volume_end = std::chrono::steady_clock::now();
-  console_->info("Rank {} Read volume, velocity and stresses: {} ms", mpi_rank,
-                 std::chrono::duration_cast<std::chrono::milliseconds>(
-                     particles_volume_end - particles_volume_begin)
-                     .count());
-
-  // Particle entity sets
-  this->particle_entity_sets(check_duplicates);
-
-  // Read and assign particles velocity constraints
-  this->particle_velocity_constraints();
-
-  console_->info("Rank {} Create particle sets: {} ms", mpi_rank,
-                 std::chrono::duration_cast<std::chrono::milliseconds>(
-                     particles_volume_end - particles_volume_begin)
-                     .count());
-
-  // Material id update using particle sets
-  try {
-    auto material_sets = io_->json_object("material_sets");
-    if (!material_sets.empty()) {
-      for (const auto& material_set : material_sets) {
-        unsigned material_id =
-            material_set["material_id"].template get<unsigned>();
-        unsigned phase_id = mpm::ParticlePhase::Solid;
-        if (material_set.contains("phase_id"))
-          phase_id = material_set["phase_id"].template get<unsigned>();
-        unsigned pset_id = material_set["pset_id"].template get<unsigned>();
-        // Update material_id for particles in each pset
-        mesh_->iterate_over_particle_set(
-            pset_id, std::bind(&mpm::ParticleBase<Tdim>::assign_material,
-                               std::placeholders::_1,
-                               materials_.at(material_id), phase_id));
-      }
-    }
-  } catch (std::exception& exception) {
-    console_->warn("#{}: Material sets are not specified", __LINE__,
-                   exception.what());
-  }
-
-  // Read and assign perfectly matched layer properties
-  this->particles_pml_properties(mesh_props, particle_io);
-}
-
-// Initialise materials
-template <unsigned Tdim>
-void mpm::MPMBase<Tdim>::initialise_materials() {
-  // Get materials properties
-  auto materials = io_->json_object("materials");
-
-  for (const auto material_props : materials) {
-    // Get material type
-    const std::string material_type =
-        material_props["type"].template get<std::string>();
-
-    // Get material id
-    auto material_id = material_props["id"].template get<unsigned>();
-
-    // Create a new material from JSON object
-    auto mat =
-        Factory<mpm::Material<Tdim>, unsigned, const Json&>::instance()->create(
-            material_type, std::move(material_id), material_props);
-
-    // Add material to list
-    auto result = materials_.insert(std::make_pair(mat->id(), mat));
-
-    // If insert material failed
-    if (!result.second)
-      throw std::runtime_error(
-          "mpm::base::init_materials(): New material cannot be added, "
-          "insertion failed");
-  }
-  // Copy materials to mesh
-  mesh_->initialise_material_models(this->materials_);
-}
-
-//! Checkpoint resume
-template <unsigned Tdim>
-bool mpm::MPMBase<Tdim>::checkpoint_resume() {
-  bool checkpoint = true;
-  try {
-    int mpi_rank = 0;
-#ifdef USE_MPI
-    MPI_Comm_rank(MPI_COMM_WORLD, &mpi_rank);
-#endif
-
-    // Gather particle types
-    this->initialise_particle_types();
-
-    if (!analysis_["resume"]["resume"].template get<bool>())
-      throw std::runtime_error("Resume analysis option is disabled!");
-
-    // Get unique analysis id
-    this->uuid_ = analysis_["resume"]["uuid"].template get<std::string>();
-    // Get step
-    this->step_ = analysis_["resume"]["step"].template get<mpm::Index>();
-
-    // Input particle h5 file for resume
-    for (const auto ptype : particle_types_) {
-      std::string attribute = mpm::ParticlePODTypeName.at(ptype);
-      std::string extension = ".h5";
-
-      auto particles_file =
-          io_->output_file(attribute, extension, uuid_, step_, this->nsteps_)
-              .string();
-
-      // Load particle information from file
-      mesh_->read_particles_hdf5(particles_file, attribute, ptype);
-    }
-
-    // Clear all particle ids
-    mesh_->iterate_over_cells(
-        std::bind(&mpm::Cell<Tdim>::clear_particle_ids, std::placeholders::_1));
-
-    // Locate particles
-    auto unlocatable_particles = mesh_->locate_particles_mesh();
-
-    if (!unlocatable_particles.empty())
-      throw std::runtime_error("Particle outside the mesh domain");
-
-    console_->info("Checkpoint resume at step {} of {}", this->step_,
-                   this->nsteps_);
-
-  } catch (std::exception& exception) {
-    console_->info("{} {} Resume failed, restarting analysis: {}", __FILE__,
-                   __LINE__, exception.what());
-    this->step_ = 0;
-    checkpoint = false;
-  }
-  return checkpoint;
-}
-
-//! Write HDF5 files
-template <unsigned Tdim>
-void mpm::MPMBase<Tdim>::write_hdf5(mpm::Index step, mpm::Index max_steps) {
-  // Write hdf5 file for single phase particle
-  for (const auto ptype : particle_types_) {
-    std::string attribute = mpm::ParticlePODTypeName.at(ptype);
-    std::string extension = ".h5";
-
-    auto particles_file =
-        io_->output_file(attribute, extension, uuid_, step, max_steps).string();
-
-    // Load particle information from file
-    if (attribute == "particles" || attribute == "fluid_particles")
-      mesh_->write_particles_hdf5(particles_file);
-    else if (attribute == "twophase_particles")
-      mesh_->write_particles_hdf5_twophase(particles_file);
-  }
-}
-
-#ifdef USE_VTK
-//! Write VTK files
-template <unsigned Tdim>
-void mpm::MPMBase<Tdim>::write_vtk(mpm::Index step, mpm::Index max_steps) {
-
-  // VTK PolyData writer
-  auto vtk_writer = std::make_unique<VtkWriter>(mesh_->particle_coordinates());
-
-  // Write mesh on step 0
-  // Get active node pairs use true
-  if (step % nload_balance_steps_ == 0)
-    vtk_writer->write_mesh(
-        io_->output_file("mesh", ".vtp", uuid_, step, max_steps).string(),
-        mesh_->nodal_coordinates(), mesh_->node_pairs(true));
-
-  // Write input geometry to vtk file
-  const std::string extension = ".vtp";
-  const std::string attribute = "geometry";
-  auto meshfile =
-      io_->output_file(attribute, extension, uuid_, step, max_steps).string();
-  vtk_writer->write_geometry(meshfile);
-
-  // MPI parallel vtk file
-  int mpi_rank = 0;
-  int mpi_size = 1;
-  bool write_mpi_rank = false;
-
-#ifdef USE_MPI
-  // Get MPI rank
-  MPI_Comm_rank(MPI_COMM_WORLD, &mpi_rank);
-  // Get number of MPI ranks
-  MPI_Comm_size(MPI_COMM_WORLD, &mpi_size);
-#endif
-
-  //! VTK scalar variables
-  for (const auto& attribute : vtk_vars_.at(mpm::VariableType::Scalar)) {
-    // Write scalar
-    auto file =
-        io_->output_file(attribute, extension, uuid_, step, max_steps).string();
-    vtk_writer->write_scalar_point_data(
-        file, mesh_->particles_scalar_data(attribute), attribute);
-
-    // Write a parallel MPI VTK container file
-#ifdef USE_MPI
-    if (mpi_rank == 0 && mpi_size > 1) {
-      auto parallel_file = io_->output_file(attribute, ".pvtp", uuid_, step,
-                                            max_steps, write_mpi_rank)
-                               .string();
-
-      vtk_writer->write_parallel_vtk(parallel_file, attribute, mpi_size, step,
-                                     max_steps, 1);
-    }
-#endif
-  }
-
-  //! VTK vector variables
-  for (const auto& attribute : vtk_vars_.at(mpm::VariableType::Vector)) {
-    // Write vector
-    auto file =
-        io_->output_file(attribute, extension, uuid_, step, max_steps).string();
-    vtk_writer->write_vector_point_data(
-        file, mesh_->particles_vector_data(attribute), attribute);
-
-    // Write a parallel MPI VTK container file
-#ifdef USE_MPI
-    if (mpi_rank == 0 && mpi_size > 1) {
-      auto parallel_file = io_->output_file(attribute, ".pvtp", uuid_, step,
-                                            max_steps, write_mpi_rank)
-                               .string();
-
-      vtk_writer->write_parallel_vtk(parallel_file, attribute, mpi_size, step,
-                                     max_steps, 3);
-    }
-#endif
-  }
-
-  //! VTK tensor variables
-  for (const auto& attribute : vtk_vars_.at(mpm::VariableType::Tensor)) {
-    // Write vector
-    auto file =
-        io_->output_file(attribute, extension, uuid_, step, max_steps).string();
-    vtk_writer->write_tensor_point_data(
-        file, mesh_->template particles_tensor_data<6>(attribute), attribute);
-
-    // Write a parallel MPI VTK container file
-#ifdef USE_MPI
-    if (mpi_rank == 0 && mpi_size > 1) {
-      auto parallel_file = io_->output_file(attribute, ".pvtp", uuid_, step,
-                                            max_steps, write_mpi_rank)
-                               .string();
-
-      vtk_writer->write_parallel_vtk(parallel_file, attribute, mpi_size, step,
-                                     max_steps, 9);
-    }
-#endif
-  }
-
-  // VTK state variables
-  for (auto const& vtk_statevar : vtk_statevars_) {
-    unsigned phase_id = vtk_statevar.first;
-    for (const auto& attribute : vtk_statevar.second) {
-      std::string phase_attribute =
-          "phase" + std::to_string(phase_id) + attribute;
-      // Write state variables
-      auto file =
-          io_->output_file(phase_attribute, extension, uuid_, step, max_steps)
-              .string();
-      vtk_writer->write_scalar_point_data(
-          file, mesh_->particles_statevars_data(attribute, phase_id),
-          phase_attribute);
-      // Write a parallel MPI VTK container file
-#ifdef USE_MPI
-      if (mpi_rank == 0 && mpi_size > 1) {
-        auto parallel_file = io_->output_file(phase_attribute, ".pvtp", uuid_,
-                                              step, max_steps, write_mpi_rank)
-                                 .string();
-        unsigned ncomponents = 1;
-        vtk_writer->write_parallel_vtk(parallel_file, phase_attribute, mpi_size,
-                                       step, max_steps, ncomponents);
-      }
-#endif
-    }
-  }
-}
-#endif
-
-#ifdef USE_PARTIO
-//! Write Partio files
-template <unsigned Tdim>
-void mpm::MPMBase<Tdim>::write_partio(mpm::Index step, mpm::Index max_steps) {
-
-  // MPI parallel partio file
-  int mpi_rank = 0;
-  int mpi_size = 1;
-#ifdef USE_MPI
-  // Get MPI rank
-  MPI_Comm_rank(MPI_COMM_WORLD, &mpi_rank);
-  // Get number of MPI ranks
-  MPI_Comm_size(MPI_COMM_WORLD, &mpi_size);
-#endif
-
-  // Get Partio file extensions
-  const std::string extension = ".bgeo";
-  const std::string attribute = "partio";
-  // Create filename
-  auto file =
-      io_->output_file(attribute, extension, uuid_, step, max_steps).string();
-  // Write partio file
-  mpm::partio::write_particles(file, mesh_->particles_hdf5());
-}
-#endif  // USE_PARTIO
-
-//! Output results
-template <unsigned Tdim>
-void mpm::MPMBase<Tdim>::write_outputs(mpm::Index step) {
-  if (step % this->output_steps_ == 0) {
-    // HDF5 outputs
-    this->write_hdf5(step, this->nsteps_);
-#ifdef USE_VTK
-    // VTK outputs
-    this->write_vtk(step, this->nsteps_);
-#endif
-#ifdef USE_PARTIO
-    // Partio outputs
-    this->write_partio(step, this->nsteps_);
-#endif
-  }
-}
-
-//! Return if a mesh is isoparametric
-template <unsigned Tdim>
-bool mpm::MPMBase<Tdim>::is_isoparametric() {
-  bool isoparametric = true;
-
-  try {
-    const auto mesh_props = io_->json_object("mesh");
-    isoparametric = mesh_props.at("isoparametric").template get<bool>();
-  } catch (std::exception& exception) {
-    console_->warn(
-        "{} {} Isoparametric status of mesh: {}\n Setting mesh as "
-        "isoparametric.",
-        __FILE__, __LINE__, exception.what());
-    isoparametric = true;
-  }
-  return isoparametric;
-}
-
-//! Initialise loads
-template <unsigned Tdim>
-void mpm::MPMBase<Tdim>::initialise_loads() {
-  auto loads = io_->json_object("external_loading_conditions");
-  // Initialise gravity loading
-  gravity_.setZero();
-  if (loads.at("gravity").is_array() &&
-      loads.at("gravity").size() == gravity_.size()) {
-    for (unsigned i = 0; i < gravity_.size(); ++i) {
-      gravity_[i] = loads.at("gravity").at(i);
-    }
-
-    // Assign initial particle acceleration as gravity
-    mesh_->iterate_over_particles(
-        std::bind(&mpm::ParticleBase<Tdim>::assign_acceleration,
-                  std::placeholders::_1, gravity_));
-  } else {
-    throw std::runtime_error("Specified gravity dimension is invalid");
-  }
-
-  // Create a file reader
-  const std::string io_type =
-      io_->json_object("mesh")["io_type"].template get<std::string>();
-  auto reader = Factory<mpm::IOMesh<Tdim>>::instance()->create(io_type);
-
-  // Read and assign particles surface tractions
-  if (loads.find("particle_surface_traction") != loads.end()) {
-    for (const auto& ptraction : loads["particle_surface_traction"]) {
-      // Get the math function
-      std::shared_ptr<FunctionBase> tfunction = nullptr;
-      // If a math function is defined set to function or use scalar
-      if (ptraction.find("math_function_id") != ptraction.end())
-        tfunction = math_functions_.at(
-            ptraction.at("math_function_id").template get<unsigned>());
-      // Set id
-      int pset_id = ptraction.at("pset_id").template get<int>();
-      // Direction
-      unsigned dir = ptraction.at("dir").template get<unsigned>();
-      // Traction
-      double traction = ptraction.at("traction").template get<double>();
-
-      // Create particle surface tractions
-      bool particles_tractions =
-          mesh_->create_particles_tractions(tfunction, pset_id, dir, traction);
-      if (!particles_tractions)
-        throw std::runtime_error(
-            "Particles tractions are not properly assigned");
-    }
-  } else
-    console_->warn("No particle surface traction is defined for the analysis");
-
-  // Read and assign nodal concentrated forces
-  if (loads.find("concentrated_nodal_forces") != loads.end()) {
-    for (const auto& nforce : loads["concentrated_nodal_forces"]) {
-      // Forces are specified in a file
-      if (nforce.find("file") != nforce.end()) {
-        std::string force_file = nforce.at("file").template get<std::string>();
-        bool nodal_forces = mesh_->assign_nodal_concentrated_forces(
-            reader->read_forces(io_->file_name(force_file)));
-        if (!nodal_forces)
-          throw std::runtime_error(
-              "Nodal force file is invalid, forces are not properly "
-              "assigned");
-        set_node_concentrated_force_ = true;
-      } else {
-        // Get the math function
-        std::shared_ptr<FunctionBase> ffunction = nullptr;
-        if (nforce.find("math_function_id") != nforce.end())
-          ffunction = math_functions_.at(
-              nforce.at("math_function_id").template get<unsigned>());
-        // Set id
-        int nset_id = nforce.at("nset_id").template get<int>();
-        // Direction
-        unsigned dir = nforce.at("dir").template get<unsigned>();
-        // Traction
-        double force = nforce.at("force").template get<double>();
-
-        // Read and assign nodal concentrated forces
-        bool nodal_force = mesh_->assign_nodal_concentrated_forces(
-            ffunction, nset_id, dir, force);
-        if (!nodal_force)
-          throw std::runtime_error(
-              "Concentrated nodal forces are not properly assigned");
-        set_node_concentrated_force_ = true;
-      }
-    }
-  } else
-    console_->warn("No concentrated nodal force is defined for the analysis");
-}
-
-//! Initialise math functions
-template <unsigned Tdim>
-bool mpm::MPMBase<Tdim>::initialise_math_functions(const Json& math_functions) {
-  bool status = true;
-  try {
-    // Get materials properties
-    for (const auto& function_props : math_functions) {
-
-      // Get math function id
-      auto function_id = function_props["id"].template get<unsigned>();
-
-      // Get function type
-      const std::string function_type =
-          function_props["type"].template get<std::string>();
-
-      // Initiate another function_prop to be passed
-      auto function_props_update = function_props;
-
-      // Create a file reader
-      const std::string io_type =
-          io_->json_object("mesh")["io_type"].template get<std::string>();
-      const auto& reader =
-          Factory<mpm::IOMesh<Tdim>>::instance()->create(io_type);
-
-      // Math function is specified in a file, replace function_props_update
-      if (function_props.find("file") != function_props.end()) {
-        // Read file and store in array of vectors
-        std::string math_file = io_->file_name(
-            function_props.at("file").template get<std::string>());
-        const auto& xfx_values = reader->read_math_functions(math_file);
-
-        function_props_update["xvalues"] = xfx_values[0];
-        function_props_update["fxvalues"] = xfx_values[1];
-      }
-
-      // Create a new function from JSON object
-      auto function =
-          Factory<mpm::FunctionBase, unsigned, const Json&>::instance()->create(
-              function_type, std::move(function_id), function_props_update);
-
-      // Add math function to list
-      auto insert_status =
-          math_functions_.insert(std::make_pair(function->id(), function));
-
-      // If insert math function failed
-      if (!insert_status.second) {
-        status = false;
-        throw std::runtime_error(
-            "Invalid properties for new math function, fn insertion failed");
-      }
-    }
-  } catch (std::exception& exception) {
-    console_->error("#{}: Reading math functions: {}", __LINE__,
-                    exception.what());
-    status = false;
-  }
-  return status;
-}
-
-//! Node entity sets
-template <unsigned Tdim>
-void mpm::MPMBase<Tdim>::node_entity_sets(const Json& mesh_props,
-                                          bool check_duplicates) {
-  try {
-    if (mesh_props.find("entity_sets") != mesh_props.end()) {
-      std::string entity_sets =
-          mesh_props["entity_sets"].template get<std::string>();
-      if (!io_->file_name(entity_sets).empty()) {
-        bool node_sets = mesh_->create_node_sets(
-            (io_->entity_sets(io_->file_name(entity_sets), "node_sets")),
-            check_duplicates);
-        if (!node_sets)
-          throw std::runtime_error("Node sets are not properly assigned");
-      }
-    } else
-      throw std::runtime_error("Entity set JSON not found");
-  } catch (std::exception& exception) {
-    console_->warn("#{}: Entity sets are undefined {} ", __LINE__,
-                   exception.what());
-  }
-}
-
-//! Node Euler angles
-template <unsigned Tdim>
-void mpm::MPMBase<Tdim>::node_euler_angles(
-    const Json& mesh_props, const std::shared_ptr<mpm::IOMesh<Tdim>>& mesh_io) {
-  try {
-    if (mesh_props.find("boundary_conditions") != mesh_props.end() &&
-        mesh_props["boundary_conditions"].find("nodal_euler_angles") !=
-            mesh_props["boundary_conditions"].end()) {
-      std::string euler_angles =
-          mesh_props["boundary_conditions"]["nodal_euler_angles"]
-              .template get<std::string>();
-      if (!io_->file_name(euler_angles).empty()) {
-        bool rotation_matrices = mesh_->compute_nodal_rotation_matrices(
-            mesh_io->read_euler_angles(io_->file_name(euler_angles)));
-        if (!rotation_matrices)
-          throw std::runtime_error(
-              "Euler angles are not properly assigned/computed");
-      }
-    } else
-      throw std::runtime_error("Euler angles JSON not found");
-  } catch (std::exception& exception) {
-    console_->warn("#{}: Euler angles are undefined {} ", __LINE__,
-                   exception.what());
-  }
-}
-
-// Nodal acceleration constraints
-template <unsigned Tdim>
-void mpm::MPMBase<Tdim>::nodal_acceleration_constraints(
-    const Json& mesh_props, const std::shared_ptr<mpm::IOMesh<Tdim>>& mesh_io) {
-  try {
-    // Read and assign acceleration constraints
-    if (mesh_props.find("boundary_conditions") != mesh_props.end() &&
-        mesh_props["boundary_conditions"].find("acceleration_constraints") !=
-            mesh_props["boundary_conditions"].end()) {
-      // Iterate over acceleration constraints
-      for (const auto& constraints :
-           mesh_props["boundary_conditions"]["acceleration_constraints"]) {
-        // Acceleration constraints are specified in a file
-        if (constraints.find("file") != constraints.end()) {
-          std::string acceleration_constraints_file =
-              constraints.at("file").template get<std::string>();
-          bool acceleration_constraints =
-              constraints_->assign_nodal_acceleration_constraints(
-                  mesh_io->read_acceleration_constraints(
-                      io_->file_name(acceleration_constraints_file)));
-          if (!acceleration_constraints)
-            throw std::runtime_error(
-                "Acceleration constraints are not properly assigned");
-
-        } else {
-          // Set id
-          int nset_id = constraints.at("nset_id").template get<int>();
-          // Direction
-          unsigned dir = constraints.at("dir").template get<unsigned>();
-          // Acceleration
-          double acceleration =
-              constraints.at("acceleration").template get<double>();
-          // Get the math function
-          std::shared_ptr<FunctionBase> afunction = nullptr;
-          if (constraints.find("math_function_id") != constraints.end())
-            afunction = math_functions_.at(
-                constraints.at("math_function_id").template get<unsigned>());
-          // Add acceleration constraint to mesh
-          auto acceleration_constraint =
-              std::make_shared<mpm::AccelerationConstraint>(nset_id, afunction,
-                                                            dir, acceleration);
-          mesh_->create_nodal_acceleration_constraint(nset_id,
-                                                      acceleration_constraint);
-          bool acceleration_constraints =
-              constraints_->assign_nodal_acceleration_constraint(
-                  nset_id, acceleration_constraint);
-          if (!acceleration_constraints)
-            throw std::runtime_error(
-                "Nodal acceleration constraint is not properly assigned");
-        }
-      }
-    } else
-      throw std::runtime_error("Acceleration constraints JSON not found");
-  } catch (std::exception& exception) {
-    console_->warn("#{}: Acceleration constraints are undefined {} ", __LINE__,
-                   exception.what());
-  }
-}
-
-// Nodal velocity constraints
-template <unsigned Tdim>
-void mpm::MPMBase<Tdim>::nodal_velocity_constraints(
-    const Json& mesh_props, const std::shared_ptr<mpm::IOMesh<Tdim>>& mesh_io) {
-  try {
-    // Read and assign velocity constraints
-    if (mesh_props.find("boundary_conditions") != mesh_props.end() &&
-        mesh_props["boundary_conditions"].find("velocity_constraints") !=
-            mesh_props["boundary_conditions"].end()) {
-      // Iterate over velocity constraints
-      for (const auto& constraints :
-           mesh_props["boundary_conditions"]["velocity_constraints"]) {
-        // Velocity constraints are specified in a file
-        if (constraints.find("file") != constraints.end()) {
-          std::string velocity_constraints_file =
-              constraints.at("file").template get<std::string>();
-          bool velocity_constraints =
-              constraints_->assign_nodal_velocity_constraints(
-                  mesh_io->read_velocity_constraints(
-                      io_->file_name(velocity_constraints_file)));
-          if (!velocity_constraints)
-            throw std::runtime_error(
-                "Velocity constraints are not properly assigned");
-
-        } else {
-          // Set id
-          int nset_id = constraints.at("nset_id").template get<int>();
-          // Direction
-          unsigned dir = constraints.at("dir").template get<unsigned>();
-          // Velocity
-          double velocity = constraints.at("velocity").template get<double>();
-          // Add velocity constraint to mesh
-          auto velocity_constraint =
-              std::make_shared<mpm::VelocityConstraint>(nset_id, dir, velocity);
-          bool velocity_constraints =
-              constraints_->assign_nodal_velocity_constraint(
-                  nset_id, velocity_constraint);
-          if (!velocity_constraints)
-            throw std::runtime_error(
-                "Nodal velocity constraint is not properly assigned");
-        }
-      }
-    } else
-      throw std::runtime_error("Velocity constraints JSON not found");
-  } catch (std::exception& exception) {
-    console_->warn("#{}: Velocity constraints are undefined {} ", __LINE__,
-                   exception.what());
-  }
-}
-
-// Nodal displacement constraints for implicit solver
-template <unsigned Tdim>
-void mpm::MPMBase<Tdim>::nodal_displacement_constraints(
-    const Json& mesh_props, const std::shared_ptr<mpm::IOMesh<Tdim>>& mesh_io) {
-  try {
-    // Read and assign displacement constraints
-    if (mesh_props.find("boundary_conditions") != mesh_props.end() &&
-        mesh_props["boundary_conditions"].find("displacement_constraints") !=
-            mesh_props["boundary_conditions"].end()) {
-      // Iterate over displacement constraints
-      for (const auto& constraints :
-           mesh_props["boundary_conditions"]["displacement_constraints"]) {
-        // Displacement constraints are specified in a file
-        if (constraints.find("file") != constraints.end()) {
-          std::string displacement_constraints_file =
-              constraints.at("file").template get<std::string>();
-          bool displacement_constraints =
-              constraints_->assign_nodal_displacement_constraints(
-                  mesh_io->read_displacement_constraints(
-                      io_->file_name(displacement_constraints_file)));
-          if (!displacement_constraints)
-            throw std::runtime_error(
-                "Displacement constraints are not properly assigned");
-
-        } else {
-          // Get the math function
-          std::shared_ptr<FunctionBase> dfunction = nullptr;
-          if (constraints.find("math_function_id") != constraints.end())
-            dfunction = math_functions_.at(
-                constraints.at("math_function_id").template get<unsigned>());
-          // Set id
-          int nset_id = constraints.at("nset_id").template get<int>();
-          // Direction
-          unsigned dir = constraints.at("dir").template get<unsigned>();
-          // Displacement
-          double displacement =
-              constraints.at("displacement").template get<double>();
-          // Add displacement constraint to mesh
-          auto displacement_constraint =
-              std::make_shared<mpm::DisplacementConstraint>(nset_id, dir,
-                                                            displacement);
-          bool displacement_constraints =
-              constraints_->assign_nodal_displacement_constraint(
-                  dfunction, nset_id, displacement_constraint);
-          if (!displacement_constraints)
-            throw std::runtime_error(
-                "Nodal displacement constraint is not properly assigned");
-        }
-      }
-    } else
-      throw std::runtime_error("Displacement constraints JSON not found");
-  } catch (std::exception& exception) {
-    console_->warn("#{}: Displacement constraints are undefined {} ", __LINE__,
-                   exception.what());
-  }
-}
-
-// Nodal frictional constraints
-template <unsigned Tdim>
-void mpm::MPMBase<Tdim>::nodal_frictional_constraints(
-    const Json& mesh_props, const std::shared_ptr<mpm::IOMesh<Tdim>>& mesh_io) {
-  try {
-    // Read and assign friction constraints
-    if (mesh_props.find("boundary_conditions") != mesh_props.end() &&
-        mesh_props["boundary_conditions"].find("friction_constraints") !=
-            mesh_props["boundary_conditions"].end()) {
-      // Iterate over friction constraints
-      for (const auto& constraints :
-           mesh_props["boundary_conditions"]["friction_constraints"]) {
-        // Friction constraints are specified in a file
-        if (constraints.find("file") != constraints.end()) {
-          std::string friction_constraints_file =
-              constraints.at("file").template get<std::string>();
-          bool friction_constraints =
-              constraints_->assign_nodal_friction_constraints(
-                  mesh_io->read_friction_constraints(
-                      io_->file_name(friction_constraints_file)));
-          if (!friction_constraints)
-            throw std::runtime_error(
-                "Friction constraints are not properly assigned");
-
-        } else {
-
-          // Set id
-          int nset_id = constraints.at("nset_id").template get<int>();
-          // Direction (normal)
-          unsigned dir = constraints.at("dir").template get<unsigned>();
-          // Sign of normal direction
-          int sign_n = constraints.at("sign_n").template get<int>();
-          // Friction
-          double friction = constraints.at("friction").template get<double>();
-          // Add friction constraint to mesh
-          auto friction_constraint = std::make_shared<mpm::FrictionConstraint>(
-              nset_id, dir, sign_n, friction);
-          bool friction_constraints =
-              constraints_->assign_nodal_frictional_constraint(
-                  nset_id, friction_constraint);
-          if (!friction_constraints)
-            throw std::runtime_error(
-                "Nodal friction constraint is not properly assigned");
-        }
-      }
-    } else
-      throw std::runtime_error("Friction constraints JSON not found");
-
-  } catch (std::exception& exception) {
-    console_->warn("#{}: Friction conditions are undefined {} ", __LINE__,
-                   exception.what());
-  }
-}
-
-// Nodal cohesional constraints
-template <unsigned Tdim>
-void mpm::MPMBase<Tdim>::nodal_cohesional_constraints(
-    const Json& mesh_props, const std::shared_ptr<mpm::IOMesh<Tdim>>& mesh_io) {
-  try {
-    // Read and assign cohesion constraints
-    if (mesh_props.find("boundary_conditions") != mesh_props.end() &&
-        mesh_props["boundary_conditions"].find("cohesion_constraints") !=
-            mesh_props["boundary_conditions"].end()) {
-      // Iterate over cohesion constraints
-      for (const auto& constraints :
-           mesh_props["boundary_conditions"]["cohesion_constraints"]) {
-        // Cohesion constraints are specified in a file
-        if (constraints.find("file") != constraints.end()) {
-          std::string cohesion_constraints_file =
-              constraints.at("file").template get<std::string>();
-          bool cohesion_constraints =
-              constraints_->assign_nodal_cohesion_constraints(
-                  mesh_io->read_cohesion_constraints(
-                      io_->file_name(cohesion_constraints_file)));
-          if (!cohesion_constraints)
-            throw std::runtime_error(
-                "Cohesion constraints are not properly assigned");
-
-        } else {  // Entity sets
-
-          // Set id
-          int nset_id = constraints.at("nset_id").template get<int>();
-          // Direction (normal)
-          unsigned dir = constraints.at("dir").template get<unsigned>();
-          // Sign of normal direction
-          int sign_n = constraints.at("sign_n").template get<int>();
-          // Cohesion
-          double cohesion = constraints.at("cohesion").template get<double>();
-          // h_min
-          double h_min = constraints.at("h_min").template get<double>();
-          // nposition
-          int nposition = constraints.at("nposition").template get<int>();
-          // Add cohesion constraint to mesh
-          auto cohesion_constraint = std::make_shared<mpm::CohesionConstraint>(
-              nset_id, dir, sign_n, cohesion, h_min, nposition);
-          bool cohesion_constraints =
-              constraints_->assign_nodal_cohesional_constraint(
-                  nset_id, cohesion_constraint);
-          if (!cohesion_constraints)
-            throw std::runtime_error(
-                "Nodal cohesion constraint is not properly assigned");
-        }
-      }
-    } else
-      throw std::runtime_error("Cohesion constraints JSON not found");
-
-  } catch (std::exception& exception) {
-    console_->warn("#{}: Cohesion conditions are undefined {} ", __LINE__,
-                   exception.what());
-  }
-}
-
-// Nodal pressure constraints
-template <unsigned Tdim>
-void mpm::MPMBase<Tdim>::nodal_pressure_constraints(
-    const Json& mesh_props, const std::shared_ptr<mpm::IOMesh<Tdim>>& mesh_io) {
-  try {
-    // Read and assign pressure constraints
-    if (mesh_props.find("boundary_conditions") != mesh_props.end() &&
-        mesh_props["boundary_conditions"].find("pressure_constraints") !=
-            mesh_props["boundary_conditions"].end()) {
-
-      // Iterate over pressure constraints
-      for (const auto& constraints :
-           mesh_props["boundary_conditions"]["pressure_constraints"]) {
-        // Pore pressure constraint phase indice
-        unsigned constraint_phase = constraints["phase_id"];
-
-        // Pore pressure constraints are specified in a file
-        if (constraints.find("file") != constraints.end()) {
-          std::string pressure_constraints_file =
-              constraints.at("file").template get<std::string>();
-          bool ppressure_constraints =
-              constraints_->assign_nodal_pressure_constraints(
-                  constraint_phase,
-                  mesh_io->read_pressure_constraints(
-                      io_->file_name(pressure_constraints_file)));
-          if (!ppressure_constraints)
-            throw std::runtime_error(
-                "Pore pressure constraints are not properly assigned");
-        } else {
-          // Get the math function
-          std::shared_ptr<FunctionBase> pfunction = nullptr;
-          if (constraints.find("math_function_id") != constraints.end())
-            pfunction = math_functions_.at(
-                constraints.at("math_function_id").template get<unsigned>());
-          // Set id
-          int nset_id = constraints.at("nset_id").template get<int>();
-          // Pressure
-          double pressure = constraints.at("pressure").template get<double>();
-          // Add pressure constraint to mesh
-          constraints_->assign_nodal_pressure_constraint(
-              pfunction, nset_id, constraint_phase, pressure);
-        }
-      }
-    } else
-      throw std::runtime_error("Pressure constraints JSON not found");
-
-  } catch (std::exception& exception) {
-    console_->warn("#{}: Nodal pressure constraints are undefined {} ",
-                   __LINE__, exception.what());
-  }
-}
-
-// Assign nodal absorbing constraints
-template <unsigned Tdim>
-void mpm::MPMBase<Tdim>::nodal_absorbing_constraints(
-    const Json& mesh_props, const std::shared_ptr<mpm::IOMesh<Tdim>>& mesh_io) {
-  try {
-    // Read and assign absorbing constraints
-    if (mesh_props.find("boundary_conditions") != mesh_props.end() &&
-        mesh_props["boundary_conditions"].find("absorbing_constraints") !=
-            mesh_props["boundary_conditions"].end()) {
-      // Iterate over absorbing constraints
-      for (const auto& constraints :
-           mesh_props["boundary_conditions"]["absorbing_constraints"]) {
-        // Set id
-        int nset_id = constraints.at("nset_id").template get<int>();
-        // Direction
-        unsigned dir = constraints.at("dir").template get<unsigned>();
-        // Delta
-        double delta = constraints.at("delta").template get<double>();
-        // h_min
-        double h_min = constraints.at("h_min").template get<double>();
-        // a
-        double a = constraints.at("a").template get<double>();
-        // b
-        double b = constraints.at("b").template get<double>();
-        // position
-        std::string position_str =
-            constraints.at("position").template get<std::string>();
-        mpm::Position position = mpm::Position::None;
-        if (position_str == "corner")
-          position = mpm::Position::Corner;
-        else if (position_str == "edge")
-          position = mpm::Position::Edge;
-        else if (position_str == "face")
-          position = mpm::Position::Face;
-        // Add absorbing constraint to mesh
-        auto absorbing_constraint = std::make_shared<mpm::AbsorbingConstraint>(
-            nset_id, dir, delta, h_min, a, b, position);
-        bool absorbing_constraints =
-            constraints_->assign_nodal_absorbing_constraint(
-                nset_id, absorbing_constraint);
-        if (!absorbing_constraints)
-          throw std::runtime_error(
-              "Nodal absorbing constraint is not properly assigned");
-        // Assign node set IDs and list of constraints
-        constraints_->assign_absorbing_id_ptr(nset_id, absorbing_constraint);
-        // Set bool for solve loop
-        absorbing_boundary_ = true;
-      }
-    } else
-      throw std::runtime_error("Absorbing constraints JSON not found");
-
-  } catch (std::exception& exception) {
-    console_->warn("#{}: Absorbing conditions are undefined {} ", __LINE__,
-                   exception.what());
-  }
-}
-
-// Apply nodal absorbing constraints
-template <unsigned Tdim>
-void mpm::MPMBase<Tdim>::nodal_absorbing_constraints() {
-  std::vector<std::shared_ptr<mpm::AbsorbingConstraint>> absorbing_constraint =
-      constraints_->absorbing_ptrs();
-  std::vector<unsigned> absorbing_nset_id = constraints_->absorbing_ids();
-  for (unsigned i = 0; i < absorbing_nset_id.size(); i++) {
-    auto nset_id = absorbing_nset_id.at(i);
-    const auto& a_constraint = absorbing_constraint.at(i);
-    bool absorbing_constraints =
-        constraints_->assign_nodal_absorbing_constraint(nset_id, a_constraint);
-    if (!absorbing_constraints)
-      throw std::runtime_error(
-          "Nodal absorbing constraint is not properly assigned");
-  }
-}
-
-//! Cell entity sets
-template <unsigned Tdim>
-void mpm::MPMBase<Tdim>::cell_entity_sets(const Json& mesh_props,
-                                          bool check_duplicates) {
-  try {
-    if (mesh_props.find("entity_sets") != mesh_props.end()) {
-      // Read and assign cell sets
-      std::string entity_sets =
-          mesh_props["entity_sets"].template get<std::string>();
-      if (!io_->file_name(entity_sets).empty()) {
-        bool cell_sets = mesh_->create_cell_sets(
-            (io_->entity_sets(io_->file_name(entity_sets), "cell_sets")),
-            check_duplicates);
-        if (!cell_sets)
-          throw std::runtime_error("Cell sets are not properly assigned");
-      }
-    } else
-      throw std::runtime_error("Cell entity sets JSON not found");
-
-  } catch (std::exception& exception) {
-    console_->warn("#{}: Cell entity sets are undefined {} ", __LINE__,
-                   exception.what());
-  }
-}
-
-// Particles cells
-template <unsigned Tdim>
-void mpm::MPMBase<Tdim>::particles_cells(
-    const Json& mesh_props,
-    const std::shared_ptr<mpm::IOMesh<Tdim>>& particle_io) {
-  try {
-    if (mesh_props.find("particle_cells") != mesh_props.end()) {
-      std::string fparticles_cells =
-          mesh_props["particle_cells"].template get<std::string>();
-
-      if (!io_->file_name(fparticles_cells).empty()) {
-        bool particles_cells =
-            mesh_->assign_particles_cells(particle_io->read_particles_cells(
-                io_->file_name(fparticles_cells)));
-        if (!particles_cells)
-          throw std::runtime_error(
-              "Particle cells are not properly assigned to particles");
-      }
-    } else
-      throw std::runtime_error("Particle cells JSON not found");
-
-  } catch (std::exception& exception) {
-    console_->warn("#{}: Particle cells are undefined {} ", __LINE__,
-                   exception.what());
-  }
-}
-
-// Particles volumes
-template <unsigned Tdim>
-void mpm::MPMBase<Tdim>::particles_volumes(
-    const Json& mesh_props,
-    const std::shared_ptr<mpm::IOMesh<Tdim>>& particle_io) {
-  try {
-    if (mesh_props.find("particles_volumes") != mesh_props.end()) {
-      std::string fparticles_volumes =
-          mesh_props["particles_volumes"].template get<std::string>();
-      if (!io_->file_name(fparticles_volumes).empty()) {
-        bool particles_volumes =
-            mesh_->assign_particles_volumes(particle_io->read_particles_volumes(
-                io_->file_name(fparticles_volumes)));
-        if (!particles_volumes)
-          throw std::runtime_error(
-              "Particles volumes are not properly assigned");
-      }
-    } else
-      throw std::runtime_error("Particle volumes JSON not found");
-  } catch (std::exception& exception) {
-    console_->warn("#{}: Particle volumes are undefined {} ", __LINE__,
-                   exception.what());
-  }
-}
-
-// Particle velocity constraints
-template <unsigned Tdim>
-void mpm::MPMBase<Tdim>::particle_velocity_constraints() {
-  auto mesh_props = io_->json_object("mesh");
-  // Create a file reader
-  const std::string io_type =
-      io_->json_object("mesh")["io_type"].template get<std::string>();
-  auto reader = Factory<mpm::IOMesh<Tdim>>::instance()->create(io_type);
-
-  try {
-    if (mesh_props.find("boundary_conditions") != mesh_props.end() &&
-        mesh_props["boundary_conditions"].find(
-            "particles_velocity_constraints") !=
-            mesh_props["boundary_conditions"].end()) {
-
-      // Iterate over velocity constraints
-      for (const auto& constraints :
-           mesh_props["boundary_conditions"]
-                     ["particles_velocity_constraints"]) {
-
-        // Set id
-        int pset_id = constraints.at("pset_id").template get<int>();
-        // Direction
-        unsigned dir = constraints.at("dir").template get<unsigned>();
-        // Velocity
-        double velocity = constraints.at("velocity").template get<double>();
-        // Add velocity constraint to mesh
-        auto velocity_constraint =
-            std::make_shared<mpm::VelocityConstraint>(pset_id, dir, velocity);
-        mesh_->create_particle_velocity_constraint(pset_id,
-                                                   velocity_constraint);
-      }
-    } else
-      throw std::runtime_error("Particle velocity constraints JSON not found");
-  } catch (std::exception& exception) {
-    console_->warn("#{}: Particle velocity constraints are undefined {} ",
-                   __LINE__, exception.what());
-  }
-}
-
-// Particles stresses
-template <unsigned Tdim>
-void mpm::MPMBase<Tdim>::particles_stresses(
-    const Json& mesh_props,
-    const std::shared_ptr<mpm::IOMesh<Tdim>>& particle_io) {
-  try {
-    if (mesh_props.find("particles_stresses") != mesh_props.end()) {
-      // Get generator type
-      const std::string type =
-          mesh_props["particles_stresses"]["type"].template get<std::string>();
-      if (type == "file") {
-        std::string fparticles_stresses =
-            mesh_props["particles_stresses"]["location"]
-                .template get<std::string>();
-        if (!io_->file_name(fparticles_stresses).empty()) {
-
-          // Get stresses of all particles
-          const auto all_particles_stresses =
-              particle_io->read_particles_stresses(
-                  io_->file_name(fparticles_stresses));
-
-          // Read and assign particles stresses
-          if (!mesh_->assign_particles_stresses(all_particles_stresses))
-            throw std::runtime_error(
-                "Particles stresses are not properly assigned");
-        }
-      } else if (type == "isotropic") {
-        Eigen::Matrix<double, 6, 1> in_stress;
-        in_stress.setZero();
-        if (mesh_props["particles_stresses"]["values"].is_array() &&
-            mesh_props["particles_stresses"]["values"].size() ==
-                in_stress.size()) {
-          for (unsigned i = 0; i < in_stress.size(); ++i) {
-            in_stress[i] = mesh_props["particles_stresses"]["values"].at(i);
-          }
-          mesh_->iterate_over_particles(
-              std::bind(&mpm::ParticleBase<Tdim>::initial_stress,
-                        std::placeholders::_1, in_stress));
-        } else {
-          throw std::runtime_error("Initial stress dimension is invalid");
-        }
-      }
-    } else
-      throw std::runtime_error("Particle stresses JSON not found");
-
-  } catch (std::exception& exception) {
-    console_->warn("#{}: Particle stresses are undefined {} ", __LINE__,
-                   exception.what());
-  }
-}
-
-// Particles pore pressures
-template <unsigned Tdim>
-void mpm::MPMBase<Tdim>::particles_pore_pressures(
-    const Json& mesh_props,
-    const std::shared_ptr<mpm::IOMesh<Tdim>>& particle_io) {
-  try {
-    if (mesh_props.find("particles_pore_pressures") != mesh_props.end()) {
-      // Get generator type
-      const std::string type = mesh_props["particles_pore_pressures"]["type"]
-                                   .template get<std::string>();
-      // Assign initial pore pressure by file
-      if (type == "file") {
-        std::string fparticles_pore_pressures =
-            mesh_props["particles_pore_pressures"]["location"]
-                .template get<std::string>();
-        if (!io_->file_name(fparticles_pore_pressures).empty()) {
-          // Read and assign particles pore pressures
-          if (!mesh_->assign_particles_pore_pressures(
-                  particle_io->read_particles_scalar_properties(
-                      io_->file_name(fparticles_pore_pressures))))
-            throw std::runtime_error(
-                "Particles pore pressures are not properly assigned");
-        } else
-          throw std::runtime_error("Particle pore pressures JSON not found");
-      } else if (type == "water_table") {
-        // Initialise water tables
-        std::map<double, double> reference_points;
-        // Vertical direction
-        const unsigned dir_v = mesh_props["particles_pore_pressures"]["dir_v"]
-                                   .template get<unsigned>();
-        // Horizontal direction
-        const unsigned dir_h = mesh_props["particles_pore_pressures"]["dir_h"]
-                                   .template get<unsigned>();
-        // Iterate over water tables
-        for (const auto& water_table :
-             mesh_props["particles_pore_pressures"]["water_tables"]) {
-          // Position coordinate
-          double position = water_table.at("position").template get<double>();
-          // Direction
-          double h0 = water_table.at("h0").template get<double>();
-          // Add reference points to mesh
-          reference_points.insert(std::make_pair<double, double>(
-              static_cast<double>(position), static_cast<double>(h0)));
-        }
-
-        // Read gravity
-        Eigen::Matrix<double, Tdim, 1> gravity =
-            Eigen::Matrix<double, Tdim, 1>::Zero();
-        auto loads = io_->json_object("external_loading_conditions");
-        if (loads.contains("gravity")) {
-          if (loads.at("gravity").is_array() &&
-              loads.at("gravity").size() == gravity.size()) {
-            for (unsigned i = 0; i < gravity.size(); ++i) {
-              gravity[i] = loads.at("gravity").at(i);
-            }
-          } else {
-            throw std::runtime_error("Specified gravity dimension is invalid");
-          }
-        } else {
-          throw std::runtime_error(
-              "In order to use the option water table, \"gravity\" should be "
-              "specified in the \"external_loading_conditions\"! ");
-        }
-
-        // Initialise particles pore pressures by watertable
-        mesh_->iterate_over_particles(std::bind(
-            &mpm::ParticleBase<Tdim>::initialise_pore_pressure_watertable,
-            std::placeholders::_1, dir_v, dir_h, gravity, reference_points));
-      } else if (type == "isotropic") {
-        const double pore_pressure =
-            mesh_props["particles_pore_pressures"]["values"]
-                .template get<double>();
-        mesh_->iterate_over_particles(std::bind(
-            &mpm::ParticleBase<Tdim>::assign_pressure, std::placeholders::_1,
-            pore_pressure, mpm::ParticlePhase::Liquid));
-      } else
-        throw std::runtime_error(
-            "Particle pore pressures generator type is not properly "
-            "specified");
-    } else
-      throw std::runtime_error("Particle pore pressure JSON not found");
-
-  } catch (std::exception& exception) {
-    console_->warn("#{}: Particle pore pressures are undefined {} ", __LINE__,
-                   exception.what());
-  }
-}
-
-//! Particle entity sets
-template <unsigned Tdim>
-void mpm::MPMBase<Tdim>::particle_entity_sets(bool check_duplicates) {
-  // Get mesh properties
-  auto mesh_props = io_->json_object("mesh");
-  // Read and assign particle sets
-  try {
-    if (mesh_props.find("entity_sets") != mesh_props.end()) {
-      std::string entity_sets =
-          mesh_props["entity_sets"].template get<std::string>();
-      if (!io_->file_name(entity_sets).empty()) {
-        bool particle_sets = mesh_->create_particle_sets(
-            (io_->entity_sets(io_->file_name(entity_sets), "particle_sets")),
-            check_duplicates);
-
-        if (!particle_sets)
-          throw std::runtime_error("Particle set creation failed");
-      }
-    } else
-      throw std::runtime_error("Particle entity set JSON not found");
-
-  } catch (std::exception& exception) {
-    console_->warn("#{}: Particle sets are undefined {} ", __LINE__,
-                   exception.what());
-  }
-}
-
-// Initialise Damping
-template <unsigned Tdim>
-bool mpm::MPMBase<Tdim>::initialise_damping(const Json& damping_props) {
-
-  // Read damping JSON object
-  bool status = true;
-  try {
-    // Read damping type
-    std::string type = damping_props.at("type").template get<std::string>();
-    if (type == "Cundall")
-      damping_type_ = mpm::Damping::Cundall;
-    else if (type == "Rayleigh")
-      damping_type_ = mpm::Damping::Rayleigh;
-    // Read damping factor
-    damping_factor_ = damping_props.at("damping_factor").template get<double>();
-  } catch (std::exception& exception) {
-    console_->warn("#{}: Damping parameters are undefined {} ", __LINE__,
-                   exception.what());
-    status = false;
-  }
-
-  return status;
-}
-
-//! Domain decomposition
-template <unsigned Tdim>
-void mpm::MPMBase<Tdim>::mpi_domain_decompose(bool initial_step) {
-#ifdef USE_MPI
-  // Initialise MPI rank and size
-  int mpi_rank = 0;
-  int mpi_size = 1;
-
-  // Get MPI rank
-  MPI_Comm_rank(MPI_COMM_WORLD, &mpi_rank);
-  // Get number of MPI ranks
-  MPI_Comm_size(MPI_COMM_WORLD, &mpi_size);
-
-  if (mpi_size > 1 && mesh_->ncells() > 1) {
-
-    // Initialize MPI
-    MPI_Comm comm;
-    MPI_Comm_dup(MPI_COMM_WORLD, &comm);
-
-    auto mpi_domain_begin = std::chrono::steady_clock::now();
-    console_->info("Rank {}, Domain decomposition started\n", mpi_rank);
-
-#ifdef USE_GRAPH_PARTITIONING
-    // Create graph object if empty
-    if (initial_step || graph_ == nullptr)
-      graph_ = std::make_shared<Graph<Tdim>>(mesh_->cells());
-
-    // Find number of particles in each cell across MPI ranks
-    mesh_->find_nglobal_particles_cells();
-
-    // Construct a weighted DAG
-    graph_->construct_graph(mpi_size, mpi_rank);
-
-    // Graph partitioning mode
-    int mode = 4;  // FAST
-    // Create graph partition
-    graph_->create_partitions(&comm, mode);
-    // Collect the partitions
-    auto exchange_cells = graph_->collect_partitions(mpi_size, mpi_rank, &comm);
-
-    // Identify shared nodes across MPI domains
-    mesh_->find_domain_shared_nodes();
-    // Identify ghost boundary cells
-    mesh_->find_ghost_boundary_cells();
-
-    // Delete all the particles which is not in local task parititon
-    if (initial_step) mesh_->remove_all_nonrank_particles();
-    // Transfer non-rank particles to appropriate cells
-    else
-      mesh_->transfer_nonrank_particles(exchange_cells);
-
-#endif
-    auto mpi_domain_end = std::chrono::steady_clock::now();
-    console_->info("Rank {}, Domain decomposition: {} ms", mpi_rank,
-                   std::chrono::duration_cast<std::chrono::milliseconds>(
-                       mpi_domain_end - mpi_domain_begin)
-                       .count());
-  }
-#endif  // MPI
-}
-
-//! MPM pressure smoothing
-template <unsigned Tdim>
-void mpm::MPMBase<Tdim>::pressure_smoothing(unsigned phase) {
-  // Assign pressure to nodes
-  mesh_->iterate_over_particles(
-      std::bind(&mpm::ParticleBase<Tdim>::map_pressure_to_nodes,
-                std::placeholders::_1, phase));
-
-  // Apply pressure constraint
-  mesh_->iterate_over_nodes_predicate(
-      std::bind(&mpm::NodeBase<Tdim>::apply_pressure_constraint,
-                std::placeholders::_1, phase, this->dt_, this->step_),
-      std::bind(&mpm::NodeBase<Tdim>::status, std::placeholders::_1));
-
-#ifdef USE_MPI
-  int mpi_size = 1;
-
-  // Get number of MPI ranks
-  MPI_Comm_size(MPI_COMM_WORLD, &mpi_size);
-
-  // Run if there is more than a single MPI task
-  if (mpi_size > 1) {
-    // MPI all reduce nodal pressure
-    mesh_->template nodal_halo_exchange<double, 1>(
-        std::bind(&mpm::NodeBase<Tdim>::pressure, std::placeholders::_1, phase),
-        std::bind(&mpm::NodeBase<Tdim>::assign_pressure, std::placeholders::_1,
-                  phase, std::placeholders::_2));
-  }
-#endif
-
-  // Smooth pressure over particles
-  mesh_->iterate_over_particles(
-      std::bind(&mpm::ParticleBase<Tdim>::compute_pressure_smoothing,
-                std::placeholders::_1, phase));
-}
-
-// Read and assign perfectly matched layer properties
-template <unsigned Tdim>
-void mpm::MPMBase<Tdim>::particles_pml_properties(
-    const Json& mesh_props,
-    const std::shared_ptr<mpm::IOMesh<Tdim>>& particle_io) {
-  try {
-    // Read PML distance function (need to be done to activate PML)
-    if (mesh_props.find("particles_pml_distance_functions") !=
-        mesh_props.end()) {
-      // Get generator type
-      const std::string type =
-          mesh_props["particles_pml_distance_functions"]["type"]
-              .template get<std::string>();
-      if (type == "file") {
-        std::string fpml_r =
-            mesh_props["particles_pml_distance_functions"]["location"]
-                .template get<std::string>();
-        if (!io_->file_name(fpml_r).empty()) {
-
-          // Get pml distance function for PML particles
-          const auto particles_pml_r =
-              particle_io->read_particles_vector_properties(
-                  io_->file_name(fpml_r));
-
-          // Assign particles distance functions
-          if (!mesh_->assign_pml_particles_distance_functions(particles_pml_r))
-            throw std::runtime_error(
-                "Particles PML distance functions are not properly assigned");
-        }
-      }
-
-      // Activate PML boundary boolean
-      this->pml_boundary_ = true;
-
-      // Distinguish PML TYPE
-      const std::string pml_type =
-          mesh_props["particles_pml_distance_functions"]["pml_type"]
-              .template get<std::string>();
-      this->pml_type_ = (pml_type == "split");
-
-    } else
-      throw std::runtime_error("Particle PML distance function JSON not found");
-
-    // Read PML displacements (need to be done to resume with stresses)
-    if (mesh_props.find("particles_pml_displacements") != mesh_props.end()) {
-      // Get generator type
-      const std::string type = mesh_props["particles_pml_displacements"]["type"]
-                                   .template get<std::string>();
-      if (type == "file") {
-        std::string fpml_disp =
-            mesh_props["particles_pml_displacements"]["location"]
-                .template get<std::string>();
-        if (!io_->file_name(fpml_disp).empty()) {
-
-          // Get particle displacements for PML particles
-          const auto particles_pml_disp =
-              particle_io->read_particles_vector_properties(
-                  io_->file_name(fpml_disp));
-
-          // Assign particle displacements
-          if (!mesh_->assign_pml_particles_displacements(particles_pml_disp))
-            throw std::runtime_error(
-                "Particles PML displacements are not properly assigned");
-        }
-      }
-    } else
-      throw std::runtime_error("Particle PML displacements JSON not found");
-
-  } catch (std::exception& exception) {
-    console_->warn("#{}: Particle PML distance function are undefined {} ",
-                   __LINE__, exception.what());
-  }
-}
-
-//! MPM implicit solver initialization
-template <unsigned Tdim>
-void mpm::MPMBase<Tdim>::initialise_linear_solver(
-    const Json& lin_solver_props,
-    tsl::robin_map<
-        std::string,
-        std::shared_ptr<mpm::SolverBase<Eigen::SparseMatrix<double>>>>&
-        linear_solver) {
-  // Iterate over specific solver settings
-  for (const auto& solver : lin_solver_props) {
-    std::string dof = solver["dof"].template get<std::string>();
-    std::string solver_type = solver["solver_type"].template get<std::string>();
-    // NOTE: Only KrylovPETSC solver is supported for MPI
-#ifdef USE_MPI
-    // Get number of MPI ranks
-    int mpi_size = 1;
-    MPI_Comm_size(MPI_COMM_WORLD, &mpi_size);
-    if (solver_type != "KrylovPETSC" && mpi_size > 1) {
-      console_->warn(
-          "The linear solver for DOF:\'{}\' in MPI setting is "
-          "automatically set to default: \'KrylovPETSC\'. Only "
-          "\'KrylovPETSC\' solver is supported for MPI.",
-          dof);
-      solver_type = "KrylovPETSC";
-    }
-#endif
-    unsigned max_iter = solver["max_iter"].template get<unsigned>();
-    double tolerance = solver["tolerance"].template get<double>();
-    auto lin_solver =
-        Factory<mpm::SolverBase<Eigen::SparseMatrix<double>>, unsigned,
-                double>::instance()
-            ->create(solver_type, std::move(max_iter), std::move(tolerance));
-
-    // Specific settings
-    if (solver.contains("sub_solver_type"))
-      lin_solver->set_sub_solver_type(
-          solver["sub_solver_type"].template get<std::string>());
-    if (solver.contains("preconditioner_type"))
-      lin_solver->set_preconditioner_type(
-          solver["preconditioner_type"].template get<std::string>());
-    if (solver.contains("abs_tolerance"))
-      lin_solver->set_abs_tolerance(
-          solver["abs_tolerance"].template get<double>());
-    if (solver.contains("div_tolerance"))
-      lin_solver->set_div_tolerance(
-          solver["div_tolerance"].template get<double>());
-    if (solver.contains("verbosity"))
-      lin_solver->set_verbosity(solver["verbosity"].template get<unsigned>());
-
-    // Add solver set to map
-    linear_solver.insert(
-        std::pair<
-            std::string,
-            std::shared_ptr<mpm::SolverBase<Eigen::SparseMatrix<double>>>>(
-            dof, lin_solver));
-  }
-}
-
-//! Initialise nonlocal mesh
-template <unsigned Tdim>
-void mpm::MPMBase<Tdim>::initialise_nonlocal_mesh(const Json& mesh_props) {
-  //! Shape function name
-  const auto cell_type = mesh_props["cell_type"].template get<std::string>();
-  try {
-    // Initialise additional properties
-    tsl::robin_map<std::string, double> nonlocal_properties;
-
-    // Parameters for B-Spline elements
-    if (cell_type.back() == 'B') {
-      // Cell and node neighbourhood for quadratic B-Spline
-      cell_neighbourhood_ = 1;
-      node_neighbourhood_ = 3;
-
-      // Initialise nonlocal node
-      mesh_->iterate_over_nodes(
-          std::bind(&mpm::NodeBase<Tdim>::initialise_nonlocal_node,
-                    std::placeholders::_1));
-
-      //! Read nodal type from entity sets
-      if (mesh_props.find("nonlocal_mesh_properties") != mesh_props.end()) {
-        const auto sf_type = mesh_props["nonlocal_mesh_properties"]["type"]
-                                 .template get<std::string>();
-        assert(sf_type == "BSPLINE");
-
-        // Apply kernel correction
-        bool kernel_correction = true;
-        if (mesh_props["nonlocal_mesh_properties"].contains(
-                "kernel_correction")) {
-          kernel_correction =
-              mesh_props["nonlocal_mesh_properties"]["kernel_correction"]
-                  .template get<bool>();
-        }
-        nonlocal_properties.insert(std::pair<std::string, bool>(
-            "kernel_correction", kernel_correction));
-
-        // Iterate over node type
-        for (const auto& node_type :
-             mesh_props["nonlocal_mesh_properties"]["node_types"]) {
-          // Set id
-          int nset_id = node_type.at("nset_id").template get<int>();
-          // Direction
-          unsigned dir = node_type.at("dir").template get<unsigned>();
-          // Type
-          unsigned type = node_type.at("type").template get<unsigned>();
-          // Assign nodal nonlocal type
-          mesh_->assign_nodal_nonlocal_type(nset_id, dir, type);
-        }
-      }
-    }
-    // Parameters for LME elements
-    else if (cell_type.back() == 'L') {
-      //! Read nodal type from entity sets
-      if (mesh_props.find("nonlocal_mesh_properties") != mesh_props.end()) {
-        const auto sf_type = mesh_props["nonlocal_mesh_properties"]["type"]
-                                 .template get<std::string>();
-        assert(sf_type == "LME");
-
-        // Gamma parameter
-        const double gamma = mesh_props["nonlocal_mesh_properties"]["gamma"]
-                                 .template get<double>();
-
-        // Support tolerance
-        double tol0 = 1.e-6;
-        if (mesh_props["nonlocal_mesh_properties"].contains(
-                "support_tolerance"))
-          tol0 = mesh_props["nonlocal_mesh_properties"]["support_tolerance"]
-                     .template get<double>();
-
-        // Average mesh size
-        double h;
-        if (mesh_props["nonlocal_mesh_properties"].contains("mesh_size"))
-          h = mesh_props["nonlocal_mesh_properties"]["mesh_size"]
-                  .template get<double>();
-        else
-          h = mesh_->compute_average_cell_size();
-
-        // Anisotropy parameter
-        bool anisotropy = false;
-        if (mesh_props["nonlocal_mesh_properties"].contains("anisotropy")) {
-          anisotropy = mesh_props["nonlocal_mesh_properties"]["anisotropy"]
-                           .template get<bool>();
-          update_defgrad_ = true;
-        }
-        nonlocal_properties.insert(
-            std::pair<std::string, bool>("anisotropy", anisotropy));
-
-        // Calculate beta
-        const double beta = gamma / (h * h);
-        nonlocal_properties.insert(
-            std::pair<std::string, double>("beta", beta));
-
-        // Calculate support radius automatically
-        const double r = std::sqrt(-std::log(tol0) / gamma) * h;
-        nonlocal_properties.insert(
-            std::pair<std::string, double>("support_radius", r));
-
-        // Cell and node neighbourhood for LME
-        cell_neighbourhood_ = static_cast<unsigned>(floor(r / h));
-        node_neighbourhood_ = 1 + 2 * cell_neighbourhood_;
-      }
-    } else {
-      throw std::runtime_error(
-          "Unable to initialise nonlocal mesh for cell type: " + cell_type);
-    }
-
-    //! Update number of nodes in cell
-    mesh_->upgrade_cells_to_nonlocal(cell_type, cell_neighbourhood_,
-                                     nonlocal_properties);
-
-  } catch (std::exception& exception) {
-    console_->warn("{} #{}: initialising nonlocal mesh failed! ", __FILE__,
-                   __LINE__, exception.what());
-  }
->>>>>>> 2e49f531
 }