--- conflicted
+++ resolved
@@ -1,97 +1,3 @@
-<<<<<<< HEAD
-#ifndef MPM_MPM_EXPLICIT_H_
-#define MPM_MPM_EXPLICIT_H_
-
-#ifdef USE_GRAPH_PARTITIONING
-#include "graph.h"
-#endif
-
-#include "mpm_base.h"
-
-namespace mpm {
-
-//! MPMExplicit class
-//! \brief A class that implements the fully explicit one phase mpm
-//! \details A single-phase explicit MPM
-//! \tparam Tdim Dimension
-template <unsigned Tdim>
-class MPMExplicit : public MPMBase<Tdim> {
- public:
-  //! Default constructor
-  MPMExplicit(const std::shared_ptr<IO>& io);
-
-  //! Solve
-  bool solve() override;
-
- protected:
-  // Generate a unique id for the analysis
-  using mpm::MPMBase<Tdim>::uuid_;
-  //! Time step size
-  using mpm::MPMBase<Tdim>::dt_;
-  //! Current step
-  using mpm::MPMBase<Tdim>::step_;
-  //! Number of steps
-  using mpm::MPMBase<Tdim>::nsteps_;
-  //! Number of steps
-  using mpm::MPMBase<Tdim>::nload_balance_steps_;
-  //! Output steps
-  using mpm::MPMBase<Tdim>::output_steps_;
-  //! A unique ptr to IO object
-  using mpm::MPMBase<Tdim>::io_;
-  //! JSON analysis object
-  using mpm::MPMBase<Tdim>::analysis_;
-  //! JSON post-process object
-  using mpm::MPMBase<Tdim>::post_process_;
-  //! Logger
-  using mpm::MPMBase<Tdim>::console_;
-  //! MPM Scheme
-  using mpm::MPMBase<Tdim>::mpm_scheme_;
-  //! Stress update method
-  using mpm::MPMBase<Tdim>::stress_update_;
-  //! Interface scheme
-  using mpm::MPMBase<Tdim>::contact_;
-
-#ifdef USE_GRAPH_PARTITIONING
-  //! Graph
-  using mpm::MPMBase<Tdim>::graph_;
-#endif
-
-  //! velocity update
-  using mpm::MPMBase<Tdim>::velocity_update_;
-  //! FLIP-PIC blending ratio
-  using mpm::MPMBase<Tdim>::blending_ratio_;
-  //! Gravity
-  using mpm::MPMBase<Tdim>::gravity_;
-  //! Mesh object
-  using mpm::MPMBase<Tdim>::mesh_;
-  //! Materials
-  using mpm::MPMBase<Tdim>::materials_;
-  //! Node concentrated force
-  using mpm::MPMBase<Tdim>::set_node_concentrated_force_;
-  //! Damping type
-  using mpm::MPMBase<Tdim>::damping_type_;
-  //! Damping factor
-  using mpm::MPMBase<Tdim>::damping_factor_;
-  //! Locate particles
-  using mpm::MPMBase<Tdim>::locate_particles_;
-  //! Constraints Pointer
-  using mpm::MPMBase<Tdim>::constraints_;
-  //! Absorbing Boundary
-  using mpm::MPMBase<Tdim>::absorbing_boundary_;
-
- private:
-  //! Pressure smoothing
-  bool pressure_smoothing_{false};
-  //! Interface
-  bool interface_{false};
-
-};  // MPMExplicit class
-}  // namespace mpm
-
-#include "mpm_explicit.tcc"
-
-#endif  // MPM_MPM_EXPLICIT_H_
-=======
 #ifndef MPM_MPM_EXPLICIT_H_
 #define MPM_MPM_EXPLICIT_H_
 
@@ -191,5 +97,4 @@
 
 #include "mpm_explicit.tcc"
 
-#endif  // MPM_MPM_EXPLICIT_H_
->>>>>>> 2e49f531
+#endif  // MPM_MPM_EXPLICIT_H_