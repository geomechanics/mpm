--- conflicted
+++ resolved
@@ -1,167 +1,3 @@
-<<<<<<< HEAD
-#ifndef MPM_MPM_IMPLICIT_H_
-#define MPM_MPM_IMPLICIT_H_
-
-#ifdef USE_GRAPH_PARTITIONING
-#include "graph.h"
-#endif
-
-#include "mpm_base.h"
-
-#include "assembler_base.h"
-#include "convergence_criterion_base.h"
-#include "convergence_criterion_residual.h"
-#include "convergence_criterion_solution.h"
-#include "solver_base.h"
-
-namespace mpm {
-
-//! MPMImplicit class
-//! \brief A class that implements the fully implicit one phase mpm
-//! \details A single-phase implicit MPM
-//! \tparam Tdim Dimension
-template <unsigned Tdim>
-class MPMImplicit : public MPMBase<Tdim> {
- public:
-  //! Default constructor
-  MPMImplicit(const std::shared_ptr<IO>& io);
-
-  //! Solve
-  bool solve() override;
-
-  //! Class private functions
- private:
-  /**
-   * \defgroup Implicit Functions dealing with implicit MPM
-   */
-  /**@{*/
-  //! Initialise matrix
-  //! \ingroup Implicit
-  bool initialise_matrix();
-
-  //! Initialise matrix
-  //! \ingroup Implicit
-  bool reinitialise_matrix();
-
-  //! Reinitialise equilibrium equation
-  //! \ingroup Implicit
-  void reinitialise_system_equation();
-
-  //! Assemble equilibrium equation
-  //! \ingroup Implicit
-  bool assemble_system_equation();
-
-  //! Solve equilibrium equation
-  //! \ingroup Implicit
-  bool solve_system_equation();
-
-  //! Initialisation of Newton-Raphson iteration
-  //! \ingroup Implicit
-  void initialise_newton_raphson_iteration();
-
-  //! Check convergence of Newton-Raphson iteration
-  //! \ingroup Implicit
-  bool check_newton_raphson_convergence();
-
-  //! Finalisation of Newton-Raphson iteration
-  //! \ingroup Implicit
-  void finalise_newton_raphson_iteration();
-  /**@}*/
-
-  //! Class private variables
- private:
-  // Generate a unique id for the analysis
-  using mpm::MPMBase<Tdim>::uuid_;
-  //! Time step size
-  using mpm::MPMBase<Tdim>::dt_;
-  //! Current step
-  using mpm::MPMBase<Tdim>::step_;
-  //! Number of steps
-  using mpm::MPMBase<Tdim>::nsteps_;
-  //! Number of steps
-  using mpm::MPMBase<Tdim>::nload_balance_steps_;
-  //! Output steps
-  using mpm::MPMBase<Tdim>::output_steps_;
-  //! A unique ptr to IO object
-  using mpm::MPMBase<Tdim>::io_;
-  //! JSON analysis object
-  using mpm::MPMBase<Tdim>::analysis_;
-  //! JSON post-process object
-  using mpm::MPMBase<Tdim>::post_process_;
-  //! Logger
-  using mpm::MPMBase<Tdim>::console_;
-  //! MPM Scheme
-  using mpm::MPMBase<Tdim>::mpm_scheme_;
-  //! Stress update method
-  using mpm::MPMBase<Tdim>::stress_update_;
-
-#ifdef USE_GRAPH_PARTITIONING
-  //! Graph
-  using mpm::MPMBase<Tdim>::graph_;
-#endif
-
-  //! velocity update
-  using mpm::MPMBase<Tdim>::velocity_update_;
-  //! FLIP-PIC blending ratio
-  using mpm::MPMBase<Tdim>::blending_ratio_;
-  //! Gravity
-  using mpm::MPMBase<Tdim>::gravity_;
-  //! Mesh object
-  using mpm::MPMBase<Tdim>::mesh_;
-  //! Materials
-  using mpm::MPMBase<Tdim>::materials_;
-  //! Node concentrated force
-  using mpm::MPMBase<Tdim>::set_node_concentrated_force_;
-  //! Damping type
-  using mpm::MPMBase<Tdim>::damping_type_;
-  //! Damping factor
-  using mpm::MPMBase<Tdim>::damping_factor_;
-  //! Locate particles
-  using mpm::MPMBase<Tdim>::locate_particles_;
-  //! Nonlocal node neighbourhood
-  using mpm::MPMBase<Tdim>::node_neighbourhood_;
-  //! Pressure smoothing
-  bool pressure_smoothing_{false};
-
-  /**
-   * \defgroup ImplicitVariables Variables dealing with implicit MPM
-   */
-  /**@{*/
-  //! Phase
-  const unsigned phase_{mpm::ParticlePhase::SinglePhase};
-  //! Boolean of nonlinear analysis
-  bool nonlinear_{true};
-  //! Boolean of quasi-static analysis
-  bool quasi_static_{false};
-  //! Parameter beta of Newmark scheme
-  double newmark_beta_{0.25};
-  //! Parameter gamma of Newmark scheme
-  double newmark_gamma_{0.5};
-  //! Current number of Newton-Raphson iteration
-  unsigned current_iteration_;
-  //! Max number of Newton-Raphson iteration
-  unsigned max_iteration_{20};
-  //! Verbosity for Newton-Raphson iteration
-  unsigned verbosity_{0};
-  //! Assembler object
-  std::shared_ptr<mpm::AssemblerBase<Tdim>> assembler_;
-  //! Linear solver object
-  tsl::robin_map<std::string,
-                 std::shared_ptr<mpm::SolverBase<Eigen::SparseMatrix<double>>>>
-      linear_solver_;
-  //! Newton-Raphson displacement increment convergence
-  std::shared_ptr<mpm::ConvergenceCriterionBase> disp_criterion_{nullptr};
-  //! Newton-Raphson residual convergence
-  std::shared_ptr<mpm::ConvergenceCriterionBase> residual_criterion_{nullptr};
-  /**@}*/
-
-};  // MPMImplicit class
-}  // namespace mpm
-
-#include "mpm_implicit.tcc"
-
-#endif  // MPM_MPM_IMPLICIT_H_
-=======
 #ifndef MPM_MPM_IMPLICIT_H_
 #define MPM_MPM_IMPLICIT_H_
 
@@ -331,5 +167,4 @@
 
 #include "mpm_implicit.tcc"
 
-#endif  // MPM_MPM_IMPLICIT_H_
->>>>>>> 2e49f531
+#endif  // MPM_MPM_IMPLICIT_H_