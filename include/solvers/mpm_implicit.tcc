//! Constructor
template <unsigned Tdim>
mpm::MPMImplicit<Tdim>::MPMImplicit(const std::shared_ptr<IO>& io)
    : mpm::MPMBase<Tdim>(io) {
  //! Logger
  console_ = spdlog::get("MPMImplicit");

  // Check if stress update is not newmark
  if (stress_update_ != "newmark") {
    console_->warn(
        "The stress_update_ scheme chosen is not available and automatically "
        "set to default: \'newmark\'. Only \'newmark\' scheme is currently "
        "supported for implicit solver.");
    stress_update_ = "newmark";
  }

  // Initialise scheme
  double displacement_tolerance = 1.0e-10;
  double residual_tolerance = 1.0e-10;
  double relative_residual_tolerance = 1.0e-6;
  if (stress_update_ == "newmark") {
    if (analysis_.contains("scheme_settings")) {
      // Read boolean of nonlinear analysis
      if (analysis_["scheme_settings"].contains("nonlinear"))
        nonlinear_ =
            analysis_["scheme_settings"].at("nonlinear").template get<bool>();
      // Read boolean of quasi-static analysis
      if (analysis_["scheme_settings"].contains("quasi_static"))
        quasi_static_ = analysis_["scheme_settings"]
                            .at("quasi_static")
                            .template get<bool>();
      // Read parameters of Newmark scheme
      if (analysis_["scheme_settings"].contains("beta"))
        newmark_beta_ =
            analysis_["scheme_settings"].at("beta").template get<double>();
      if (analysis_["scheme_settings"].contains("gamma"))
        newmark_gamma_ =
            analysis_["scheme_settings"].at("gamma").template get<double>();
      if (analysis_["scheme_settings"].contains("alpha_bossak"))
        bossak_alpha_ = analysis_["scheme_settings"]
                            .at("alpha_bossak")
                            .template get<double>();
      // Read parameters of Newton-Raphson interation
      if (nonlinear_) {
        if (analysis_["scheme_settings"].contains("max_iteration"))
          max_iteration_ = analysis_["scheme_settings"]
                               .at("max_iteration")
                               .template get<unsigned>();
        if (analysis_["scheme_settings"].contains("displacement_tolerance"))
          displacement_tolerance = analysis_["scheme_settings"]
                                       .at("displacement_tolerance")
                                       .template get<double>();
        if (analysis_["scheme_settings"].contains("residual_tolerance"))
          residual_tolerance = analysis_["scheme_settings"]
                                   .at("residual_tolerance")
                                   .template get<double>();
        if (analysis_["scheme_settings"].contains(
                "relative_residual_tolerance"))
          relative_residual_tolerance = analysis_["scheme_settings"]
                                            .at("relative_residual_tolerance")
                                            .template get<double>();
        if (analysis_["scheme_settings"].contains("verbosity"))
          verbosity_ = analysis_["scheme_settings"]
                           .at("verbosity")
                           .template get<unsigned>();
      }
    }
    mpm_scheme_ = std::make_shared<mpm::MPMSchemeNewmark<Tdim>>(
        mesh_, dt_, newmark_beta_, newmark_gamma_, bossak_alpha_);

    // Initialise convergence criteria
    if (nonlinear_) {
      residual_criterion_ = std::make_shared<mpm::ConvergenceCriterionResidual>(
          relative_residual_tolerance, residual_tolerance, verbosity_);
      disp_criterion_ = std::make_shared<mpm::ConvergenceCriterionSolution>(
          displacement_tolerance, verbosity_);
    }
  }
}

//! MPM Implicit solver
template <unsigned Tdim>
bool mpm::MPMImplicit<Tdim>::solve() {
  bool status = true;

  console_->info("MPM analysis type {}", io_->analysis_type());

  // Initialise MPI rank and size
  int mpi_rank = 0;
  int mpi_size = 1;

#ifdef USE_MPI
  // Get MPI rank
  MPI_Comm_rank(MPI_COMM_WORLD, &mpi_rank);
  // Get number of MPI ranks
  MPI_Comm_size(MPI_COMM_WORLD, &mpi_size);
#endif

  // Test if checkpoint resume is needed
  bool resume = false;
  if (analysis_.find("resume") != analysis_.end())
    resume = analysis_["resume"]["resume"].template get<bool>();

  // Enable repartitioning if resume is done with particles generated outside
  // the MPM code.
  bool repartition = false;
  if (analysis_.find("resume") != analysis_.end() &&
      analysis_["resume"].find("repartition") != analysis_["resume"].end())
    repartition = analysis_["resume"]["repartition"].template get<bool>();

  // Pressure smoothing
  pressure_smoothing_ = io_->analysis_bool("pressure_smoothing");

  // Initialise material
  this->initialise_materials();

  // Initialise mesh
  this->initialise_mesh();

  // Check point resume
  if (resume) {
    bool check_resume = this->checkpoint_resume();
    if (!check_resume) resume = false;
  }

  // Resume or Initialise
  bool initial_step = (resume == true) ? false : true;
  if (resume) {
    if (repartition) {
      this->mpi_domain_decompose(initial_step);
    } else {
      mesh_->resume_domain_cell_ranks();
#ifdef USE_MPI
#ifdef USE_GRAPH_PARTITIONING
      MPI_Barrier(MPI_COMM_WORLD);
#endif
#endif
    }
    //! Particle entity sets and velocity constraints
    this->particle_entity_sets(false);
    this->particle_velocity_constraints();
  } else {
    // Initialise particles
    this->initialise_particles();

    // Compute mass
    mesh_->iterate_over_particles(std::bind(
        &mpm::ParticleBase<Tdim>::compute_mass, std::placeholders::_1));

    // Domain decompose
    this->mpi_domain_decompose(initial_step);
  }

  // Create nodal properties
  if (pml_boundary_) mesh_->create_nodal_properties_pml(pml_type_);

  // Initialise loading conditions
  this->initialise_loads();

  // Write initial outputs
  if (!resume) this->write_outputs(this->step_);
  // Initialise matrix
  bool matrix_status = this->initialise_matrix();
  if (!matrix_status) {
    status = false;
    throw std::runtime_error("Initialisation of matrix failed");
  }
  auto solver_begin = std::chrono::steady_clock::now();
  // Main loop
  for (; step_ < nsteps_; ++step_) {
    if (mpi_rank == 0) console_->info("Step: {} of {}.\n", step_, nsteps_);

#ifdef USE_MPI
#ifdef USE_GRAPH_PARTITIONING
    // Run load balancer at a specified frequency
    if (step_ % nload_balance_steps_ == 0 && step_ != 0)
      this->mpi_domain_decompose(false);
#endif
#endif

    // Inject particles
    mesh_->inject_particles(step_ * dt_);
    // Initialise nodes, cells and shape functions
    mpm_scheme_->initialise();
    // Mass momentum inertia and compute velocity and acceleration at nodes
    mpm_scheme_->compute_nodal_kinematics(velocity_update_, phase_, step_);
    // Apply PML specific routines
    if (pml_boundary_)
      mpm_scheme_->initialise_pml_boundary_properties(pml_type_);
    // Predict nodal kinematics -- Predictor step of Newmark scheme
    mpm_scheme_->update_nodal_kinematics_newmark(phase_, newmark_beta_,
                                                 newmark_gamma_, pml_boundary_);
    // Reinitialise system matrix to construct equillibrium equation
    bool matrix_reinitialization_status = this->reinitialise_matrix();
    if (!matrix_reinitialization_status) {
      status = false;
      throw std::runtime_error("Reinitialisation of matrix failed");
    }

    // Newton-Raphson iteration
    current_iteration_ = 0;

    // Assemble equilibrium equation
    this->assemble_system_equation();

    // Check convergence of residual
    bool convergence = false;
    if (nonlinear_)
      convergence = residual_criterion_->check_convergence(
          assembler_->residual_force_rhs_vector(), true);

    // Iterations
    while (!convergence && current_iteration_ < max_iteration_) {
      // Initialisation of Newton-Raphson iteration
      this->initialise_newton_raphson_iteration();

      // Solve equilibrium equation
      this->solve_system_equation();

      // Update nodal kinematics -- Corrector step of Newmark scheme
      mpm_scheme_->update_nodal_kinematics_newmark(
          phase_, newmark_beta_, newmark_gamma_, pml_boundary_);

      // Update stress and strain
      mpm_scheme_->postcompute_stress_strain(phase_, pressure_smoothing_);

      // Check convergence of Newton-Raphson iteration
      if (nonlinear_) {
        convergence = this->check_newton_raphson_convergence();
      } else {
        convergence = true;
      }

      // Finalisation of Newton-Raphson iteration
      if (convergence || current_iteration_ == max_iteration_)
        this->finalise_newton_raphson_iteration();
    }

    // Locate particles
    mpm_scheme_->locate_particles(this->locate_particles_);

#ifdef USE_MPI
#ifdef USE_GRAPH_PARTITIONING
    mesh_->transfer_halo_particles();
    MPI_Barrier(MPI_COMM_WORLD);
#endif
#endif

    // Write outputs
    this->write_outputs(this->step_ + 1);
  }
  auto solver_end = std::chrono::steady_clock::now();
  console_->info("Rank {}, Implicit {} solver duration: {} ms", mpi_rank,
                 mpm_scheme_->scheme(),
                 std::chrono::duration_cast<std::chrono::milliseconds>(
                     solver_end - solver_begin)
                     .count());

  return status;
}

// Initialise matrix
template <unsigned Tdim>
bool mpm::MPMImplicit<Tdim>::initialise_matrix() {
  bool status = true;
  try {
    // Get matrix assembler type
    std::string assembler_type = analysis_["linear_solver"]["assembler_type"]
                                     .template get<std::string>();
    // Create matrix assembler
    assembler_ =
        Factory<mpm::AssemblerBase<Tdim>, unsigned>::instance()->create(
            assembler_type, std::move(node_neighbourhood_));

    // Solver settings
    if (analysis_["linear_solver"].contains("solver_settings") &&
        analysis_["linear_solver"].at("solver_settings").is_array() &&
        analysis_["linear_solver"].at("solver_settings").size() > 0) {
      mpm::MPMBase<Tdim>::initialise_linear_solver(
          analysis_["linear_solver"]["solver_settings"], linear_solver_);
    }
    // Default solver settings
    else {
      std::string solver_type = "IterativeEigen";
      unsigned max_iter = 1000;
      double tolerance = 1.E-7;

      // In case the default settings are specified in json
      if (analysis_["linear_solver"].contains("solver_type")) {
        solver_type = analysis_["linear_solver"]["solver_type"]
                          .template get<std::string>();
      }
      // Max iteration steps
      if (analysis_["linear_solver"].contains("max_iter")) {
        max_iter =
            analysis_["linear_solver"]["max_iter"].template get<unsigned>();
      }
      // Tolerance
      if (analysis_["linear_solver"].contains("tolerance")) {
        tolerance =
            analysis_["linear_solver"]["tolerance"].template get<double>();
      }

      // NOTE: Only KrylovPETSC solver is supported for MPI
#ifdef USE_MPI
      // Get number of MPI ranks
      int mpi_size = 1;
      MPI_Comm_size(MPI_COMM_WORLD, &mpi_size);

      if (solver_type != "KrylovPETSC" && mpi_size > 1) {
        console_->warn(
            "The linear solver in MPI setting is automatically set to default: "
            "\'KrylovPETSC\'. Only \'KrylovPETSC\' solver is supported for "
            "MPI.");
        solver_type = "KrylovPETSC";
      }
#endif

      // Create matrix solver
      auto lin_solver =
          Factory<mpm::SolverBase<Eigen::SparseMatrix<double>>, unsigned,
                  double>::instance()
              ->create(solver_type, std::move(max_iter), std::move(tolerance));
      // Add solver set to map
      linear_solver_.insert(
          std::pair<
              std::string,
              std::shared_ptr<mpm::SolverBase<Eigen::SparseMatrix<double>>>>(
              "displacement", lin_solver));
    }

    // Assign mesh pointer to assembler
    assembler_->assign_mesh_pointer(mesh_);

  } catch (std::exception& exception) {
    console_->error("{} #{}: {}\n", __FILE__, __LINE__, exception.what());
    status = false;
  }
  return status;
}

// Reinitialise and resize matrices at the beginning of every time step
template <unsigned Tdim>
bool mpm::MPMImplicit<Tdim>::reinitialise_matrix() {
  bool status = true;
  try {
    // Assigning matrix id (in each MPI rank)
    const auto nactive_node = mesh_->assign_active_nodes_id();

    // Assigning matrix id globally (required for rank-to-global mapping)
    unsigned nglobal_active_node = nactive_node;
#ifdef USE_MPI
    nglobal_active_node = mesh_->assign_global_active_nodes_id();
#endif

    // Assign global node indice
    assembler_->assign_global_node_indices(nactive_node, nglobal_active_node);

    // Assign displacement constraints
    assembler_->assign_displacement_constraints(this->step_ * this->dt_);

    // Initialise element matrix
    mesh_->iterate_over_cells(
        std::bind(&mpm::Cell<Tdim>::initialise_element_stiffness_matrix,
                  std::placeholders::_1));

  } catch (std::exception& exception) {
    console_->error("{} #{}: {}\n", __FILE__, __LINE__, exception.what());
    status = false;
  }
  return status;
}

// Reinitialise equilibrium equation
template <unsigned Tdim>
void mpm::MPMImplicit<Tdim>::reinitialise_system_equation() {
  // Initialise element matrix
  mesh_->iterate_over_cells(
      std::bind(&mpm::Cell<Tdim>::initialise_element_stiffness_matrix,
                std::placeholders::_1));

  // Initialise nodal forces
  mesh_->iterate_over_nodes_predicate(
      std::bind(&mpm::NodeBase<Tdim>::initialise_force, std::placeholders::_1),
      std::bind(&mpm::NodeBase<Tdim>::status, std::placeholders::_1));
}

// Assemble equilibrium equation
template <unsigned Tdim>
bool mpm::MPMImplicit<Tdim>::assemble_system_equation() {
  bool status = true;
  try {
    // Compute local cell stiffness matrices
    mesh_->iterate_over_particles(
        std::bind(&mpm::ParticleBase<Tdim>::map_stiffness_matrix_to_cell,
                  std::placeholders::_1, newmark_beta_, newmark_gamma_,
                  bossak_alpha_, dt_, quasi_static_));

    // Compute local residual force
    mpm_scheme_->compute_forces(gravity_, phase_, step_,
                                set_node_concentrated_force_, quasi_static_);

    // Add rayleigh damping to stiffness matrix and force
<<<<<<< HEAD
    if (pml_boundary_) {
=======
    if (!quasi_static_&&pml_boundary_ && damping_type_ == mpm::Damping::Rayleigh) {
>>>>>>> 84672a7e
      mesh_->iterate_over_particles(std::bind(
          &mpm::ParticleBase<Tdim>::map_rayleigh_damping_matrix_to_cell,
          std::placeholders::_1, newmark_gamma_, newmark_beta_, dt_,
          damping_factor_));

      // Iterate over each particle to compute nodal internal force
      mesh_->iterate_over_particles(
          std::bind(&mpm::ParticleBase<Tdim>::map_rayleigh_damping_force,
<<<<<<< HEAD
                    std::placeholders::_1, damping_factor_, dt_));
=======
                    std::placeholders::_1, damping_factor_));
      mesh_->iterate_over_particles(
          std::bind(&mpm::ParticleBase<Tdim>::map_gravity_force,
                    std::placeholders::_1, dt_));
>>>>>>> 84672a7e
    }

    // Assemble global stiffness matrix
    assembler_->assemble_stiffness_matrix();

    // Assemble global residual force RHS vector
    assembler_->assemble_residual_force_right();

    // Apply displacement constraints
    assembler_->apply_displacement_constraints();

    // Assign rank global mapper to solver and convergence criteria (only
    // necessary at the initial iteration)
    if (current_iteration_ == 0) {
#ifdef USE_MPI
      // Assign global active dof to solver
      linear_solver_["displacement"]->assign_global_active_dof(
          Tdim * assembler_->global_active_dof());

      // Prepare rank global mapper
      std::vector<int> system_rgm;
      for (unsigned dir = 0; dir < Tdim; ++dir) {
        auto dir_rgm = assembler_->rank_global_mapper();
        std::for_each(dir_rgm.begin(), dir_rgm.end(),
                      [size = assembler_->global_active_dof(),
                       dir = dir](int& rgm) { rgm += dir * size; });
        system_rgm.insert(system_rgm.end(), dir_rgm.begin(), dir_rgm.end());
      }
      // Assign rank global mapper to solver
      linear_solver_["displacement"]->assign_rank_global_mapper(system_rgm);

      if (nonlinear_) {
        disp_criterion_->assign_global_active_dof(
            Tdim * assembler_->global_active_dof());
        residual_criterion_->assign_global_active_dof(
            Tdim * assembler_->global_active_dof());
        disp_criterion_->assign_rank_global_mapper(system_rgm);
        residual_criterion_->assign_rank_global_mapper(system_rgm);
      }
#endif
    }

  } catch (std::exception& exception) {
    console_->error("{} #{}: {}\n", __FILE__, __LINE__, exception.what());
    status = false;
  }
  return status;
}

// Solve equilibrium equation
template <unsigned Tdim>
bool mpm::MPMImplicit<Tdim>::solve_system_equation() {
  bool status = true;
  try {
    // Solve matrix equation and assign solution to assembler
    assembler_->assign_displacement_increment(
        linear_solver_["displacement"]->solve(
            assembler_->stiffness_matrix(),
            assembler_->residual_force_rhs_vector()));

    // Assign displacement increment to nodes
    mesh_->iterate_over_nodes_predicate(
        std::bind(&mpm::NodeBase<Tdim>::update_displacement_increment,
                  std::placeholders::_1, assembler_->displacement_increment(),
                  phase_, assembler_->active_dof()),
        std::bind(&mpm::NodeBase<Tdim>::status, std::placeholders::_1));

  } catch (std::exception& exception) {
    console_->error("{} #{}: {}\n", __FILE__, __LINE__, exception.what());
    status = false;
  }
  return status;
}

// Initialisation of Newton-Raphson iteration
template <unsigned Tdim>
void mpm::MPMImplicit<Tdim>::initialise_newton_raphson_iteration() {
  // Initialise MPI rank
  int mpi_rank = 0;
#ifdef USE_MPI
  // Get MPI rank
  MPI_Comm_rank(MPI_COMM_WORLD, &mpi_rank);
#endif

  // Advance iteration
  current_iteration_++;
  if (mpi_rank == 0 && verbosity_ > 0 && nonlinear_)
    console_->info("Newton-Raphson iteration: {} of {}.", current_iteration_,
                   max_iteration_);
}

// Check convergnece of Newton-Raphson iteration
template <unsigned Tdim>
bool mpm::MPMImplicit<Tdim>::check_newton_raphson_convergence() {
  bool convergence;
  // Check convergence of solution (displacement increment)
  convergence =
      disp_criterion_->check_convergence(assembler_->displacement_increment());

  if (!convergence) {
    // Reinitialise equilibrium equation
    this->reinitialise_system_equation();

    // Assemble equilibrium equation
    this->assemble_system_equation();

    // Check convergence of residual
    convergence = residual_criterion_->check_convergence(
        assembler_->residual_force_rhs_vector());
  }
  return convergence;
}

// finalisation of Newton-Raphson iteration
template <unsigned Tdim>
void mpm::MPMImplicit<Tdim>::finalise_newton_raphson_iteration() {
  // Particle kinematics and volume
  mpm_scheme_->compute_particle_kinematics(
      velocity_update_, blending_ratio_, phase_, damping_type_, damping_factor_,
      step_, update_defgrad_, pml_boundary_);

  // Particle stress, strain and volume
  mpm_scheme_->update_particle_stress_strain_volume();

  // Apply PML specific routines
  if (pml_boundary_) mpm_scheme_->finalise_pml_boundary_properties();
}<|MERGE_RESOLUTION|>--- conflicted
+++ resolved
@@ -401,11 +401,7 @@
                                 set_node_concentrated_force_, quasi_static_);
 
     // Add rayleigh damping to stiffness matrix and force
-<<<<<<< HEAD
-    if (pml_boundary_) {
-=======
     if (!quasi_static_&&pml_boundary_ && damping_type_ == mpm::Damping::Rayleigh) {
->>>>>>> 84672a7e
       mesh_->iterate_over_particles(std::bind(
           &mpm::ParticleBase<Tdim>::map_rayleigh_damping_matrix_to_cell,
           std::placeholders::_1, newmark_gamma_, newmark_beta_, dt_,
@@ -414,14 +410,10 @@
       // Iterate over each particle to compute nodal internal force
       mesh_->iterate_over_particles(
           std::bind(&mpm::ParticleBase<Tdim>::map_rayleigh_damping_force,
-<<<<<<< HEAD
                     std::placeholders::_1, damping_factor_, dt_));
-=======
-                    std::placeholders::_1, damping_factor_));
       mesh_->iterate_over_particles(
           std::bind(&mpm::ParticleBase<Tdim>::map_gravity_force,
                     std::placeholders::_1, dt_));
->>>>>>> 84672a7e
     }
 
     // Assemble global stiffness matrix
