#ifndef MPM_MPM_SCHEME_H_
#define MPM_MPM_SCHEME_H_

#include <sstream>

#ifdef USE_GRAPH_PARTITIONING
#include "graph.h"
#endif

#include "mesh.h"

namespace mpm {
//! Cundall: Cundall damping
//! Rayleigh: Rayleigh damping
enum class Damping { None, Cundall, Rayleigh };

//! MPMScheme class
//! \brief Mpmscheme base class to support different stress update schemes
//! \tparam Tdim Dimension
template <unsigned Tdim>
class MPMScheme {
 public:
  //! Default constructor with mesh class
  MPMScheme(const std::shared_ptr<mpm::Mesh<Tdim>>& mesh, double dt);

  //! Intialize
  virtual inline void initialise();

  //! Compute nodal kinematics - map mass and momentum to nodes
  //! \param[in] velocity_update Method to update nodal velocity
  //! \param[in] phase Phase to smooth pressure
  virtual inline void compute_nodal_kinematics(
      mpm::VelocityUpdate velocity_update, unsigned phase, unsigned step);

  //! Compute stress and strain
  //! \param[in] phase Phase to smooth pressure
  //! \param[in] pressure_smoothing Enable or disable pressure smoothing
  virtual inline void compute_stress_strain(unsigned phase,
                                            bool pressure_smoothing);

  //! Precompute stress and strain (empty call)
  //! \param[in] phase Phase to smooth pressure
  //! \param[in] pressure_smoothing Enable or disable pressure smoothing
  virtual inline void precompute_stress_strain(unsigned phase,
                                               bool pressure_smoothing) = 0;

  //! Postcompute stress and strain (empty call)
  //! \param[in] phase Phase to smooth pressure
  //! \param[in] pressure_smoothing Enable or disable pressure smoothing
  virtual inline void postcompute_stress_strain(unsigned phase,
                                                bool pressure_smoothing) = 0;

  //! Pressure smoothing
  //! \param[in] phase Phase to smooth pressure
  //! \param[in] pressure_smoothing Enable or disable pressure smoothing
  virtual inline void pressure_smoothing(unsigned phase);

  //! Compute forces
  //! \param[in] gravity Acceleration due to gravity
  //! \param[in] step Number of step in solver
  //! \param[in] concentrated_nodal_forces Boolean for if a concentrated force
  //! is applied or not
  virtual inline void compute_forces(
      const Eigen::Matrix<double, Tdim, 1>& gravity, unsigned phase,
      unsigned step, bool concentrated_nodal_forces);

  //! Assign relevant properties for absorbing boundary
  virtual inline void absorbing_boundary_properties();

  //! Assign relevant properties for perfectly matched layer boundary
  virtual inline void initialise_pml_boundary_properties(const bool& pml_type);

  //! Finalise perfectly matched layer boundary
  virtual inline void finalise_pml_boundary_properties();

  //! Compute acceleration velocity position
  //! \param[in] velocity_update Method to update particle velocity
  //! \param[in] blending_ratio FLIP-PIC blending ratio
  //! \param[in] phase Phase of particle
  //! \param[in] damping_type Type of damping
  //! \param[in] damping_factor Value of critical damping
  virtual inline void compute_particle_kinematics(
      mpm::VelocityUpdate velocity_update, double blending_ratio,
      unsigned phase, const mpm::Damping damping_type, double damping_factor,
      unsigned step, bool update_defgrad, bool pml_boundary);

  //! Postcompute nodal kinematics - map mass and momentum to nodes
  //! \param[in] velocity_update Method to update nodal velocity
  //! \param[in] phase Phase to smooth pressure
  virtual inline void postcompute_nodal_kinematics(
      mpm::VelocityUpdate velocity_update, unsigned phase, unsigned step) = 0;

  //! Compute particle location
  //! \param[in] locate_particles Flag to enable locate particles, if set to
  //! false, unlocated particles will be removed
  virtual inline void locate_particles(bool locate_particles);

  //! Stress update scheme
  //! \retval scheme Stress update scheme
  virtual inline std::string scheme() const = 0;

  /**
   * \defgroup Implicit Functions dealing with implicit MPM
   */
  /**@{*/
  //! Compute forces
  //! \ingroup Implicit
  //! \param[in] gravity Acceleration due to gravity
  //! \param[in] step Number of step in solver
  //! \param[in] concentrated_nodal_forces Boolean for if a concentrated force
  //! is applied or not
  //! \param[in] quasi_static Boolean of quasi-static analysis
  virtual inline void compute_forces(
      const Eigen::Matrix<double, Tdim, 1>& gravity, unsigned phase,
      unsigned step, bool concentrated_nodal_forces, bool quasi_static) {
    throw std::runtime_error(
        "Calling the base class function (compute_forces) in "
        "MPMScheme:: illegal operation!");
  };

  //! Update nodal kinematics by Newmark scheme
  //! \ingroup Implicit
  //! \param[in] newmark_beta Parameter beta of Newmark scheme
  //! \param[in] newmark_gamma Parameter gamma of Newmark scheme
  //! \param[in] phase Phase to smooth pressure
  //! \param[in] pml_boundary Boolean to indicate the use of pml
  virtual inline void update_nodal_kinematics_newmark(
<<<<<<< HEAD
      unsigned phase, bool pml_boundary = false) {
=======
      unsigned phase, double newmark_beta, double newmark_gamma,
      bool pml_boundary = false) {
>>>>>>> c1af250b
    throw std::runtime_error(
        "Calling the base class function (update_nodal_kinematics_newmark) in "
        "MPMScheme:: illegal operation!");
  };

  // Update particle stress, strain and volume
  //! \ingroup Implicit
  virtual inline void update_particle_stress_strain_volume() {
    throw std::runtime_error(
        "Calling the base class function "
        "(update_particle_stress_strain_volume) in "
        "MPMScheme:: illegal operation!");
  }
  /**@}*/

 protected:
  //! Mesh object
  std::shared_ptr<mpm::Mesh<Tdim>> mesh_;
  //! Time increment
  double dt_;
  //! MPI Size
  int mpi_size_ = 1;
  //! MPI rank
  int mpi_rank_ = 0;
};  // MPMScheme class
}  // namespace mpm

#include "mpm_scheme.tcc"

#endif  // MPM_MPM_SCHEME_H_<|MERGE_RESOLUTION|>--- conflicted
+++ resolved
@@ -81,8 +81,8 @@
   //! \param[in] damping_factor Value of critical damping
   virtual inline void compute_particle_kinematics(
       mpm::VelocityUpdate velocity_update, double blending_ratio,
-      unsigned phase, const mpm::Damping damping_type, double damping_factor,
-      unsigned step, bool update_defgrad, bool pml_boundary);
+      unsigned phase, const std::string& damping_type, double damping_factor,
+      unsigned step);
 
   //! Postcompute nodal kinematics - map mass and momentum to nodes
   //! \param[in] velocity_update Method to update nodal velocity
@@ -125,12 +125,8 @@
   //! \param[in] phase Phase to smooth pressure
   //! \param[in] pml_boundary Boolean to indicate the use of pml
   virtual inline void update_nodal_kinematics_newmark(
-<<<<<<< HEAD
-      unsigned phase, bool pml_boundary = false) {
-=======
       unsigned phase, double newmark_beta, double newmark_gamma,
       bool pml_boundary = false) {
->>>>>>> c1af250b
     throw std::runtime_error(
         "Calling the base class function (update_nodal_kinematics_newmark) in "
         "MPMScheme:: illegal operation!");
