<<<<<<< HEAD
#ifndef MPM_MPM_SCHEME_H_
#define MPM_MPM_SCHEME_H_

#ifdef USE_GRAPH_PARTITIONING
#include "graph.h"
#endif

#include "mesh.h"

namespace mpm {

//! MPMScheme class
//! \brief Mpmscheme base class to support different stress update schemes
//! \tparam Tdim Dimension
template <unsigned Tdim>
class MPMScheme {
 public:
  //! Default constructor with mesh class
  MPMScheme(const std::shared_ptr<mpm::Mesh<Tdim>>& mesh, double dt);

  //! Intialize
  virtual inline void initialise();

  //! Compute nodal kinematics - map mass and momentum to nodes
  //! \param[in] velocity_update Method to update nodal velocity
  //! \param[in] phase Phase to smooth pressure
  virtual inline void compute_nodal_kinematics(
      mpm::VelocityUpdate velocity_update, unsigned phase);

  //! Compute stress and strain
  //! \param[in] phase Phase to smooth pressure
  //! \param[in] pressure_smoothing Enable or disable pressure smoothing
  virtual inline void compute_stress_strain(unsigned phase,
                                            bool pressure_smoothing);

  //! Precompute stress and strain (empty call)
  //! \param[in] phase Phase to smooth pressure
  //! \param[in] pressure_smoothing Enable or disable pressure smoothing
  virtual inline void precompute_stress_strain(unsigned phase,
                                               bool pressure_smoothing) = 0;

  //! Postcompute stress and strain (empty call)
  //! \param[in] phase Phase to smooth pressure
  //! \param[in] pressure_smoothing Enable or disable pressure smoothing
  virtual inline void postcompute_stress_strain(unsigned phase,
                                                bool pressure_smoothing) = 0;

  //! Pressure smoothing
  //! \param[in] phase Phase to smooth pressure
  //! \param[in] pressure_smoothing Enable or disable pressure smoothing
  virtual inline void pressure_smoothing(unsigned phase);

  //! Compute forces
  //! \param[in] gravity Acceleration due to gravity
  //! \param[in] step Number of step in solver
  //! \param[in] concentrated_nodal_forces Boolean for if a concentrated force
  //! is applied or not
  virtual inline void compute_forces(
      const Eigen::Matrix<double, Tdim, 1>& gravity, unsigned phase,
      unsigned step, bool concentrated_nodal_forces);

  //! Assign relevant properties for absorbing boundary
  virtual inline void absorbing_boundary_properties();

  //! Compute acceleration velocity position
  //! \param[in] velocity_update Method to update particle velocity
  //! \param[in] blending_ratio FLIP-PIC blending ratio
  //! \param[in] phase Phase of particle
  //! \param[in] damping_type Type of damping
  //! \param[in] damping_factor Value of critical damping
  virtual inline void compute_particle_kinematics(
      mpm::VelocityUpdate velocity_update, double blending_ratio,
      unsigned phase, const std::string& damping_type, double damping_factor,
      unsigned step);

  //! Postcompute nodal kinematics - map mass and momentum to nodes
  //! \param[in] velocity_update Method to update nodal velocity
  //! \param[in] phase Phase to smooth pressure
  virtual inline void postcompute_nodal_kinematics(
      mpm::VelocityUpdate velocity_update, unsigned phase) = 0;

  //! Compute particle location
  //! \param[in] locate_particles Flag to enable locate particles, if set to
  //! false, unlocated particles will be removed
  virtual inline void locate_particles(bool locate_particles);

  //! Stress update scheme
  //! \retval scheme Stress update scheme
  virtual inline std::string scheme() const = 0;

  /**
   * \defgroup Implicit Functions dealing with implicit MPM
   */
  /**@{*/
  //! Compute forces
  //! \ingroup Implicit
  //! \param[in] gravity Acceleration due to gravity
  //! \param[in] step Number of step in solver
  //! \param[in] concentrated_nodal_forces Boolean for if a concentrated force
  //! is applied or not
  //! \param[in] quasi_static Boolean of quasi-static analysis
  virtual inline void compute_forces(
      const Eigen::Matrix<double, Tdim, 1>& gravity, unsigned phase,
      unsigned step, bool concentrated_nodal_forces, bool quasi_static) {
    throw std::runtime_error(
        "Calling the base class function (compute_forces) in "
        "MPMScheme:: illegal operation!");
  };

  //! Update nodal kinematics by Newmark scheme
  //! \ingroup Implicit
  //! \param[in] newmark_beta Parameter beta of Newmark scheme
  //! \param[in] newmark_gamma Parameter gamma of Newmark scheme
  //! \param[in] phase Phase to smooth pressure
  virtual inline void update_nodal_kinematics_newmark(unsigned phase,
                                                      double newmark_beta,
                                                      double newmark_gamma) {
    throw std::runtime_error(
        "Calling the base class function (update_nodal_kinematics_newmark) in "
        "MPMScheme:: illegal operation!");
  };

  // Update particle stress, strain and volume
  //! \ingroup Implicit
  virtual inline void update_particle_stress_strain_volume() {
    throw std::runtime_error(
        "Calling the base class function "
        "(update_particle_stress_strain_volume) in "
        "MPMScheme:: illegal operation!");
  }
  /**@}*/

 protected:
  //! Mesh object
  std::shared_ptr<mpm::Mesh<Tdim>> mesh_;
  //! Time increment
  double dt_;
  //! MPI Size
  int mpi_size_ = 1;
  //! MPI rank
  int mpi_rank_ = 0;
};  // MPMScheme class
}  // namespace mpm

#include "mpm_scheme.tcc"

#endif  // MPM_MPM_SCHEME_H_
=======
#ifndef MPM_MPM_SCHEME_H_
#define MPM_MPM_SCHEME_H_

#ifdef USE_GRAPH_PARTITIONING
#include "graph.h"
#endif

#include "mesh.h"

namespace mpm {
//! Cundall: Cundall damping
//! Rayleigh: Rayleigh damping
enum class Damping { None, Cundall, Rayleigh };

//! MPMScheme class
//! \brief Mpmscheme base class to support different stress update schemes
//! \tparam Tdim Dimension
template <unsigned Tdim>
class MPMScheme {
 public:
  //! Default constructor with mesh class
  MPMScheme(const std::shared_ptr<mpm::Mesh<Tdim>>& mesh, double dt);

  //! Intialize
  virtual inline void initialise();

  //! Compute nodal kinematics - map mass and momentum to nodes
  //! \param[in] velocity_update Method to update nodal velocity
  //! \param[in] phase Phase to smooth pressure
  virtual inline void compute_nodal_kinematics(
      mpm::VelocityUpdate velocity_update, unsigned phase, unsigned step);

  //! Compute stress and strain
  //! \param[in] phase Phase to smooth pressure
  //! \param[in] pressure_smoothing Enable or disable pressure smoothing
  virtual inline void compute_stress_strain(unsigned phase,
                                            bool pressure_smoothing);

  //! Precompute stress and strain (empty call)
  //! \param[in] phase Phase to smooth pressure
  //! \param[in] pressure_smoothing Enable or disable pressure smoothing
  virtual inline void precompute_stress_strain(unsigned phase,
                                               bool pressure_smoothing) = 0;

  //! Postcompute stress and strain (empty call)
  //! \param[in] phase Phase to smooth postssure
  //! \param[in] postssure_smoothing Enable or disable postssure smoothing
  virtual inline void postcompute_stress_strain(unsigned phase,
                                                bool pressure_smoothing) = 0;

  //! Pressure smoothing
  //! \param[in] phase Phase to smooth pressure
  //! \param[in] pressure_smoothing Enable or disable pressure smoothing
  virtual inline void pressure_smoothing(unsigned phase);

  //! Compute forces
  //! \param[in] gravity Acceleration due to gravity
  //! \param[in] step Number of step in solver
  //! \param[in] concentrated_nodal_forces Boolean for if a concentrated force
  //! is applied or not
  virtual inline void compute_forces(
      const Eigen::Matrix<double, Tdim, 1>& gravity, unsigned phase,
      unsigned step, bool concentrated_nodal_forces);

  //! Assign relevant properties for absorbing boundary
  virtual inline void absorbing_boundary_properties();

  //! Assign relevant properties for perfectly matched layer boundary
  virtual inline void initialise_pml_boundary_properties(const bool& pml_type);

  //! Finalise perfectly matched layer boundary
  virtual inline void finalise_pml_boundary_properties();

  //! Compute acceleration velocity position
  //! \param[in] velocity_update Method to update particle velocity
  //! \param[in] blending_ratio FLIP-PIC blending ratio
  //! \param[in] phase Phase of particle
  //! \param[in] damping_type Type of damping
  //! \param[in] damping_factor Value of critical damping
  //! \param[in] update_defgrad Update deformation gradient
  virtual inline void compute_particle_kinematics(
      mpm::VelocityUpdate velocity_update, double blending_ratio,
      unsigned phase, const mpm::Damping damping_type, double damping_factor,
      unsigned step, bool update_defgrad, bool pml_boundary);

  //! Postcompute nodal kinematics - map mass and momentum to nodes
  //! \param[in] velocity_update Method to update nodal velocity
  //! \param[in] phase Phase to smooth pressure
  virtual inline void postcompute_nodal_kinematics(
      mpm::VelocityUpdate velocity_update, unsigned phase, unsigned step) = 0;

  //! Compute particle location
  //! \param[in] locate_particles Flag to enable locate particles, if set to
  //! false, unlocated particles will be removed
  virtual inline void locate_particles(bool locate_particles);

  //! Stress update scheme
  //! \retval scheme Stress update scheme
  virtual inline std::string scheme() const = 0;

  /**
   * \defgroup Implicit Functions dealing with implicit MPM
   */
  /**@{*/
  //! Compute forces
  //! \ingroup Implicit
  //! \param[in] gravity Acceleration due to gravity
  //! \param[in] step Number of step in solver
  //! \param[in] concentrated_nodal_forces Boolean for if a concentrated force
  //! is applied or not
  //! \param[in] quasi_static Boolean of quasi-static analysis
  virtual inline void compute_forces(
      const Eigen::Matrix<double, Tdim, 1>& gravity, unsigned phase,
      unsigned step, bool concentrated_nodal_forces, bool quasi_static) {
    throw std::runtime_error(
        "Calling the base class function (compute_forces) in "
        "MPMScheme:: illegal operation!");
  };

  //! Update nodal kinematics by Newmark scheme
  //! \ingroup Implicit
  //! \param[in] newmark_beta Parameter beta of Newmark scheme
  //! \param[in] newmark_gamma Parameter gamma of Newmark scheme
  //! \param[in] phase Phase to smooth pressure
  //! \param[in] pml_boundary Boolean to indicate the use of pml
  virtual inline void update_nodal_kinematics_newmark(
      unsigned phase, bool pml_boundary = false) {
    throw std::runtime_error(
        "Calling the base class function (update_nodal_kinematics_newmark) in "
        "MPMScheme:: illegal operation!");
  };

  // Update particle stress, strain and volume
  //! \ingroup Implicit
  virtual inline void update_particle_stress_strain_volume() {
    throw std::runtime_error(
        "Calling the base class function "
        "(update_particle_stress_strain_volume) in "
        "MPMScheme:: illegal operation!");
  }
  /**@}*/

 protected:
  //! Mesh object
  std::shared_ptr<mpm::Mesh<Tdim>> mesh_;
  //! Time increment
  double dt_;
  //! MPI Size
  int mpi_size_ = 1;
  //! MPI rank
  int mpi_rank_ = 0;
};  // MPMScheme class
}  // namespace mpm

#include "mpm_scheme.tcc"

#endif  // MPM_MPM_SCHEME_H_
>>>>>>> 2e49f531
<|MERGE_RESOLUTION|>--- conflicted
+++ resolved
@@ -1,152 +1,3 @@
-<<<<<<< HEAD
-#ifndef MPM_MPM_SCHEME_H_
-#define MPM_MPM_SCHEME_H_
-
-#ifdef USE_GRAPH_PARTITIONING
-#include "graph.h"
-#endif
-
-#include "mesh.h"
-
-namespace mpm {
-
-//! MPMScheme class
-//! \brief Mpmscheme base class to support different stress update schemes
-//! \tparam Tdim Dimension
-template <unsigned Tdim>
-class MPMScheme {
- public:
-  //! Default constructor with mesh class
-  MPMScheme(const std::shared_ptr<mpm::Mesh<Tdim>>& mesh, double dt);
-
-  //! Intialize
-  virtual inline void initialise();
-
-  //! Compute nodal kinematics - map mass and momentum to nodes
-  //! \param[in] velocity_update Method to update nodal velocity
-  //! \param[in] phase Phase to smooth pressure
-  virtual inline void compute_nodal_kinematics(
-      mpm::VelocityUpdate velocity_update, unsigned phase);
-
-  //! Compute stress and strain
-  //! \param[in] phase Phase to smooth pressure
-  //! \param[in] pressure_smoothing Enable or disable pressure smoothing
-  virtual inline void compute_stress_strain(unsigned phase,
-                                            bool pressure_smoothing);
-
-  //! Precompute stress and strain (empty call)
-  //! \param[in] phase Phase to smooth pressure
-  //! \param[in] pressure_smoothing Enable or disable pressure smoothing
-  virtual inline void precompute_stress_strain(unsigned phase,
-                                               bool pressure_smoothing) = 0;
-
-  //! Postcompute stress and strain (empty call)
-  //! \param[in] phase Phase to smooth pressure
-  //! \param[in] pressure_smoothing Enable or disable pressure smoothing
-  virtual inline void postcompute_stress_strain(unsigned phase,
-                                                bool pressure_smoothing) = 0;
-
-  //! Pressure smoothing
-  //! \param[in] phase Phase to smooth pressure
-  //! \param[in] pressure_smoothing Enable or disable pressure smoothing
-  virtual inline void pressure_smoothing(unsigned phase);
-
-  //! Compute forces
-  //! \param[in] gravity Acceleration due to gravity
-  //! \param[in] step Number of step in solver
-  //! \param[in] concentrated_nodal_forces Boolean for if a concentrated force
-  //! is applied or not
-  virtual inline void compute_forces(
-      const Eigen::Matrix<double, Tdim, 1>& gravity, unsigned phase,
-      unsigned step, bool concentrated_nodal_forces);
-
-  //! Assign relevant properties for absorbing boundary
-  virtual inline void absorbing_boundary_properties();
-
-  //! Compute acceleration velocity position
-  //! \param[in] velocity_update Method to update particle velocity
-  //! \param[in] blending_ratio FLIP-PIC blending ratio
-  //! \param[in] phase Phase of particle
-  //! \param[in] damping_type Type of damping
-  //! \param[in] damping_factor Value of critical damping
-  virtual inline void compute_particle_kinematics(
-      mpm::VelocityUpdate velocity_update, double blending_ratio,
-      unsigned phase, const std::string& damping_type, double damping_factor,
-      unsigned step);
-
-  //! Postcompute nodal kinematics - map mass and momentum to nodes
-  //! \param[in] velocity_update Method to update nodal velocity
-  //! \param[in] phase Phase to smooth pressure
-  virtual inline void postcompute_nodal_kinematics(
-      mpm::VelocityUpdate velocity_update, unsigned phase) = 0;
-
-  //! Compute particle location
-  //! \param[in] locate_particles Flag to enable locate particles, if set to
-  //! false, unlocated particles will be removed
-  virtual inline void locate_particles(bool locate_particles);
-
-  //! Stress update scheme
-  //! \retval scheme Stress update scheme
-  virtual inline std::string scheme() const = 0;
-
-  /**
-   * \defgroup Implicit Functions dealing with implicit MPM
-   */
-  /**@{*/
-  //! Compute forces
-  //! \ingroup Implicit
-  //! \param[in] gravity Acceleration due to gravity
-  //! \param[in] step Number of step in solver
-  //! \param[in] concentrated_nodal_forces Boolean for if a concentrated force
-  //! is applied or not
-  //! \param[in] quasi_static Boolean of quasi-static analysis
-  virtual inline void compute_forces(
-      const Eigen::Matrix<double, Tdim, 1>& gravity, unsigned phase,
-      unsigned step, bool concentrated_nodal_forces, bool quasi_static) {
-    throw std::runtime_error(
-        "Calling the base class function (compute_forces) in "
-        "MPMScheme:: illegal operation!");
-  };
-
-  //! Update nodal kinematics by Newmark scheme
-  //! \ingroup Implicit
-  //! \param[in] newmark_beta Parameter beta of Newmark scheme
-  //! \param[in] newmark_gamma Parameter gamma of Newmark scheme
-  //! \param[in] phase Phase to smooth pressure
-  virtual inline void update_nodal_kinematics_newmark(unsigned phase,
-                                                      double newmark_beta,
-                                                      double newmark_gamma) {
-    throw std::runtime_error(
-        "Calling the base class function (update_nodal_kinematics_newmark) in "
-        "MPMScheme:: illegal operation!");
-  };
-
-  // Update particle stress, strain and volume
-  //! \ingroup Implicit
-  virtual inline void update_particle_stress_strain_volume() {
-    throw std::runtime_error(
-        "Calling the base class function "
-        "(update_particle_stress_strain_volume) in "
-        "MPMScheme:: illegal operation!");
-  }
-  /**@}*/
-
- protected:
-  //! Mesh object
-  std::shared_ptr<mpm::Mesh<Tdim>> mesh_;
-  //! Time increment
-  double dt_;
-  //! MPI Size
-  int mpi_size_ = 1;
-  //! MPI rank
-  int mpi_rank_ = 0;
-};  // MPMScheme class
-}  // namespace mpm
-
-#include "mpm_scheme.tcc"
-
-#endif  // MPM_MPM_SCHEME_H_
-=======
 #ifndef MPM_MPM_SCHEME_H_
 #define MPM_MPM_SCHEME_H_
 
@@ -192,8 +43,8 @@
                                                bool pressure_smoothing) = 0;
 
   //! Postcompute stress and strain (empty call)
-  //! \param[in] phase Phase to smooth postssure
-  //! \param[in] postssure_smoothing Enable or disable postssure smoothing
+  //! \param[in] phase Phase to smooth pressure
+  //! \param[in] pressure_smoothing Enable or disable pressure smoothing
   virtual inline void postcompute_stress_strain(unsigned phase,
                                                 bool pressure_smoothing) = 0;
 
@@ -226,11 +77,10 @@
   //! \param[in] phase Phase of particle
   //! \param[in] damping_type Type of damping
   //! \param[in] damping_factor Value of critical damping
-  //! \param[in] update_defgrad Update deformation gradient
   virtual inline void compute_particle_kinematics(
       mpm::VelocityUpdate velocity_update, double blending_ratio,
-      unsigned phase, const mpm::Damping damping_type, double damping_factor,
-      unsigned step, bool update_defgrad, bool pml_boundary);
+      unsigned phase, const std::string& damping_type, double damping_factor,
+      unsigned step);
 
   //! Postcompute nodal kinematics - map mass and momentum to nodes
   //! \param[in] velocity_update Method to update nodal velocity
@@ -303,5 +153,4 @@
 
 #include "mpm_scheme.tcc"
 
-#endif  // MPM_MPM_SCHEME_H_
->>>>>>> 2e49f531
+#endif  // MPM_MPM_SCHEME_H_