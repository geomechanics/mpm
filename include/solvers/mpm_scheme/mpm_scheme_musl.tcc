<<<<<<< HEAD
//! Constructor
template <unsigned Tdim>
mpm::MPMSchemeMUSL<Tdim>::MPMSchemeMUSL(
    const std::shared_ptr<mpm::Mesh<Tdim>>& mesh, double dt)
    : mpm::MPMScheme<Tdim>(mesh, dt) {}

//! Precompute stresses and strains
template <unsigned Tdim>
inline void mpm::MPMSchemeMUSL<Tdim>::precompute_stress_strain(
    unsigned phase, bool pressure_smoothing) {}

//! Postcompute stresses and strains
template <unsigned Tdim>
inline void mpm::MPMSchemeMUSL<Tdim>::postcompute_stress_strain(
    unsigned phase, bool pressure_smoothing) {
  mpm::MPMScheme<Tdim>::compute_stress_strain(phase, pressure_smoothing);
}

//! Postcompute nodal kinematics - map mass and momentum to nodes
template <unsigned Tdim>
inline void mpm::MPMSchemeMUSL<Tdim>::postcompute_nodal_kinematics(
    mpm::VelocityUpdate velocity_update, unsigned phase, unsigned step) {
  // Assign mass and momentum to nodes zero
  mesh_->iterate_over_nodes_predicate(
      std::bind(&mpm::NodeBase<Tdim>::update_mass, std::placeholders::_1, false,
                phase, 0.0),
      std::bind(&mpm::NodeBase<Tdim>::status, std::placeholders::_1));

  mesh_->iterate_over_nodes_predicate(
      std::bind(&mpm::NodeBase<Tdim>::update_momentum, std::placeholders::_1,
                false, phase, VectorDim::Zero()),
      std::bind(&mpm::NodeBase<Tdim>::status, std::placeholders::_1));

  this->compute_nodal_kinematics(velocity_update, phase, step);
}

//! Stress update scheme
template <unsigned Tdim>
inline std::string mpm::MPMSchemeMUSL<Tdim>::scheme() const {
  return "MUSL";
}
=======
//! Constructor
template <unsigned Tdim>
mpm::MPMSchemeMUSL<Tdim>::MPMSchemeMUSL(
    const std::shared_ptr<mpm::Mesh<Tdim>>& mesh, double dt)
    : mpm::MPMScheme<Tdim>(mesh, dt) {}

//! Precompute stresses and strains
template <unsigned Tdim>
inline void mpm::MPMSchemeMUSL<Tdim>::precompute_stress_strain(
    unsigned phase, bool pressure_smoothing) {}

//! Postcompute stresses and strains
template <unsigned Tdim>
inline void mpm::MPMSchemeMUSL<Tdim>::postcompute_stress_strain(
    unsigned phase, bool pressure_smoothing) {
  mpm::MPMScheme<Tdim>::compute_stress_strain(phase, pressure_smoothing);
}

//! Postcompute nodal kinematics - map mass and momentum to nodes
template <unsigned Tdim>
inline void mpm::MPMSchemeMUSL<Tdim>::postcompute_nodal_kinematics(
    mpm::VelocityUpdate velocity_update, unsigned phase, unsigned step) {
  // Assign mass and momentum to nodes zero
  mesh_->iterate_over_nodes_predicate(
      std::bind(&mpm::NodeBase<Tdim>::update_mass, std::placeholders::_1, false,
                phase, 0.0),
      std::bind(&mpm::NodeBase<Tdim>::status, std::placeholders::_1));

  mesh_->iterate_over_nodes_predicate(
      std::bind(&mpm::NodeBase<Tdim>::update_momentum, std::placeholders::_1,
                false, phase, VectorDim::Zero()),
      std::bind(&mpm::NodeBase<Tdim>::status, std::placeholders::_1));

  this->compute_nodal_kinematics(velocity_update, phase, step);
}

//! Stress update scheme
template <unsigned Tdim>
inline std::string mpm::MPMSchemeMUSL<Tdim>::scheme() const {
  return "MUSL";
}
>>>>>>> c1af250b
<|MERGE_RESOLUTION|>--- conflicted
+++ resolved
@@ -1,4 +1,3 @@
-<<<<<<< HEAD
 //! Constructor
 template <unsigned Tdim>
 mpm::MPMSchemeMUSL<Tdim>::MPMSchemeMUSL(
@@ -39,47 +38,4 @@
 template <unsigned Tdim>
 inline std::string mpm::MPMSchemeMUSL<Tdim>::scheme() const {
   return "MUSL";
-}
-=======
-//! Constructor
-template <unsigned Tdim>
-mpm::MPMSchemeMUSL<Tdim>::MPMSchemeMUSL(
-    const std::shared_ptr<mpm::Mesh<Tdim>>& mesh, double dt)
-    : mpm::MPMScheme<Tdim>(mesh, dt) {}
-
-//! Precompute stresses and strains
-template <unsigned Tdim>
-inline void mpm::MPMSchemeMUSL<Tdim>::precompute_stress_strain(
-    unsigned phase, bool pressure_smoothing) {}
-
-//! Postcompute stresses and strains
-template <unsigned Tdim>
-inline void mpm::MPMSchemeMUSL<Tdim>::postcompute_stress_strain(
-    unsigned phase, bool pressure_smoothing) {
-  mpm::MPMScheme<Tdim>::compute_stress_strain(phase, pressure_smoothing);
-}
-
-//! Postcompute nodal kinematics - map mass and momentum to nodes
-template <unsigned Tdim>
-inline void mpm::MPMSchemeMUSL<Tdim>::postcompute_nodal_kinematics(
-    mpm::VelocityUpdate velocity_update, unsigned phase, unsigned step) {
-  // Assign mass and momentum to nodes zero
-  mesh_->iterate_over_nodes_predicate(
-      std::bind(&mpm::NodeBase<Tdim>::update_mass, std::placeholders::_1, false,
-                phase, 0.0),
-      std::bind(&mpm::NodeBase<Tdim>::status, std::placeholders::_1));
-
-  mesh_->iterate_over_nodes_predicate(
-      std::bind(&mpm::NodeBase<Tdim>::update_momentum, std::placeholders::_1,
-                false, phase, VectorDim::Zero()),
-      std::bind(&mpm::NodeBase<Tdim>::status, std::placeholders::_1));
-
-  this->compute_nodal_kinematics(velocity_update, phase, step);
-}
-
-//! Stress update scheme
-template <unsigned Tdim>
-inline std::string mpm::MPMSchemeMUSL<Tdim>::scheme() const {
-  return "MUSL";
-}
->>>>>>> c1af250b
+}