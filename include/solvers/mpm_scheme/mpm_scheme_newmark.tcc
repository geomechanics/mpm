<<<<<<< HEAD
//! Constructor
template <unsigned Tdim>
mpm::MPMSchemeNewmark<Tdim>::MPMSchemeNewmark(
    const std::shared_ptr<mpm::Mesh<Tdim>>& mesh, double dt)
    : mpm::MPMScheme<Tdim>(mesh, dt) {}

//! Initialize nodes, cells and shape functions
template <unsigned Tdim>
inline void mpm::MPMSchemeNewmark<Tdim>::initialise() {
  // Apply point velocity constraints
  mesh_->apply_point_velocity_constraints();
  mesh_->apply_point_kelvin_voigt_constraints();

#pragma omp parallel sections
  {
    // Spawn a task for initialising nodes and cells
#pragma omp section
    {
      // Initialise nodes
      mesh_->iterate_over_nodes(std::bind(
          &mpm::NodeBase<Tdim>::initialise_implicit, std::placeholders::_1));

      mesh_->iterate_over_cells(
          std::bind(&mpm::Cell<Tdim>::activate_nodes, std::placeholders::_1));
    }
    // Spawn a task for particles
#pragma omp section
    {
      // Iterate over each particle to compute shapefn
      mesh_->iterate_over_particles(std::bind(
          &mpm::ParticleBase<Tdim>::compute_shapefn, std::placeholders::_1));

      // Initialise material
      mesh_->iterate_over_particles(
          std::bind(&mpm::ParticleBase<Tdim>::initialise_constitutive_law,
                    std::placeholders::_1));
    }

    // Spawn a task for points
#pragma omp section
    {
      // Iterate over each point to compute shapefn
      mesh_->iterate_over_points(std::bind(
          &mpm::PointBase<Tdim>::compute_shapefn, std::placeholders::_1));

      // Initialise material
      mesh_->iterate_over_points(
          std::bind(&mpm::PointBase<Tdim>::initialise_property,
                    std::placeholders::_1, dt_));
    }

  }  // Wait to complete
}

//! Compute nodal kinematics - map mass, momentum and inertia to nodes
template <unsigned Tdim>
inline void mpm::MPMSchemeNewmark<Tdim>::compute_nodal_kinematics(
    mpm::VelocityUpdate velocity_update, unsigned phase) {
  // Assign mass, momentum and inertia to nodes
  mesh_->iterate_over_particles(
      std::bind(&mpm::ParticleBase<Tdim>::map_mass_momentum_inertia_to_nodes,
                std::placeholders::_1));

#ifdef USE_MPI
  // Run if there is more than a single MPI task
  if (mpi_size_ > 1) {
    // MPI all reduce nodal mass
    mesh_->template nodal_halo_exchange<double, 1>(
        std::bind(&mpm::NodeBase<Tdim>::mass, std::placeholders::_1, phase),
        std::bind(&mpm::NodeBase<Tdim>::update_mass, std::placeholders::_1,
                  false, phase, std::placeholders::_2));
    // MPI all reduce nodal momentum
    mesh_->template nodal_halo_exchange<Eigen::Matrix<double, Tdim, 1>, Tdim>(
        std::bind(&mpm::NodeBase<Tdim>::momentum, std::placeholders::_1, phase),
        std::bind(&mpm::NodeBase<Tdim>::update_momentum, std::placeholders::_1,
                  false, phase, std::placeholders::_2));
    // MPI all reduce nodal inertia
    mesh_->template nodal_halo_exchange<Eigen::Matrix<double, Tdim, 1>, Tdim>(
        std::bind(&mpm::NodeBase<Tdim>::inertia, std::placeholders::_1, phase),
        std::bind(&mpm::NodeBase<Tdim>::update_inertia, std::placeholders::_1,
                  false, phase, std::placeholders::_2));
  }
#endif

  // Compute nodal velocity and acceleration
  mesh_->iterate_over_nodes_predicate(
      std::bind(&mpm::NodeBase<Tdim>::compute_velocity_acceleration,
                std::placeholders::_1),
      std::bind(&mpm::NodeBase<Tdim>::status, std::placeholders::_1));
}

//! Update nodal kinematics by Newmark scheme
template <unsigned Tdim>
inline void mpm::MPMSchemeNewmark<Tdim>::update_nodal_kinematics_newmark(
    unsigned phase, double newmark_beta, double newmark_gamma) {

  // Update nodal velocity and acceleration
  mesh_->iterate_over_nodes_predicate(
      std::bind(&mpm::NodeBase<Tdim>::update_velocity_acceleration_newmark,
                std::placeholders::_1, phase, newmark_beta, newmark_gamma, dt_),
      std::bind(&mpm::NodeBase<Tdim>::status, std::placeholders::_1));
}

//! Compute stress and strain by Newmark scheme
template <unsigned Tdim>
inline void mpm::MPMSchemeNewmark<Tdim>::compute_stress_strain(
    unsigned phase, bool pressure_smoothing) {

  // Iterate over each particle to calculate strain and volume using nodal
  // displacement
  mesh_->iterate_over_particles(
      std::bind(&mpm::ParticleBase<Tdim>::compute_strain_volume_newmark,
                std::placeholders::_1));

  // Pressure smoothing
  if (pressure_smoothing) this->pressure_smoothing(phase);

  // Iterate over each particle to compute stress
  mesh_->iterate_over_particles(std::bind(
      &mpm::ParticleBase<Tdim>::compute_stress_newmark, std::placeholders::_1));
}

//! Precompute stresses and strains
template <unsigned Tdim>
inline void mpm::MPMSchemeNewmark<Tdim>::precompute_stress_strain(
    unsigned phase, bool pressure_smoothing) {}

//! Postcompute stresses and strains
template <unsigned Tdim>
inline void mpm::MPMSchemeNewmark<Tdim>::postcompute_stress_strain(
    unsigned phase, bool pressure_smoothing) {
  this->compute_stress_strain(phase, pressure_smoothing);
}

// Compute forces
template <unsigned Tdim>
inline void mpm::MPMSchemeNewmark<Tdim>::compute_forces(
    const Eigen::Matrix<double, Tdim, 1>& gravity, unsigned phase,
    unsigned step, bool concentrated_nodal_forces, bool quasi_static) {
  // Spawn a task for external force
#pragma omp parallel sections
  {
#pragma omp section
    {
      // Iterate over each particle to compute nodal body force
      mesh_->iterate_over_particles(
          std::bind(&mpm::ParticleBase<Tdim>::map_body_force,
                    std::placeholders::_1, gravity));

      // Iterate over each particle to compute nodal inertial force
      if (!quasi_static)
        mesh_->iterate_over_particles(
            std::bind(&mpm::ParticleBase<Tdim>::map_inertial_force,
                      std::placeholders::_1));

      // Apply particle traction and map to nodes
      mesh_->apply_traction_on_particles(step * dt_);

      // Iterate over each node to add concentrated node force to external
      // force
      if (concentrated_nodal_forces)
        mesh_->iterate_over_nodes(
            std::bind(&mpm::NodeBase<Tdim>::apply_concentrated_force,
                      std::placeholders::_1, phase, (step * dt_)));
    }

#pragma omp section
    {
      // Spawn a task for internal force
      // Iterate over each particle to compute nodal internal force
      mesh_->iterate_over_particles(std::bind(
          &mpm::ParticleBase<Tdim>::map_internal_force, std::placeholders::_1));
    }

#pragma omp section
    {
      // Spawn a task for boundary force
      // Iterate over each point to compute nodal external force
      mesh_->iterate_over_points(
          std::bind(&mpm::PointBase<Tdim>::map_boundary_force,
                    std::placeholders::_1, phase));
    }
  }  // Wait for tasks to finish
}

// Update particle kinematics
template <unsigned Tdim>
inline void mpm::MPMSchemeNewmark<Tdim>::compute_particle_kinematics(
    mpm::VelocityUpdate velocity_update, double blending_ratio, unsigned phase,
    const std::string& damping_type, double damping_factor, unsigned step) {

  // Iterate over each particle to compute updated position
  mesh_->iterate_over_particles(
      std::bind(&mpm::ParticleBase<Tdim>::compute_updated_position_newmark,
                std::placeholders::_1, dt_));

  // Iterate over each point to compute updated position
  mesh_->iterate_over_points(
      std::bind(&mpm::PointBase<Tdim>::compute_updated_position,
                std::placeholders::_1, dt_, phase, velocity_update));
}

// Update particle stress, strain and volume
template <unsigned Tdim>
inline void
    mpm::MPMSchemeNewmark<Tdim>::update_particle_stress_strain_volume() {
  // Iterate over each particle to update particle stress and strain
  mesh_->iterate_over_particles(std::bind(
      &mpm::ParticleBase<Tdim>::update_stress_strain, std::placeholders::_1));
}

//! Postcompute nodal kinematics - map mass and momentum to nodes
template <unsigned Tdim>
inline void mpm::MPMSchemeNewmark<Tdim>::postcompute_nodal_kinematics(
    mpm::VelocityUpdate velocity_update, unsigned phase) {}

//! Stress update scheme
template <unsigned Tdim>
inline std::string mpm::MPMSchemeNewmark<Tdim>::scheme() const {
  return "Newmark";
}

// Locate particles and points
template <unsigned Tdim>
inline void mpm::MPMSchemeNewmark<Tdim>::locate_particles(
    bool locate_particles) {
  // Locate particles
  mpm::MPMScheme<Tdim>::locate_particles(locate_particles);

  // Locate points
  auto unlocatable_points = mesh_->locate_points_mesh();

  if (!unlocatable_points.empty() && locate_particles)
    throw std::runtime_error("Point outside the mesh domain");
  // If unable to locate points remove points
  if (!unlocatable_points.empty() && !locate_particles)
    for (const auto& remove_point : unlocatable_points)
      mesh_->remove_point(remove_point);
}
=======
//! Constructor
template <unsigned Tdim>
mpm::MPMSchemeNewmark<Tdim>::MPMSchemeNewmark(
    const std::shared_ptr<mpm::Mesh<Tdim>>& mesh, double dt, double beta,
    double gamma, double bossak_alpha)
    : mpm::MPMScheme<Tdim>(mesh, dt),
      beta_(beta),
      gamma_(gamma),
      bossak_alpha_(bossak_alpha) {}

//! Initialize nodes, cells and shape functions
template <unsigned Tdim>
inline void mpm::MPMSchemeNewmark<Tdim>::initialise() {
#pragma omp parallel sections
  {
    // Spawn a task for initialising nodes and cells
#pragma omp section
    {
      // Initialise nodes
      mesh_->iterate_over_nodes(std::bind(
          &mpm::NodeBase<Tdim>::initialise_implicit, std::placeholders::_1));

      mesh_->iterate_over_cells(
          std::bind(&mpm::Cell<Tdim>::activate_nodes, std::placeholders::_1));
    }
    // Spawn a task for particles
#pragma omp section
    {
      // Iterate over each particle to compute shapefn
      mesh_->iterate_over_particles(std::bind(
          &mpm::ParticleBase<Tdim>::compute_shapefn, std::placeholders::_1));

      // Initialise material
      mesh_->iterate_over_particles(
          std::bind(&mpm::ParticleBase<Tdim>::initialise_constitutive_law,
                    std::placeholders::_1));
    }
  }  // Wait to complete
}

//! Compute nodal kinematics - map mass, momentum and inertia to nodes
template <unsigned Tdim>
inline void mpm::MPMSchemeNewmark<Tdim>::compute_nodal_kinematics(
    mpm::VelocityUpdate velocity_update, unsigned phase, unsigned step) {
  // Assign mass, momentum and inertia to nodes
  mesh_->iterate_over_particles(
      std::bind(&mpm::ParticleBase<Tdim>::map_mass_momentum_inertia_to_nodes,
                std::placeholders::_1, velocity_update));

#ifdef USE_MPI
  // Run if there is more than a single MPI task
  if (mpi_size_ > 1) {
    // MPI all reduce nodal mass
    mesh_->template nodal_halo_exchange<double, 1>(
        std::bind(&mpm::NodeBase<Tdim>::mass, std::placeholders::_1, phase),
        std::bind(&mpm::NodeBase<Tdim>::update_mass, std::placeholders::_1,
                  false, phase, std::placeholders::_2));
    // MPI all reduce nodal momentum
    mesh_->template nodal_halo_exchange<Eigen::Matrix<double, Tdim, 1>, Tdim>(
        std::bind(&mpm::NodeBase<Tdim>::momentum, std::placeholders::_1, phase),
        std::bind(&mpm::NodeBase<Tdim>::update_momentum, std::placeholders::_1,
                  false, phase, std::placeholders::_2));
    // MPI all reduce nodal inertia
    mesh_->template nodal_halo_exchange<Eigen::Matrix<double, Tdim, 1>, Tdim>(
        std::bind(&mpm::NodeBase<Tdim>::inertia, std::placeholders::_1, phase),
        std::bind(&mpm::NodeBase<Tdim>::update_inertia, std::placeholders::_1,
                  false, phase, std::placeholders::_2));
  }
#endif

  // Compute nodal velocity and acceleration
  mesh_->iterate_over_nodes_predicate(
      std::bind(&mpm::NodeBase<Tdim>::compute_velocity_acceleration,
                std::placeholders::_1),
      std::bind(&mpm::NodeBase<Tdim>::status, std::placeholders::_1));
}

//! Update nodal kinematics by Newmark scheme
template <unsigned Tdim>
inline void mpm::MPMSchemeNewmark<Tdim>::update_nodal_kinematics_newmark(
    unsigned phase, bool pml_boundary) {

  // Update nodal velocity and acceleration
  mesh_->iterate_over_nodes_predicate(
      std::bind(&mpm::NodeBase<Tdim>::update_velocity_acceleration_newmark,
                std::placeholders::_1, phase, beta_, gamma_, dt_),
      std::bind(&mpm::NodeBase<Tdim>::status, std::placeholders::_1));

  if (pml_boundary)
    mesh_->iterate_over_nodes_predicate(
        std::bind(
            &mpm::NodeBase<Tdim>::update_velocity_acceleration_newmark_pml,
            std::placeholders::_1, phase, beta_, gamma_, dt_),
        std::bind(&mpm::NodeBase<Tdim>::pml, std::placeholders::_1));
}

//! Compute stress and strain by Newmark scheme
template <unsigned Tdim>
inline void mpm::MPMSchemeNewmark<Tdim>::compute_stress_strain(
    unsigned phase, bool pressure_smoothing) {

  // Iterate over each particle to calculate strain and volume using nodal
  // displacement
  mesh_->iterate_over_particles(
      std::bind(&mpm::ParticleBase<Tdim>::compute_strain_volume_newmark,
                std::placeholders::_1));

  // Pressure smoothing
  if (pressure_smoothing) this->pressure_smoothing(phase);

  // Iterate over each particle to compute stress
  mesh_->iterate_over_particles(std::bind(
      &mpm::ParticleBase<Tdim>::compute_stress_newmark, std::placeholders::_1));
}

//! Precompute stresses and strains
template <unsigned Tdim>
inline void mpm::MPMSchemeNewmark<Tdim>::precompute_stress_strain(
    unsigned phase, bool pressure_smoothing) {}

//! Postcompute stresses and strains
template <unsigned Tdim>
inline void mpm::MPMSchemeNewmark<Tdim>::postcompute_stress_strain(
    unsigned phase, bool pressure_smoothing) {
  this->compute_stress_strain(phase, pressure_smoothing);
}

// Compute forces
template <unsigned Tdim>
inline void mpm::MPMSchemeNewmark<Tdim>::compute_forces(
    const Eigen::Matrix<double, Tdim, 1>& gravity, unsigned phase,
    unsigned step, bool concentrated_nodal_forces, bool quasi_static) {
  // Spawn a task for external force
#pragma omp parallel sections
  {
#pragma omp section
    {
      // Iterate over each particle to compute nodal body force
      mesh_->iterate_over_particles(
          std::bind(&mpm::ParticleBase<Tdim>::map_body_force,
                    std::placeholders::_1, gravity));

      // Iterate over each particle to compute nodal inertial force
      if (!quasi_static)
        mesh_->iterate_over_particles(
            std::bind(&mpm::ParticleBase<Tdim>::map_inertial_force,
                      std::placeholders::_1, bossak_alpha_));

      // Apply particle traction and map to nodes
      mesh_->apply_traction_on_particles(step * dt_);

      // Iterate over each node to add concentrated node force to external
      // force
      if (concentrated_nodal_forces)
        mesh_->iterate_over_nodes(
            std::bind(&mpm::NodeBase<Tdim>::apply_concentrated_force,
                      std::placeholders::_1, phase, (step * dt_)));
    }

#pragma omp section
    {
      // Spawn a task for internal force
      // Iterate over each particle to compute nodal internal force
      mesh_->iterate_over_particles(
          std::bind(&mpm::ParticleBase<Tdim>::map_internal_force,
                    std::placeholders::_1, dt_));
    }
  }  // Wait for tasks to finish
}

// Update particle kinematics
template <unsigned Tdim>
inline void mpm::MPMSchemeNewmark<Tdim>::compute_particle_kinematics(
    mpm::VelocityUpdate velocity_update, double blending_ratio, unsigned phase,
    const mpm::Damping damping_type, double damping_factor, unsigned step,
    bool update_defgrad, bool pml_boundary) {

  // Iterate over each particle to compute updated position
  mesh_->iterate_over_particles(
      std::bind(&mpm::ParticleBase<Tdim>::compute_updated_position_newmark,
                std::placeholders::_1, dt_, gamma_, step, velocity_update,
                blending_ratio));

  // Iterate over each particle to update deformation gradient
  if (update_defgrad)
    mesh_->iterate_over_particles(
        std::bind(&mpm::ParticleBase<Tdim>::update_deformation_gradient,
                  std::placeholders::_1, "displacement", dt_));
}

// Update particle stress, strain and volume
template <unsigned Tdim>
inline void
    mpm::MPMSchemeNewmark<Tdim>::update_particle_stress_strain_volume() {
  // Iterate over each particle to update particle stress and strain
  mesh_->iterate_over_particles(
      std::bind(&mpm::ParticleBase<Tdim>::update_stress_strain,
                std::placeholders::_1, dt_));
}

//! Postcompute nodal kinematics - map mass and momentum to nodes
template <unsigned Tdim>
inline void mpm::MPMSchemeNewmark<Tdim>::postcompute_nodal_kinematics(
    mpm::VelocityUpdate velocity_update, unsigned phase, unsigned step) {}

//! Stress update scheme
template <unsigned Tdim>
inline std::string mpm::MPMSchemeNewmark<Tdim>::scheme() const {
  return "Newmark";
}

// Assign PML Boundary Properties
template <unsigned Tdim>
inline void mpm::MPMSchemeNewmark<Tdim>::initialise_pml_boundary_properties(
    const bool& pml_type) {
  // Initialise nodal properties
  mesh_->initialise_nodal_properties();

  // Map damped mass to nodes
  mesh_->iterate_over_particles(
      std::bind(&mpm::ParticleBase<Tdim>::map_pml_properties_to_nodes,
                std::placeholders::_1));

  // Recompute velocity for PML nodes
  mesh_->iterate_over_nodes_predicate(
      std::bind(&mpm::NodeBase<Tdim>::compute_pml_velocity_acceleration,
                std::placeholders::_1, pml_type),
      std::bind(&mpm::NodeBase<Tdim>::pml, std::placeholders::_1));
}
>>>>>>> 2e49f531
<|MERGE_RESOLUTION|>--- conflicted
+++ resolved
@@ -1,9 +1,12 @@
-<<<<<<< HEAD
 //! Constructor
 template <unsigned Tdim>
 mpm::MPMSchemeNewmark<Tdim>::MPMSchemeNewmark(
-    const std::shared_ptr<mpm::Mesh<Tdim>>& mesh, double dt)
-    : mpm::MPMScheme<Tdim>(mesh, dt) {}
+    const std::shared_ptr<mpm::Mesh<Tdim>>& mesh, double dt, double beta,
+    double gamma, double bossak_alpha)
+    : mpm::MPMScheme<Tdim>(mesh, dt),
+      beta_(beta),
+      gamma_(gamma),
+      bossak_alpha_(bossak_alpha) {}
 
 //! Initialize nodes, cells and shape functions
 template <unsigned Tdim>
@@ -56,11 +59,11 @@
 //! Compute nodal kinematics - map mass, momentum and inertia to nodes
 template <unsigned Tdim>
 inline void mpm::MPMSchemeNewmark<Tdim>::compute_nodal_kinematics(
-    mpm::VelocityUpdate velocity_update, unsigned phase) {
+    mpm::VelocityUpdate velocity_update, unsigned phase, unsigned step) {
   // Assign mass, momentum and inertia to nodes
   mesh_->iterate_over_particles(
       std::bind(&mpm::ParticleBase<Tdim>::map_mass_momentum_inertia_to_nodes,
-                std::placeholders::_1));
+                std::placeholders::_1, velocity_update));
 
 #ifdef USE_MPI
   // Run if there is more than a single MPI task
@@ -93,13 +96,20 @@
 //! Update nodal kinematics by Newmark scheme
 template <unsigned Tdim>
 inline void mpm::MPMSchemeNewmark<Tdim>::update_nodal_kinematics_newmark(
-    unsigned phase, double newmark_beta, double newmark_gamma) {
+    unsigned phase, bool pml_boundary) {
 
   // Update nodal velocity and acceleration
   mesh_->iterate_over_nodes_predicate(
       std::bind(&mpm::NodeBase<Tdim>::update_velocity_acceleration_newmark,
-                std::placeholders::_1, phase, newmark_beta, newmark_gamma, dt_),
+                std::placeholders::_1, phase, beta_, gamma_, dt_),
       std::bind(&mpm::NodeBase<Tdim>::status, std::placeholders::_1));
+
+  if (pml_boundary)
+    mesh_->iterate_over_nodes_predicate(
+        std::bind(
+            &mpm::NodeBase<Tdim>::update_velocity_acceleration_newmark_pml,
+            std::placeholders::_1, phase, beta_, gamma_, dt_),
+        std::bind(&mpm::NodeBase<Tdim>::pml, std::placeholders::_1));
 }
 
 //! Compute stress and strain by Newmark scheme
@@ -152,7 +162,7 @@
       if (!quasi_static)
         mesh_->iterate_over_particles(
             std::bind(&mpm::ParticleBase<Tdim>::map_inertial_force,
-                      std::placeholders::_1));
+                      std::placeholders::_1, bossak_alpha_));
 
       // Apply particle traction and map to nodes
       mesh_->apply_traction_on_particles(step * dt_);
@@ -169,8 +179,9 @@
     {
       // Spawn a task for internal force
       // Iterate over each particle to compute nodal internal force
-      mesh_->iterate_over_particles(std::bind(
-          &mpm::ParticleBase<Tdim>::map_internal_force, std::placeholders::_1));
+      mesh_->iterate_over_particles(
+          std::bind(&mpm::ParticleBase<Tdim>::map_internal_force,
+                    std::placeholders::_1, dt_));
     }
 
 #pragma omp section
@@ -181,6 +192,15 @@
           std::bind(&mpm::PointBase<Tdim>::map_boundary_force,
                     std::placeholders::_1, phase));
     }
+
+#pragma omp section
+    {
+      // Spawn a task for boundary force
+      // Iterate over each point to compute nodal external force
+      mesh_->iterate_over_points(
+          std::bind(&mpm::PointBase<Tdim>::map_boundary_force,
+                    std::placeholders::_1, phase));
+    }
   }  // Wait for tasks to finish
 }
 
@@ -188,12 +208,14 @@
 template <unsigned Tdim>
 inline void mpm::MPMSchemeNewmark<Tdim>::compute_particle_kinematics(
     mpm::VelocityUpdate velocity_update, double blending_ratio, unsigned phase,
-    const std::string& damping_type, double damping_factor, unsigned step) {
+    const std::string& damping_type, double damping_factor, unsigned step,
+    bool update_defgrad, bool pml_boundary) {
 
   // Iterate over each particle to compute updated position
   mesh_->iterate_over_particles(
       std::bind(&mpm::ParticleBase<Tdim>::compute_updated_position_newmark,
-                std::placeholders::_1, dt_));
+                std::placeholders::_1, dt_, gamma_, step, velocity_update,
+                blending_ratio));
 
   // Iterate over each point to compute updated position
   mesh_->iterate_over_points(
@@ -206,14 +228,15 @@
 inline void
     mpm::MPMSchemeNewmark<Tdim>::update_particle_stress_strain_volume() {
   // Iterate over each particle to update particle stress and strain
-  mesh_->iterate_over_particles(std::bind(
-      &mpm::ParticleBase<Tdim>::update_stress_strain, std::placeholders::_1));
+  mesh_->iterate_over_particles(
+      std::bind(&mpm::ParticleBase<Tdim>::update_stress_strain,
+                std::placeholders::_1, dt_));
 }
 
 //! Postcompute nodal kinematics - map mass and momentum to nodes
 template <unsigned Tdim>
 inline void mpm::MPMSchemeNewmark<Tdim>::postcompute_nodal_kinematics(
-    mpm::VelocityUpdate velocity_update, unsigned phase) {}
+    mpm::VelocityUpdate velocity_update, unsigned phase, unsigned step) {}
 
 //! Stress update scheme
 template <unsigned Tdim>
@@ -238,217 +261,6 @@
     for (const auto& remove_point : unlocatable_points)
       mesh_->remove_point(remove_point);
 }
-=======
-//! Constructor
-template <unsigned Tdim>
-mpm::MPMSchemeNewmark<Tdim>::MPMSchemeNewmark(
-    const std::shared_ptr<mpm::Mesh<Tdim>>& mesh, double dt, double beta,
-    double gamma, double bossak_alpha)
-    : mpm::MPMScheme<Tdim>(mesh, dt),
-      beta_(beta),
-      gamma_(gamma),
-      bossak_alpha_(bossak_alpha) {}
-
-//! Initialize nodes, cells and shape functions
-template <unsigned Tdim>
-inline void mpm::MPMSchemeNewmark<Tdim>::initialise() {
-#pragma omp parallel sections
-  {
-    // Spawn a task for initialising nodes and cells
-#pragma omp section
-    {
-      // Initialise nodes
-      mesh_->iterate_over_nodes(std::bind(
-          &mpm::NodeBase<Tdim>::initialise_implicit, std::placeholders::_1));
-
-      mesh_->iterate_over_cells(
-          std::bind(&mpm::Cell<Tdim>::activate_nodes, std::placeholders::_1));
-    }
-    // Spawn a task for particles
-#pragma omp section
-    {
-      // Iterate over each particle to compute shapefn
-      mesh_->iterate_over_particles(std::bind(
-          &mpm::ParticleBase<Tdim>::compute_shapefn, std::placeholders::_1));
-
-      // Initialise material
-      mesh_->iterate_over_particles(
-          std::bind(&mpm::ParticleBase<Tdim>::initialise_constitutive_law,
-                    std::placeholders::_1));
-    }
-  }  // Wait to complete
-}
-
-//! Compute nodal kinematics - map mass, momentum and inertia to nodes
-template <unsigned Tdim>
-inline void mpm::MPMSchemeNewmark<Tdim>::compute_nodal_kinematics(
-    mpm::VelocityUpdate velocity_update, unsigned phase, unsigned step) {
-  // Assign mass, momentum and inertia to nodes
-  mesh_->iterate_over_particles(
-      std::bind(&mpm::ParticleBase<Tdim>::map_mass_momentum_inertia_to_nodes,
-                std::placeholders::_1, velocity_update));
-
-#ifdef USE_MPI
-  // Run if there is more than a single MPI task
-  if (mpi_size_ > 1) {
-    // MPI all reduce nodal mass
-    mesh_->template nodal_halo_exchange<double, 1>(
-        std::bind(&mpm::NodeBase<Tdim>::mass, std::placeholders::_1, phase),
-        std::bind(&mpm::NodeBase<Tdim>::update_mass, std::placeholders::_1,
-                  false, phase, std::placeholders::_2));
-    // MPI all reduce nodal momentum
-    mesh_->template nodal_halo_exchange<Eigen::Matrix<double, Tdim, 1>, Tdim>(
-        std::bind(&mpm::NodeBase<Tdim>::momentum, std::placeholders::_1, phase),
-        std::bind(&mpm::NodeBase<Tdim>::update_momentum, std::placeholders::_1,
-                  false, phase, std::placeholders::_2));
-    // MPI all reduce nodal inertia
-    mesh_->template nodal_halo_exchange<Eigen::Matrix<double, Tdim, 1>, Tdim>(
-        std::bind(&mpm::NodeBase<Tdim>::inertia, std::placeholders::_1, phase),
-        std::bind(&mpm::NodeBase<Tdim>::update_inertia, std::placeholders::_1,
-                  false, phase, std::placeholders::_2));
-  }
-#endif
-
-  // Compute nodal velocity and acceleration
-  mesh_->iterate_over_nodes_predicate(
-      std::bind(&mpm::NodeBase<Tdim>::compute_velocity_acceleration,
-                std::placeholders::_1),
-      std::bind(&mpm::NodeBase<Tdim>::status, std::placeholders::_1));
-}
-
-//! Update nodal kinematics by Newmark scheme
-template <unsigned Tdim>
-inline void mpm::MPMSchemeNewmark<Tdim>::update_nodal_kinematics_newmark(
-    unsigned phase, bool pml_boundary) {
-
-  // Update nodal velocity and acceleration
-  mesh_->iterate_over_nodes_predicate(
-      std::bind(&mpm::NodeBase<Tdim>::update_velocity_acceleration_newmark,
-                std::placeholders::_1, phase, beta_, gamma_, dt_),
-      std::bind(&mpm::NodeBase<Tdim>::status, std::placeholders::_1));
-
-  if (pml_boundary)
-    mesh_->iterate_over_nodes_predicate(
-        std::bind(
-            &mpm::NodeBase<Tdim>::update_velocity_acceleration_newmark_pml,
-            std::placeholders::_1, phase, beta_, gamma_, dt_),
-        std::bind(&mpm::NodeBase<Tdim>::pml, std::placeholders::_1));
-}
-
-//! Compute stress and strain by Newmark scheme
-template <unsigned Tdim>
-inline void mpm::MPMSchemeNewmark<Tdim>::compute_stress_strain(
-    unsigned phase, bool pressure_smoothing) {
-
-  // Iterate over each particle to calculate strain and volume using nodal
-  // displacement
-  mesh_->iterate_over_particles(
-      std::bind(&mpm::ParticleBase<Tdim>::compute_strain_volume_newmark,
-                std::placeholders::_1));
-
-  // Pressure smoothing
-  if (pressure_smoothing) this->pressure_smoothing(phase);
-
-  // Iterate over each particle to compute stress
-  mesh_->iterate_over_particles(std::bind(
-      &mpm::ParticleBase<Tdim>::compute_stress_newmark, std::placeholders::_1));
-}
-
-//! Precompute stresses and strains
-template <unsigned Tdim>
-inline void mpm::MPMSchemeNewmark<Tdim>::precompute_stress_strain(
-    unsigned phase, bool pressure_smoothing) {}
-
-//! Postcompute stresses and strains
-template <unsigned Tdim>
-inline void mpm::MPMSchemeNewmark<Tdim>::postcompute_stress_strain(
-    unsigned phase, bool pressure_smoothing) {
-  this->compute_stress_strain(phase, pressure_smoothing);
-}
-
-// Compute forces
-template <unsigned Tdim>
-inline void mpm::MPMSchemeNewmark<Tdim>::compute_forces(
-    const Eigen::Matrix<double, Tdim, 1>& gravity, unsigned phase,
-    unsigned step, bool concentrated_nodal_forces, bool quasi_static) {
-  // Spawn a task for external force
-#pragma omp parallel sections
-  {
-#pragma omp section
-    {
-      // Iterate over each particle to compute nodal body force
-      mesh_->iterate_over_particles(
-          std::bind(&mpm::ParticleBase<Tdim>::map_body_force,
-                    std::placeholders::_1, gravity));
-
-      // Iterate over each particle to compute nodal inertial force
-      if (!quasi_static)
-        mesh_->iterate_over_particles(
-            std::bind(&mpm::ParticleBase<Tdim>::map_inertial_force,
-                      std::placeholders::_1, bossak_alpha_));
-
-      // Apply particle traction and map to nodes
-      mesh_->apply_traction_on_particles(step * dt_);
-
-      // Iterate over each node to add concentrated node force to external
-      // force
-      if (concentrated_nodal_forces)
-        mesh_->iterate_over_nodes(
-            std::bind(&mpm::NodeBase<Tdim>::apply_concentrated_force,
-                      std::placeholders::_1, phase, (step * dt_)));
-    }
-
-#pragma omp section
-    {
-      // Spawn a task for internal force
-      // Iterate over each particle to compute nodal internal force
-      mesh_->iterate_over_particles(
-          std::bind(&mpm::ParticleBase<Tdim>::map_internal_force,
-                    std::placeholders::_1, dt_));
-    }
-  }  // Wait for tasks to finish
-}
-
-// Update particle kinematics
-template <unsigned Tdim>
-inline void mpm::MPMSchemeNewmark<Tdim>::compute_particle_kinematics(
-    mpm::VelocityUpdate velocity_update, double blending_ratio, unsigned phase,
-    const mpm::Damping damping_type, double damping_factor, unsigned step,
-    bool update_defgrad, bool pml_boundary) {
-
-  // Iterate over each particle to compute updated position
-  mesh_->iterate_over_particles(
-      std::bind(&mpm::ParticleBase<Tdim>::compute_updated_position_newmark,
-                std::placeholders::_1, dt_, gamma_, step, velocity_update,
-                blending_ratio));
-
-  // Iterate over each particle to update deformation gradient
-  if (update_defgrad)
-    mesh_->iterate_over_particles(
-        std::bind(&mpm::ParticleBase<Tdim>::update_deformation_gradient,
-                  std::placeholders::_1, "displacement", dt_));
-}
-
-// Update particle stress, strain and volume
-template <unsigned Tdim>
-inline void
-    mpm::MPMSchemeNewmark<Tdim>::update_particle_stress_strain_volume() {
-  // Iterate over each particle to update particle stress and strain
-  mesh_->iterate_over_particles(
-      std::bind(&mpm::ParticleBase<Tdim>::update_stress_strain,
-                std::placeholders::_1, dt_));
-}
-
-//! Postcompute nodal kinematics - map mass and momentum to nodes
-template <unsigned Tdim>
-inline void mpm::MPMSchemeNewmark<Tdim>::postcompute_nodal_kinematics(
-    mpm::VelocityUpdate velocity_update, unsigned phase, unsigned step) {}
-
-//! Stress update scheme
-template <unsigned Tdim>
-inline std::string mpm::MPMSchemeNewmark<Tdim>::scheme() const {
-  return "Newmark";
-}
 
 // Assign PML Boundary Properties
 template <unsigned Tdim>
@@ -467,5 +279,4 @@
       std::bind(&mpm::NodeBase<Tdim>::compute_pml_velocity_acceleration,
                 std::placeholders::_1, pml_type),
       std::bind(&mpm::NodeBase<Tdim>::pml, std::placeholders::_1));
-}
->>>>>>> 2e49f531
+}