--- conflicted
+++ resolved
@@ -1,4 +1,3 @@
-<<<<<<< HEAD
 #ifndef MPM_MPM_SCHEME_USL_H_
 #define MPM_MPM_SCHEME_USL_H_
 
@@ -35,64 +34,6 @@
   //! \param[in] velocity_update Method to update nodal velocity
   //! \param[in] phase Phase to smooth pressure
   virtual inline void postcompute_nodal_kinematics(
-      mpm::VelocityUpdate velocity_update, unsigned phase) override;
-
-  //! Stress update scheme
-  //! \retval scheme Stress update scheme
-  virtual inline std::string scheme() const override;
-
- protected:
-  //! Mesh object
-  using mpm::MPMScheme<Tdim>::mesh_;
-  //! MPI Size
-  using mpm::MPMScheme<Tdim>::mpi_size_;
-  //! MPI rank
-  using mpm::MPMScheme<Tdim>::mpi_rank_;
-  //! Time increment
-  using mpm::MPMScheme<Tdim>::dt_;
-
-};  // MPMSchemeUSL class
-}  // namespace mpm
-
-#include "mpm_scheme_usl.tcc"
-
-#endif  // MPM_MPM_SCHEME_USL_H_
-=======
-#ifndef MPM_MPM_SCHEME_USL_H_
-#define MPM_MPM_SCHEME_USL_H_
-
-#ifdef USE_GRAPH_PARTITIONING
-#include "graph.h"
-#endif
-
-#include "mpm_scheme.h"
-
-namespace mpm {
-
-//! MPMSchemeUSL class
-//! \brief MPMSchemeUSL Derived class for USL stress update scheme
-//! \tparam Tdim Dimension
-template <unsigned Tdim>
-class MPMSchemeUSL : public MPMScheme<Tdim> {
- public:
-  //! Default constructor with mesh class
-  MPMSchemeUSL(const std::shared_ptr<mpm::Mesh<Tdim>>& mesh, double dt);
-
-  //! Precompute stress
-  //! \param[in] phase Phase to smooth postssure
-  //! \param[in] postssure_smoothing Enable or disable postssure smoothing
-  virtual inline void precompute_stress_strain(
-      unsigned phase, bool pressure_smoothing) override;
-  //! Postcompute stress
-  //! \param[in] phase Phase to smooth postssure
-  //! \param[in] postssure_smoothing Enable or disable postssure smoothing
-  virtual inline void postcompute_stress_strain(
-      unsigned phase, bool pressure_smoothing) override;
-
-  //! Postcompute nodal kinematics - map mass and momentum to nodes
-  //! \param[in] velocity_update Method to update nodal velocity
-  //! \param[in] phase Phase to smooth pressure
-  virtual inline void postcompute_nodal_kinematics(
       mpm::VelocityUpdate velocity_update, unsigned phase,
       unsigned step) override;
 
@@ -115,5 +56,4 @@
 
 #include "mpm_scheme_usl.tcc"
 
-#endif  // MPM_MPM_SCHEME_USL_H_
->>>>>>> 2e49f531
+#endif  // MPM_MPM_SCHEME_USL_H_