--- conflicted
+++ resolved
@@ -1,4 +1,3 @@
-<<<<<<< HEAD
 //! Constructor
 template <unsigned Tdim>
 mpm::MPMSemiImplicitNavierStokes<Tdim>::MPMSemiImplicitNavierStokes(
@@ -224,7 +223,7 @@
         // Iterate over each particle to compute nodal internal force
         mesh_->iterate_over_particles(
             std::bind(&mpm::ParticleBase<Tdim>::map_internal_force,
-                      std::placeholders::_1));
+                      std::placeholders::_1, this->dt_));
       }
     }  // Wait for tasks to finish
 
@@ -555,563 +554,4 @@
     status = false;
   }
   return status;
-}
-=======
-//! Constructor
-template <unsigned Tdim>
-mpm::MPMSemiImplicitNavierStokes<Tdim>::MPMSemiImplicitNavierStokes(
-    const std::shared_ptr<IO>& io)
-    : mpm::MPMBase<Tdim>(io) {
-  //! Logger
-  console_ = spdlog::get("MPMSemiImplicitNavierStokes");
-}
-
-//! MPM semi-implicit navier-stokes solver
-template <unsigned Tdim>
-bool mpm::MPMSemiImplicitNavierStokes<Tdim>::solve() {
-  bool status = true;
-
-  console_->info("MPM analysis type {}", io_->analysis_type());
-
-  // Initialise MPI rank and size
-  int mpi_rank = 0;
-  int mpi_size = 1;
-
-#ifdef USE_MPI
-  // Get MPI rank
-  MPI_Comm_rank(MPI_COMM_WORLD, &mpi_rank);
-  // Get number of MPI ranks
-  MPI_Comm_size(MPI_COMM_WORLD, &mpi_size);
-#endif
-
-  // This solver consider only fluid variables
-  // NOTE: Due to indexing purposes
-  const unsigned fluid = mpm::ParticlePhase::SinglePhase;
-
-  // Test if checkpoint resume is needed
-  bool resume = false;
-  if (analysis_.find("resume") != analysis_.end())
-    resume = analysis_["resume"]["resume"].template get<bool>();
-
-  // Enable repartitioning if resume is done with particles generated outside
-  // the MPM code.
-  bool repartition = false;
-  if (analysis_.find("resume") != analysis_.end() &&
-      analysis_["resume"].find("repartition") != analysis_["resume"].end())
-    repartition = analysis_["resume"]["repartition"].template get<bool>();
-
-  // Pressure smoothing
-  if (analysis_.find("pressure_smoothing") != analysis_.end())
-    pressure_smoothing_ = analysis_["pressure_smoothing"].template get<bool>();
-
-  // Read settings for two-phase analysis
-  if (analysis_.contains("scheme_settings")) {
-    // Parameter to determine full and incremental projection
-    if (analysis_["scheme_settings"].contains("beta"))
-      beta_ = analysis_["scheme_settings"]["beta"].template get<double>();
-  }
-
-  // Initialise material
-  this->initialise_materials();
-
-  // Initialise mesh
-  this->initialise_mesh();
-
-  // Check point resume
-  if (resume) {
-    bool check_resume = this->checkpoint_resume();
-    if (!check_resume) resume = false;
-  }
-
-  // Check point resume
-  bool initial_step = (resume == true) ? false : true;
-  if (resume) {
-    if (repartition) {
-      this->mpi_domain_decompose(initial_step);
-    } else {
-      mesh_->resume_domain_cell_ranks();
-#ifdef USE_MPI
-#ifdef USE_GRAPH_PARTITIONING
-      MPI_Barrier(MPI_COMM_WORLD);
-#endif
-#endif
-    }
-
-    //! Particle entity sets and velocity constraints
-    this->particle_entity_sets(false);
-    this->particle_velocity_constraints();
-
-  } else {
-    // Initialise particles
-    this->initialise_particles();
-
-    // Compute mass for single phase fluid
-    mesh_->iterate_over_particles(std::bind(
-        &mpm::ParticleBase<Tdim>::compute_mass, std::placeholders::_1));
-
-    // Domain decompose
-    this->mpi_domain_decompose(initial_step);
-  }
-
-  // Initialise loading conditions
-  this->initialise_loads();
-
-  // Initialise matrix
-  bool matrix_status = this->initialise_matrix();
-  if (!matrix_status) {
-    status = false;
-    throw std::runtime_error("Initialisation of matrix failed");
-  }
-
-  // Assign beta to each particle
-  mesh_->iterate_over_particles(
-      std::bind(&mpm::ParticleBase<Tdim>::assign_projection_parameter,
-                std::placeholders::_1, beta_));
-
-  // Write initial outputs
-  if (!resume) this->write_outputs(this->step_);
-
-  auto solver_begin = std::chrono::steady_clock::now();
-  // Main loop
-  for (; step_ < nsteps_; ++step_) {
-    if (mpi_rank == 0) console_->info("Step: {} of {}.\n", step_, nsteps_);
-
-#ifdef USE_MPI
-#ifdef USE_GRAPH_PARTITIONING
-    // Run load balancer at a specified frequency
-    if (step_ % nload_balance_steps_ == 0 && step_ != 0)
-      this->mpi_domain_decompose(false);
-#endif
-#endif
-
-#pragma omp parallel sections
-    {
-      // Spawn a task for initialising nodes and cells
-#pragma omp section
-      {
-        // Initialise nodes
-        mesh_->iterate_over_nodes(
-            std::bind(&mpm::NodeBase<Tdim>::initialise, std::placeholders::_1));
-
-        mesh_->iterate_over_cells(
-            std::bind(&mpm::Cell<Tdim>::activate_nodes, std::placeholders::_1));
-      }
-      // Spawn a task for particles
-#pragma omp section
-      {
-        // Iterate over each particle to compute shapefn
-        mesh_->iterate_over_particles(std::bind(
-            &mpm::ParticleBase<Tdim>::compute_shapefn, std::placeholders::_1));
-      }
-    }  // Wait to complete
-
-    // Assign mass and momentum to nodes
-    mesh_->iterate_over_particles(
-        std::bind(&mpm::ParticleBase<Tdim>::map_mass_momentum_to_nodes,
-                  std::placeholders::_1, velocity_update_));
-
-#ifdef USE_MPI
-    // Run if there is more than a single MPI task
-    if (mpi_size > 1) {
-      // MPI all reduce nodal mass
-      mesh_->template nodal_halo_exchange<double, 1>(
-          std::bind(&mpm::NodeBase<Tdim>::mass, std::placeholders::_1, fluid),
-          std::bind(&mpm::NodeBase<Tdim>::update_mass, std::placeholders::_1,
-                    false, fluid, std::placeholders::_2));
-      // MPI all reduce nodal momentum
-      mesh_->template nodal_halo_exchange<Eigen::Matrix<double, Tdim, 1>, Tdim>(
-          std::bind(&mpm::NodeBase<Tdim>::momentum, std::placeholders::_1,
-                    fluid),
-          std::bind(&mpm::NodeBase<Tdim>::update_momentum,
-                    std::placeholders::_1, false, fluid,
-                    std::placeholders::_2));
-    }
-#endif
-
-    // Compute free surface cells, nodes, and particles
-    if (free_surface_detection_ != "none") {
-      mesh_->compute_free_surface(free_surface_detection_, fs_vol_tolerance_,
-                                  cell_neighbourhood_);
-
-      // Spawn a task for initializing pressure at free surface
-#pragma omp parallel sections
-      {
-#pragma omp section
-        {
-          // Assign initial pressure for all free-surface particle
-          mesh_->iterate_over_particles_predicate(
-              std::bind(&mpm::ParticleBase<Tdim>::assign_pressure,
-                        std::placeholders::_1, 0.0, fluid),
-              std::bind(&mpm::ParticleBase<Tdim>::free_surface,
-                        std::placeholders::_1));
-        }
-      }  // Wait to complete
-    }
-
-    // Compute nodal velocity at the begining of time step
-    mesh_->iterate_over_nodes_predicate(
-        std::bind(&mpm::NodeBase<Tdim>::compute_velocity,
-                  std::placeholders::_1),
-        std::bind(&mpm::NodeBase<Tdim>::status, std::placeholders::_1));
-
-    // Iterate over each particle to compute strain rate
-    mesh_->iterate_over_particles(std::bind(
-        &mpm::ParticleBase<Tdim>::compute_strain, std::placeholders::_1, dt_));
-
-    // Iterate over each particle to compute shear (deviatoric) stress
-    mesh_->iterate_over_particles(std::bind(
-        &mpm::ParticleBase<Tdim>::compute_stress, std::placeholders::_1));
-
-    // Spawn a task for external force
-#pragma omp parallel sections
-    {
-#pragma omp section
-      {
-        // Iterate over particles to compute nodal body force
-        mesh_->iterate_over_particles(
-            std::bind(&mpm::ParticleBase<Tdim>::map_body_force,
-                      std::placeholders::_1, this->gravity_));
-
-        // Apply particle traction and map to nodes
-        mesh_->apply_traction_on_particles(this->step_ * this->dt_);
-      }
-
-#pragma omp section
-      {
-        // Spawn a task for internal force
-        // Iterate over each particle to compute nodal internal force
-        mesh_->iterate_over_particles(
-            std::bind(&mpm::ParticleBase<Tdim>::map_internal_force,
-                      std::placeholders::_1, this->dt_));
-      }
-    }  // Wait for tasks to finish
-
-#ifdef USE_MPI
-    // Run if there is more than a single MPI task
-    if (mpi_size > 1) {
-      // MPI all reduce external force
-      mesh_->template nodal_halo_exchange<Eigen::Matrix<double, Tdim, 1>, Tdim>(
-          std::bind(&mpm::NodeBase<Tdim>::external_force, std::placeholders::_1,
-                    fluid),
-          std::bind(&mpm::NodeBase<Tdim>::update_external_force,
-                    std::placeholders::_1, false, fluid,
-                    std::placeholders::_2));
-      // MPI all reduce internal force
-      mesh_->template nodal_halo_exchange<Eigen::Matrix<double, Tdim, 1>, Tdim>(
-          std::bind(&mpm::NodeBase<Tdim>::internal_force, std::placeholders::_1,
-                    fluid),
-          std::bind(&mpm::NodeBase<Tdim>::update_internal_force,
-                    std::placeholders::_1, false, fluid,
-                    std::placeholders::_2));
-    }
-#endif
-
-    // Compute intermediate velocity
-    mesh_->iterate_over_nodes_predicate(
-        std::bind(&mpm::NodeBase<Tdim>::compute_acceleration_velocity,
-                  std::placeholders::_1, fluid, this->dt_),
-        std::bind(&mpm::NodeBase<Tdim>::status, std::placeholders::_1));
-
-    // Reinitialise system matrix to perform PPE
-    bool matrix_reinitialization_status = this->reinitialise_matrix();
-    if (!matrix_reinitialization_status) {
-      status = false;
-      throw std::runtime_error("Reinitialisation of matrix failed");
-    }
-
-    // Compute poisson equation
-    this->compute_poisson_equation();
-
-    // Assign pressure to nodes
-    mesh_->iterate_over_nodes_predicate(
-        std::bind(&mpm::NodeBase<Tdim>::update_pressure_increment,
-                  std::placeholders::_1, assembler_->pressure_increment(),
-                  fluid, this->step_ * this->dt_),
-        std::bind(&mpm::NodeBase<Tdim>::status, std::placeholders::_1));
-
-    // Use nodal pressure to update particle pressure
-    mesh_->iterate_over_particles(
-        std::bind(&mpm::ParticleBase<Tdim>::compute_updated_pressure,
-                  std::placeholders::_1));
-
-    // Compute correction force
-    this->compute_correction_force();
-
-#ifdef USE_MPI
-    // Run if there is more than a single MPI task
-    if (mpi_size > 1) {
-      // MPI all reduce correction force
-      mesh_->template nodal_halo_exchange<Eigen::Matrix<double, Tdim, 1>, Tdim>(
-          std::bind(&mpm::NodeBase<Tdim>::correction_force,
-                    std::placeholders::_1, fluid),
-          std::bind(&mpm::NodeBase<Tdim>::update_correction_force,
-                    std::placeholders::_1, false, fluid,
-                    std::placeholders::_2));
-    }
-#endif
-
-    // Compute corrected acceleration and velocity
-    mesh_->iterate_over_nodes_predicate(
-        std::bind(
-            &mpm::NodeBase<
-                Tdim>::compute_acceleration_velocity_semi_implicit_corrector,
-            std::placeholders::_1, fluid, this->dt_),
-        std::bind(&mpm::NodeBase<Tdim>::status, std::placeholders::_1));
-
-    // Update particle position and kinematics
-    mesh_->iterate_over_particles(std::bind(
-        &mpm::ParticleBase<Tdim>::compute_updated_position,
-        std::placeholders::_1, this->dt_, velocity_update_, blending_ratio_));
-
-    // Apply particle velocity constraints
-    mesh_->apply_particle_velocity_constraints();
-
-    // Pressure smoothing
-    if (pressure_smoothing_) this->pressure_smoothing(fluid);
-
-    // Locate particle
-    auto unlocatable_particles = mesh_->locate_particles_mesh();
-
-    if (!unlocatable_particles.empty() && this->locate_particles_)
-      throw std::runtime_error("Particle outside the mesh domain");
-    // If unable to locate particles remove particles
-    if (!unlocatable_particles.empty() && !this->locate_particles_)
-      for (const auto& remove_particle : unlocatable_particles)
-        mesh_->remove_particle(remove_particle);
-
-#ifdef USE_MPI
-#ifdef USE_GRAPH_PARTITIONING
-    mesh_->transfer_halo_particles();
-    MPI_Barrier(MPI_COMM_WORLD);
-#endif
-#endif
-
-    // Write outputs
-    this->write_outputs(this->step_ + 1);
-  }
-  auto solver_end = std::chrono::steady_clock::now();
-  console_->info("Rank {}, SemiImplicit_NavierStokes solver duration: {} ms",
-                 mpi_rank,
-                 std::chrono::duration_cast<std::chrono::milliseconds>(
-                     solver_end - solver_begin)
-                     .count());
-
-  return status;
-}
-
-// Semi-implicit functions
-// Initialise matrix
-template <unsigned Tdim>
-bool mpm::MPMSemiImplicitNavierStokes<Tdim>::initialise_matrix() {
-  bool status = true;
-  try {
-    // Initialise MPI size
-    int mpi_size = 1;
-
-#ifdef USE_MPI
-    // Get number of MPI ranks
-    MPI_Comm_size(MPI_COMM_WORLD, &mpi_size);
-#endif
-
-    // Get matrix assembler type
-    std::string assembler_type = analysis_["linear_solver"]["assembler_type"]
-                                     .template get<std::string>();
-    // Create matrix assembler
-    assembler_ =
-        Factory<mpm::AssemblerBase<Tdim>, unsigned>::instance()->create(
-            assembler_type, std::move(node_neighbourhood_));
-
-    // Solver settings
-    if (analysis_["linear_solver"].contains("solver_settings") &&
-        analysis_["linear_solver"].at("solver_settings").is_array() &&
-        analysis_["linear_solver"].at("solver_settings").size() > 0) {
-      mpm::MPMBase<Tdim>::initialise_linear_solver(
-          analysis_["linear_solver"]["solver_settings"], linear_solver_);
-    }
-    // Default solver settings
-    else {
-      std::string solver_type = "IterativeEigen";
-      unsigned max_iter = 1000;
-      double tolerance = 1.E-7;
-
-      // In case the default settings are specified in json
-      if (analysis_["linear_solver"].contains("solver_type")) {
-        solver_type = analysis_["linear_solver"]["solver_type"]
-                          .template get<std::string>();
-      }
-      // Max iteration steps
-      if (analysis_["linear_solver"].contains("max_iter")) {
-        max_iter =
-            analysis_["linear_solver"]["max_iter"].template get<unsigned>();
-      }
-      // Tolerance
-      if (analysis_["linear_solver"].contains("tolerance")) {
-        tolerance =
-            analysis_["linear_solver"]["tolerance"].template get<double>();
-      }
-
-      // NOTE: Only KrylovPETSC solver is supported for MPI
-#ifdef USE_MPI
-      if (solver_type != "KrylovPETSC" && mpi_size > 1) {
-        console_->warn(
-            "The linear solver in MPI setting is automatically set to default: "
-            "\'KrylovPETSC\'. Only \'KrylovPETSC\' solver is supported for "
-            "MPI.");
-        solver_type = "KrylovPETSC";
-      }
-#endif
-
-      // Create matrix solver
-      auto lin_solver =
-          Factory<mpm::SolverBase<Eigen::SparseMatrix<double>>, unsigned,
-                  double>::instance()
-              ->create(solver_type, std::move(max_iter), std::move(tolerance));
-      // Add solver set to map
-      linear_solver_.insert(
-          std::pair<
-              std::string,
-              std::shared_ptr<mpm::SolverBase<Eigen::SparseMatrix<double>>>>(
-              "pressure", lin_solver));
-    }
-
-    // Assign mesh pointer to assembler
-    assembler_->assign_mesh_pointer(mesh_);
-
-    // Get method to detect free surface detection
-    free_surface_detection_ = "density";
-    if (analysis_.find("free_surface_detection") != analysis_.end()) {
-      // Get method to detect free surface detection
-      if (analysis_["free_surface_detection"].contains("type"))
-        free_surface_detection_ = analysis_["free_surface_detection"]["type"]
-                                      .template get<std::string>();
-      // Get volume tolerance for free surface
-      fs_vol_tolerance_ =
-          analysis_["free_surface_detection"]["volume_tolerance"]
-              .template get<double>();
-    }
-
-#ifdef USE_MPI
-    if (!(free_surface_detection_ == "density" ||
-          free_surface_detection_ == "none") &&
-        mpi_size > 1) {
-      console_->warn(
-          "The free-surface detection in MPI setting is automatically set to "
-          "default: "
-          "\'density\'. Only \'none\' and \'density\' free-surface detection "
-          "algorithm are supported for MPI.");
-      free_surface_detection_ = "density";
-    }
-#endif
-
-  } catch (std::exception& exception) {
-    console_->error("{} #{}: {}\n", __FILE__, __LINE__, exception.what());
-    status = false;
-  }
-  return status;
-}
-
-// Reinitialise and resize matrices at the beginning of every time step
-template <unsigned Tdim>
-bool mpm::MPMSemiImplicitNavierStokes<Tdim>::reinitialise_matrix() {
-
-  bool status = true;
-  try {
-    // Assigning matrix id (in each MPI rank)
-    const auto nactive_node = mesh_->assign_active_nodes_id();
-
-    // Assigning matrix id globally (required for rank-to-global mapping)
-    unsigned nglobal_active_node = nactive_node;
-#ifdef USE_MPI
-    nglobal_active_node = mesh_->assign_global_active_nodes_id();
-#endif
-
-    // Assign global node indice
-    assembler_->assign_global_node_indices(nactive_node, nglobal_active_node);
-
-    // Assign pressure constraints
-    assembler_->assign_pressure_constraints(this->beta_,
-                                            this->step_ * this->dt_);
-
-    // Initialise element matrix
-    mesh_->iterate_over_cells(std::bind(
-        &mpm::Cell<Tdim>::initialise_element_matrix, std::placeholders::_1));
-
-  } catch (std::exception& exception) {
-    console_->error("{} #{}: {}\n", __FILE__, __LINE__, exception.what());
-    status = false;
-  }
-  return status;
-}
-
-// Compute poisson equation
-template <unsigned Tdim>
-bool mpm::MPMSemiImplicitNavierStokes<Tdim>::compute_poisson_equation() {
-  bool status = true;
-  try {
-    // Construct local cell laplacian matrix
-    mesh_->iterate_over_particles(
-        std::bind(&mpm::ParticleBase<Tdim>::map_laplacian_to_cell,
-                  std::placeholders::_1));
-
-    // Assemble global laplacian matrix
-    assembler_->assemble_laplacian_matrix(dt_);
-
-    // Map Poisson RHS matrix
-    mesh_->iterate_over_particles(
-        std::bind(&mpm::ParticleBase<Tdim>::map_poisson_right_to_cell,
-                  std::placeholders::_1));
-
-    // Assemble poisson RHS vector
-    assembler_->assemble_poisson_right(dt_);
-
-    // Assign free surface to assembler
-    assembler_->assign_free_surface(mesh_->free_surface_nodes());
-
-    // Apply constraints
-    assembler_->apply_pressure_constraints();
-
-#ifdef USE_MPI
-    // Assign global active dof to solver
-    linear_solver_["pressure"]->assign_global_active_dof(
-        assembler_->global_active_dof());
-
-    // Assign rank global mapper to solver
-    linear_solver_["pressure"]->assign_rank_global_mapper(
-        assembler_->rank_global_mapper());
-#endif
-
-    // Solve matrix equation and assign solution to assembler
-    assembler_->assign_pressure_increment(linear_solver_["pressure"]->solve(
-        assembler_->laplacian_matrix(), assembler_->poisson_rhs_vector()));
-
-  } catch (std::exception& exception) {
-    console_->error("{} #{}: {}\n", __FILE__, __LINE__, exception.what());
-    status = false;
-  }
-  return status;
-}
-
-//! Compute correction force
-template <unsigned Tdim>
-bool mpm::MPMSemiImplicitNavierStokes<Tdim>::compute_correction_force() {
-  bool status = true;
-  try {
-    // Map correction matrix from particles to cell
-    mesh_->iterate_over_particles(
-        std::bind(&mpm::ParticleBase<Tdim>::map_correction_matrix_to_cell,
-                  std::placeholders::_1));
-
-    // Assemble correction matrix
-    assembler_->assemble_corrector_right(dt_);
-
-    // Assign correction force
-    mesh_->compute_nodal_correction_force(
-        assembler_->correction_matrix(), assembler_->pressure_increment(), dt_);
-
-  } catch (std::exception& exception) {
-    console_->error("{} #{}: {}\n", __FILE__, __LINE__, exception.what());
-    status = false;
-  }
-  return status;
-}
->>>>>>> 2e49f531
+}