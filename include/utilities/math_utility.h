<<<<<<< HEAD
#ifndef MPM_MATH_UTILITY_H_
#define MPM_MATH_UTILITY_H_

#include <cmath>

#include "data_types.h"

namespace mpm {
namespace math {
//! Convert 2nd-order symmetric tensor from voigt notation to full matrix form
//! with template dimension
//! \param[in] voigt_tensor Tensor in Voigt notation
//! \param[in] shear_multiplier Shear multiplier during transformation: 1.0
//! (for stress), 0.5 (for strain)
template <unsigned Tdim>
inline const Eigen::Matrix<double, Tdim, Tdim> matrix_form(
    const Eigen::Matrix<double, 6, 1>& voigt_tensor, double shear_multiplier);

//! Convert 2nd-order symmetric tensor from voigt notation to full matrix form
//! \param[in] voigt_tensor Tensor in Voigt notation
//! \param[in] shear_multiplier Shear multiplier during transformation: 1.0
//! (for stress), 0.5 (for strain)
inline const Eigen::Matrix<double, 3, 3> matrix_form(
    const Eigen::Matrix<double, 6, 1>& voigt_tensor, double shear_multiplier);

//! Convert 2nd-order symmetric tensor from full matrix form to voigt notation
//! with template dimension
//! \param[in] matrix_tensor Tensor in matrix form
//! \param[in] shear_multiplier Shear multiplier during transformation: 1.0
//! (for stress), 2.0 (for strain)
template <unsigned Tdim>
inline const Eigen::Matrix<double, 6, 1> voigt_form(
    const Eigen::Matrix<double, Tdim, Tdim>& matrix_tensor,
    double shear_multiplier);

//! Convert 2nd-order symmetric tensor from full matrix form to voigt notation
//! \param[in] matrix_tensor Tensor in matrix form
//! \param[in] shear_multiplier Shear multiplier during transformation: 1.0
//! (for stress), 2.0 (for strain)
inline const Eigen::Matrix<double, 6, 1> voigt_form(
    const Eigen::Matrix<double, 3, 3>& matrix_tensor, double shear_multiplier);

//! Compute principal stress/strain from given stress/strain in matrix form
//! \param[in] matrix_tensor Tensor in matrix form
//! \param[in] directors Eigen vector describing the rotation of the tensor to
//! principal coordinates
//! \retval Sorted principal stresses from high to low
inline const Eigen::Matrix<double, 3, 1> principal_tensor(
    const Eigen::Matrix<double, 3, 3>& matrix_tensor);

//! Compute principal stress/strain from given stress/strain in matrix form
//! \param[in] matrix_tensor Tensor in matrix form
//! \retval Sorted principal stresses from high to low
inline const Eigen::Matrix<double, 3, 1> principal_tensor(
    const Eigen::Matrix<double, 3, 3>& matrix_tensor,
    Eigen::Matrix<double, 3, 3>& directors);

}  // namespace math
}  // namespace mpm

#include "math_utility.tcc"

#endif  // MPM_MATH_UTILITY_H_
=======
#ifndef MPM_MATH_UTILITY_H_
#define MPM_MATH_UTILITY_H_

#include <cmath>

#include "data_types.h"

namespace mpm {
namespace math {
//! Convert 2nd-order symmetric tensor from voigt notation to full matrix form
//! with template dimension
//! \param[in] voigt_tensor Tensor in Voigt notation
//! \param[in] shear_multiplier Shear multiplier during transformation: 1.0
//! (for stress), 0.5 (for strain)
template <unsigned Tdim>
inline const Eigen::Matrix<double, Tdim, Tdim> matrix_form(
    const Eigen::Matrix<double, 6, 1>& voigt_tensor, double shear_multiplier);

//! Convert 2nd-order symmetric tensor from voigt notation to full matrix form
//! \param[in] voigt_tensor Tensor in Voigt notation
//! \param[in] shear_multiplier Shear multiplier during transformation: 1.0
//! (for stress), 0.5 (for strain)
inline const Eigen::Matrix<double, 3, 3> matrix_form(
    const Eigen::Matrix<double, 6, 1>& voigt_tensor, double shear_multiplier);

//! Convert 2nd-order symmetric tensor from full matrix form to voigt notation
//! with template dimension
//! \param[in] matrix_tensor Tensor in matrix form
//! \param[in] shear_multiplier Shear multiplier during transformation: 1.0
//! (for stress), 2.0 (for strain)
template <unsigned Tdim>
inline const Eigen::Matrix<double, 6, 1> voigt_form(
    const Eigen::Matrix<double, Tdim, Tdim>& matrix_tensor,
    double shear_multiplier);

//! Convert 2nd-order symmetric tensor from full matrix form to voigt notation
//! \param[in] matrix_tensor Tensor in matrix form
//! \param[in] shear_multiplier Shear multiplier during transformation: 1.0
//! (for stress), 2.0 (for strain)
inline const Eigen::Matrix<double, 6, 1> voigt_form(
    const Eigen::Matrix<double, 3, 3>& matrix_tensor, double shear_multiplier);

//! Compute principal stress/strain from given stress/strain in matrix form
//! \param[in] matrix_tensor Tensor in matrix form
//! \param[in] directors Eigen vector describing the rotation of the tensor to
//! principal coordinates
//! \retval Sorted principal stresses from high to low
inline const Eigen::Matrix<double, 3, 1> principal_tensor(
    const Eigen::Matrix<double, 3, 3>& matrix_tensor);

//! Compute principal stress/strain from given stress/strain in matrix form
//! \param[in] matrix_tensor Tensor in matrix form
//! \retval Sorted principal stresses from high to low
inline const Eigen::Matrix<double, 3, 1> principal_tensor(
    const Eigen::Matrix<double, 3, 3>& matrix_tensor,
    Eigen::Matrix<double, 3, 3>& directors);

}  // namespace math
}  // namespace mpm

#include "math_utility.tcc"

#endif  // MPM_MATH_UTILITY_H_
>>>>>>> fe58c58c
<|MERGE_RESOLUTION|>--- conflicted
+++ resolved
@@ -1,4 +1,3 @@
-<<<<<<< HEAD
 #ifndef MPM_MATH_UTILITY_H_
 #define MPM_MATH_UTILITY_H_
 
@@ -61,69 +60,4 @@
 
 #include "math_utility.tcc"
 
-#endif  // MPM_MATH_UTILITY_H_
-=======
-#ifndef MPM_MATH_UTILITY_H_
-#define MPM_MATH_UTILITY_H_
-
-#include <cmath>
-
-#include "data_types.h"
-
-namespace mpm {
-namespace math {
-//! Convert 2nd-order symmetric tensor from voigt notation to full matrix form
-//! with template dimension
-//! \param[in] voigt_tensor Tensor in Voigt notation
-//! \param[in] shear_multiplier Shear multiplier during transformation: 1.0
-//! (for stress), 0.5 (for strain)
-template <unsigned Tdim>
-inline const Eigen::Matrix<double, Tdim, Tdim> matrix_form(
-    const Eigen::Matrix<double, 6, 1>& voigt_tensor, double shear_multiplier);
-
-//! Convert 2nd-order symmetric tensor from voigt notation to full matrix form
-//! \param[in] voigt_tensor Tensor in Voigt notation
-//! \param[in] shear_multiplier Shear multiplier during transformation: 1.0
-//! (for stress), 0.5 (for strain)
-inline const Eigen::Matrix<double, 3, 3> matrix_form(
-    const Eigen::Matrix<double, 6, 1>& voigt_tensor, double shear_multiplier);
-
-//! Convert 2nd-order symmetric tensor from full matrix form to voigt notation
-//! with template dimension
-//! \param[in] matrix_tensor Tensor in matrix form
-//! \param[in] shear_multiplier Shear multiplier during transformation: 1.0
-//! (for stress), 2.0 (for strain)
-template <unsigned Tdim>
-inline const Eigen::Matrix<double, 6, 1> voigt_form(
-    const Eigen::Matrix<double, Tdim, Tdim>& matrix_tensor,
-    double shear_multiplier);
-
-//! Convert 2nd-order symmetric tensor from full matrix form to voigt notation
-//! \param[in] matrix_tensor Tensor in matrix form
-//! \param[in] shear_multiplier Shear multiplier during transformation: 1.0
-//! (for stress), 2.0 (for strain)
-inline const Eigen::Matrix<double, 6, 1> voigt_form(
-    const Eigen::Matrix<double, 3, 3>& matrix_tensor, double shear_multiplier);
-
-//! Compute principal stress/strain from given stress/strain in matrix form
-//! \param[in] matrix_tensor Tensor in matrix form
-//! \param[in] directors Eigen vector describing the rotation of the tensor to
-//! principal coordinates
-//! \retval Sorted principal stresses from high to low
-inline const Eigen::Matrix<double, 3, 1> principal_tensor(
-    const Eigen::Matrix<double, 3, 3>& matrix_tensor);
-
-//! Compute principal stress/strain from given stress/strain in matrix form
-//! \param[in] matrix_tensor Tensor in matrix form
-//! \retval Sorted principal stresses from high to low
-inline const Eigen::Matrix<double, 3, 1> principal_tensor(
-    const Eigen::Matrix<double, 3, 3>& matrix_tensor,
-    Eigen::Matrix<double, 3, 3>& directors);
-
-}  // namespace math
-}  // namespace mpm
-
-#include "math_utility.tcc"
-
-#endif  // MPM_MATH_UTILITY_H_
->>>>>>> fe58c58c
+#endif  // MPM_MATH_UTILITY_H_