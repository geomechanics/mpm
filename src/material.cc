<<<<<<< HEAD
#include "material.h"
#include "bingham.h"
#include "hencky_hyper_elastic.h"
#include "linear_elastic.h"
#include "linear_elastic_pml.h"
#include "modified_cam_clay.h"
#include "mohr_coulomb.h"
#include "newtonian.h"
#include "norsand.h"
#include "pml_unsplit.h"

// Bingham 2D
static Register<mpm::Material<2>, mpm::Bingham<2>, unsigned, const Json&>
    bingham_2d("Bingham2D");

// Bingham 3D
static Register<mpm::Material<3>, mpm::Bingham<3>, unsigned, const Json&>
    bingham_3d("Bingham3D");

// LinearElastic 2D
static Register<mpm::Material<2>, mpm::LinearElastic<2>, unsigned, const Json&>
    linear_elastic_2d("LinearElastic2D");

// LinearElastic 3D
static Register<mpm::Material<3>, mpm::LinearElastic<3>, unsigned, const Json&>
    linear_elastic_3d("LinearElastic3D");

// LinearElastic for Perfectly Matched Layer 2D
static Register<mpm::Material<2>, mpm::LinearElasticPML<2>, unsigned,
                const Json&>
    linear_elastic_pml_2d("LinearElasticPML2D");

// LinearElastic for Perfectly Matched Layer 3D
static Register<mpm::Material<3>, mpm::LinearElasticPML<3>, unsigned,
                const Json&>
    linear_elastic_pml_3d("LinearElasticPML3D");

// LinearElastic for Perfectly Matched Layer 2D
static Register<mpm::Material<2>, mpm::UnsplitPML<2>, unsigned, const Json&>
    unsplit_pml_2d("UnsplitPML2D");

// LinearElastic for Perfectly Matched Layer 3D
static Register<mpm::Material<3>, mpm::UnsplitPML<3>, unsigned, const Json&>
    unsplit_pml_3d("UnsplitPML3D");

// ModifiedCamClay 2D
static Register<mpm::Material<2>, mpm::ModifiedCamClay<2>, unsigned,
                const Json&>
    modified_cam_clay_2d("ModifiedCamClay2D");

// ModifiedCamClay 3D
static Register<mpm::Material<3>, mpm::ModifiedCamClay<3>, unsigned,
                const Json&>
    modified_cam_clay_3d("ModifiedCamClay3D");

// MohrCoulomb 2D
static Register<mpm::Material<2>, mpm::MohrCoulomb<2>, unsigned, const Json&>
    mohr_coulomb_2d("MohrCoulomb2D");

// MohrCoulomb 3D
static Register<mpm::Material<3>, mpm::MohrCoulomb<3>, unsigned, const Json&>
    mohr_coulomb_3d("MohrCoulomb3D");

// Newtonian 2D
static Register<mpm::Material<2>, mpm::Newtonian<2>, unsigned, const Json&>
    newtonian_2d("Newtonian2D");

// Newtonian 3D
static Register<mpm::Material<3>, mpm::Newtonian<3>, unsigned, const Json&>
    newtonian_3d("Newtonian3D");

// Norsand 2D
static Register<mpm::Material<2>, mpm::NorSand<2>, unsigned, const Json&>
    nor_sand_2d("NorSand2D");

// Norsand 3D
static Register<mpm::Material<3>, mpm::NorSand<3>, unsigned, const Json&>
    nor_sand_3d("NorSand3D");

// Hencky Hyper Elastic 2D
static Register<mpm::Material<2>, mpm::HenckyHyperElastic<2>, unsigned,
                const Json&>
    hencky_hyper_elastic_2d("HenckyHyperElastic2D");

// Hencky Hyper Elastic 3D
static Register<mpm::Material<3>, mpm::HenckyHyperElastic<3>, unsigned,
                const Json&>
    hencky_hyper_elastic_3d("HenckyHyperElastic3D");
=======
#include "material.h"
#include "bingham.h"
#include "bingham_viscoplastic.h"
#include "hencky_hyper_elastic.h"
#include "linear_elastic.h"
#include "linear_elastic_pml.h"
#include "modified_cam_clay.h"
#include "mohr_coulomb.h"
#include "newtonian.h"
#include "norsand.h"
#include "pml_unsplit.h"

// Bingham 2D (fluid model)
static Register<mpm::Material<2>, mpm::Bingham<2>, unsigned, const Json&>
    bingham_2d("Bingham2D");

// Bingham 3D (fluid model)
static Register<mpm::Material<3>, mpm::Bingham<3>, unsigned, const Json&>
    bingham_3d("Bingham3D");

// Bingham Visco-plastic 2D (solid model)
static Register<mpm::Material<2>, mpm::BinghamViscoPlastic<2>, unsigned,
                const Json&>
    bingham_viscoplastic_2d("BinghamViscoPlastic2D");

// Bingham Visco-plastic 3D (solid model)
static Register<mpm::Material<3>, mpm::BinghamViscoPlastic<3>, unsigned,
                const Json&>
    bingham_viscoplastic_3d("BinghamViscoPlastic3D");

// LinearElastic 2D
static Register<mpm::Material<2>, mpm::LinearElastic<2>, unsigned, const Json&>
    linear_elastic_2d("LinearElastic2D");

// LinearElastic 3D
static Register<mpm::Material<3>, mpm::LinearElastic<3>, unsigned, const Json&>
    linear_elastic_3d("LinearElastic3D");

// LinearElastic for Perfectly Matched Layer 2D
static Register<mpm::Material<2>, mpm::LinearElasticPML<2>, unsigned,
                const Json&>
    linear_elastic_pml_2d("LinearElasticPML2D");

// LinearElastic for Perfectly Matched Layer 3D
static Register<mpm::Material<3>, mpm::LinearElasticPML<3>, unsigned,
                const Json&>
    linear_elastic_pml_3d("LinearElasticPML3D");

// LinearElastic for Perfectly Matched Layer 2D
static Register<mpm::Material<2>, mpm::UnsplitPML<2>, unsigned, const Json&>
    unsplit_pml_2d("UnsplitPML2D");

// LinearElastic for Perfectly Matched Layer 3D
static Register<mpm::Material<3>, mpm::UnsplitPML<3>, unsigned, const Json&>
    unsplit_pml_3d("UnsplitPML3D");

// ModifiedCamClay 2D
static Register<mpm::Material<2>, mpm::ModifiedCamClay<2>, unsigned,
                const Json&>
    modified_cam_clay_2d("ModifiedCamClay2D");

// ModifiedCamClay 3D
static Register<mpm::Material<3>, mpm::ModifiedCamClay<3>, unsigned,
                const Json&>
    modified_cam_clay_3d("ModifiedCamClay3D");

// MohrCoulomb 2D
static Register<mpm::Material<2>, mpm::MohrCoulomb<2>, unsigned, const Json&>
    mohr_coulomb_2d("MohrCoulomb2D");

// MohrCoulomb 3D
static Register<mpm::Material<3>, mpm::MohrCoulomb<3>, unsigned, const Json&>
    mohr_coulomb_3d("MohrCoulomb3D");

// Newtonian 2D
static Register<mpm::Material<2>, mpm::Newtonian<2>, unsigned, const Json&>
    newtonian_2d("Newtonian2D");

// Newtonian 3D
static Register<mpm::Material<3>, mpm::Newtonian<3>, unsigned, const Json&>
    newtonian_3d("Newtonian3D");

// Norsand 2D
static Register<mpm::Material<2>, mpm::NorSand<2>, unsigned, const Json&>
    nor_sand_2d("NorSand2D");

// Norsand 3D
static Register<mpm::Material<3>, mpm::NorSand<3>, unsigned, const Json&>
    nor_sand_3d("NorSand3D");

// Hencky Hyper Elastic 2D
static Register<mpm::Material<2>, mpm::HenckyHyperElastic<2>, unsigned,
                const Json&>
    hencky_hyper_elastic_2d("HenckyHyperElastic2D");

// Hencky Hyper Elastic 3D
static Register<mpm::Material<3>, mpm::HenckyHyperElastic<3>, unsigned,
                const Json&>
    hencky_hyper_elastic_3d("HenckyHyperElastic3D");
>>>>>>> c1af250b
<|MERGE_RESOLUTION|>--- conflicted
+++ resolved
@@ -1,93 +1,3 @@
-<<<<<<< HEAD
-#include "material.h"
-#include "bingham.h"
-#include "hencky_hyper_elastic.h"
-#include "linear_elastic.h"
-#include "linear_elastic_pml.h"
-#include "modified_cam_clay.h"
-#include "mohr_coulomb.h"
-#include "newtonian.h"
-#include "norsand.h"
-#include "pml_unsplit.h"
-
-// Bingham 2D
-static Register<mpm::Material<2>, mpm::Bingham<2>, unsigned, const Json&>
-    bingham_2d("Bingham2D");
-
-// Bingham 3D
-static Register<mpm::Material<3>, mpm::Bingham<3>, unsigned, const Json&>
-    bingham_3d("Bingham3D");
-
-// LinearElastic 2D
-static Register<mpm::Material<2>, mpm::LinearElastic<2>, unsigned, const Json&>
-    linear_elastic_2d("LinearElastic2D");
-
-// LinearElastic 3D
-static Register<mpm::Material<3>, mpm::LinearElastic<3>, unsigned, const Json&>
-    linear_elastic_3d("LinearElastic3D");
-
-// LinearElastic for Perfectly Matched Layer 2D
-static Register<mpm::Material<2>, mpm::LinearElasticPML<2>, unsigned,
-                const Json&>
-    linear_elastic_pml_2d("LinearElasticPML2D");
-
-// LinearElastic for Perfectly Matched Layer 3D
-static Register<mpm::Material<3>, mpm::LinearElasticPML<3>, unsigned,
-                const Json&>
-    linear_elastic_pml_3d("LinearElasticPML3D");
-
-// LinearElastic for Perfectly Matched Layer 2D
-static Register<mpm::Material<2>, mpm::UnsplitPML<2>, unsigned, const Json&>
-    unsplit_pml_2d("UnsplitPML2D");
-
-// LinearElastic for Perfectly Matched Layer 3D
-static Register<mpm::Material<3>, mpm::UnsplitPML<3>, unsigned, const Json&>
-    unsplit_pml_3d("UnsplitPML3D");
-
-// ModifiedCamClay 2D
-static Register<mpm::Material<2>, mpm::ModifiedCamClay<2>, unsigned,
-                const Json&>
-    modified_cam_clay_2d("ModifiedCamClay2D");
-
-// ModifiedCamClay 3D
-static Register<mpm::Material<3>, mpm::ModifiedCamClay<3>, unsigned,
-                const Json&>
-    modified_cam_clay_3d("ModifiedCamClay3D");
-
-// MohrCoulomb 2D
-static Register<mpm::Material<2>, mpm::MohrCoulomb<2>, unsigned, const Json&>
-    mohr_coulomb_2d("MohrCoulomb2D");
-
-// MohrCoulomb 3D
-static Register<mpm::Material<3>, mpm::MohrCoulomb<3>, unsigned, const Json&>
-    mohr_coulomb_3d("MohrCoulomb3D");
-
-// Newtonian 2D
-static Register<mpm::Material<2>, mpm::Newtonian<2>, unsigned, const Json&>
-    newtonian_2d("Newtonian2D");
-
-// Newtonian 3D
-static Register<mpm::Material<3>, mpm::Newtonian<3>, unsigned, const Json&>
-    newtonian_3d("Newtonian3D");
-
-// Norsand 2D
-static Register<mpm::Material<2>, mpm::NorSand<2>, unsigned, const Json&>
-    nor_sand_2d("NorSand2D");
-
-// Norsand 3D
-static Register<mpm::Material<3>, mpm::NorSand<3>, unsigned, const Json&>
-    nor_sand_3d("NorSand3D");
-
-// Hencky Hyper Elastic 2D
-static Register<mpm::Material<2>, mpm::HenckyHyperElastic<2>, unsigned,
-                const Json&>
-    hencky_hyper_elastic_2d("HenckyHyperElastic2D");
-
-// Hencky Hyper Elastic 3D
-static Register<mpm::Material<3>, mpm::HenckyHyperElastic<3>, unsigned,
-                const Json&>
-    hencky_hyper_elastic_3d("HenckyHyperElastic3D");
-=======
 #include "material.h"
 #include "bingham.h"
 #include "bingham_viscoplastic.h"
@@ -186,5 +96,4 @@
 // Hencky Hyper Elastic 3D
 static Register<mpm::Material<3>, mpm::HenckyHyperElastic<3>, unsigned,
                 const Json&>
-    hencky_hyper_elastic_3d("HenckyHyperElastic3D");
->>>>>>> c1af250b
+    hencky_hyper_elastic_3d("HenckyHyperElastic3D");