--- conflicted
+++ resolved
@@ -20,10 +20,7 @@
 
 // 3D Explicit MPM
 static Register<mpm::MPM, mpm::MPMExplicit<3>, std::unique_ptr<mpm::IO>&&>
-<<<<<<< HEAD
     mpm_explicit_3d("MPMExplicit3D");
-=======
-    mpm_explicit_usl_3d("MPMExplicitUSL3D");
 
 // 2D Explicit Two Phase MPM
 static Register<mpm::MPM, mpm::MPMExplicitTwoPhase<2>,
@@ -33,5 +30,4 @@
 // 3D Explicit Two Phase MPM
 static Register<mpm::MPM, mpm::MPMExplicitTwoPhase<3>,
                 std::unique_ptr<mpm::IO>&&>
-    mpm_explicit_twophase_3d("MPMExplicitTwoPhase3D");
->>>>>>> 4b8653de
+    mpm_explicit_twophase_3d("MPMExplicitTwoPhase3D");