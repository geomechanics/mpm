--- conflicted
+++ resolved
@@ -4,11 +4,8 @@
 #include "io.h"
 #include "mpm.h"
 #include "mpm_explicit.h"
-<<<<<<< HEAD
+#include "mpm_explicit_twophase.h"
 #include "mpm_semi_implicit_navierstokes.h"
-=======
-#include "mpm_explicit_twophase.h"
->>>>>>> d05373f7
 
 namespace mpm {
 // 2D Explicit MPM
@@ -19,7 +16,6 @@
 static Register<mpm::MPM, mpm::MPMExplicit<3>, const std::shared_ptr<mpm::IO>&>
     mpm_explicit_3d("MPMExplicit3D");
 
-<<<<<<< HEAD
 // 2D SemiImplicit Navier Stokes MPM
 static Register<mpm::MPM, mpm::MPMSemiImplicitNavierStokes<2>,
                 const std::shared_ptr<mpm::IO>&>
@@ -29,7 +25,7 @@
 static Register<mpm::MPM, mpm::MPMSemiImplicitNavierStokes<3>,
                 const std::shared_ptr<mpm::IO>&>
     mpm_semi_implicit_navierstokes_3d("MPMSemiImplicitNavierStokes3D");
-=======
+
 // 2D Explicit Two Phase MPM
 static Register<mpm::MPM, mpm::MPMExplicitTwoPhase<2>,
                 const std::shared_ptr<mpm::IO>&>
@@ -40,5 +36,4 @@
                 const std::shared_ptr<mpm::IO>&>
     mpm_explicit_twophase_3d("MPMExplicitTwoPhase3D");
 
->>>>>>> d05373f7
 }  // namespace mpm