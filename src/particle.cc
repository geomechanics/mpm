#include "particle.h"
#include "factory.h"
#include "particle_base.h"
#include "particle_bbar.h"
#include "particle_finite_strain.h"
#include "particle_fluid.h"
#include "particle_twophase.h"

namespace mpm {
// ParticleType
std::map<std::string, int> ParticleType = {
    {"P2D", 0},       {"P3D", 1},       {"P2DFLUID", 2}, {"P3DFLUID", 3},
    {"P2D2PHASE", 4}, {"P3D2PHASE", 5}, {"P2DBBAR", 6},  {"P3DBBAR", 7},
    {"P2DFS", 8},     {"P3DFS", 9}};
std::map<int, std::string> ParticleTypeName = {
    {0, "P2D"},       {1, "P3D"},       {2, "P2DFLUID"}, {3, "P3DFLUID"},
    {4, "P2D2PHASE"}, {5, "P3D2PHASE"}, {6, "P2DBBAR"},  {7, "P3DBBAR"},
    {8, "P2DFS"},     {9, "P3DFS"}};
std::map<std::string, std::string> ParticlePODTypeName = {
    {"P2D", "particles"},
    {"P3D", "particles"},
    {"P2DFLUID", "fluid_particles"},
    {"P3DFLUID", "fluid_particles"},
    {"P2D2PHASE", "twophase_particles"},
    {"P3D2PHASE", "twophase_particles"},
    {"P2DBBAR", "particles"},
    {"P3DBBAR", "particles"},
<<<<<<< HEAD
    {"P2DFS", "particles_finite_strain"},
    {"P3DFS", "particles_finite_strain"}};
=======
    {"P2DFS", "particles"},
    {"P3DFS", "particles"}};
>>>>>>> cd5e81af
}  // namespace mpm

// Particle2D (2 Dim)
static Register<mpm::ParticleBase<2>, mpm::Particle<2>, mpm::Index,
                const Eigen::Matrix<double, 2, 1>&>
    particle2d("P2D");

// Particle3D (3 Dim)
static Register<mpm::ParticleBase<3>, mpm::Particle<3>, mpm::Index,
                const Eigen::Matrix<double, 3, 1>&>
    particle3d("P3D");

// Single phase (fluid) particle2D (2 Dim)
static Register<mpm::ParticleBase<2>, mpm::FluidParticle<2>, mpm::Index,
                const Eigen::Matrix<double, 2, 1>&>
    particle2dfluid("P2DFLUID");

// Single phase (fluid) particle3D (3 Dim)
static Register<mpm::ParticleBase<3>, mpm::FluidParticle<3>, mpm::Index,
                const Eigen::Matrix<double, 3, 1>&>
    particle3dfluid("P3DFLUID");

// Two-phase particle2D (2 Dim)
static Register<mpm::ParticleBase<2>, mpm::TwoPhaseParticle<2>, mpm::Index,
                const Eigen::Matrix<double, 2, 1>&>
    particle2d2phase("P2D2PHASE");

// Two-phase particle3D (3 Dim)
static Register<mpm::ParticleBase<3>, mpm::TwoPhaseParticle<3>, mpm::Index,
                const Eigen::Matrix<double, 3, 1>&>
    particle3d2phase("P3D2PHASE");

// Particle2D with B-bar method (2 Dim)
static Register<mpm::ParticleBase<2>, mpm::ParticleBbar<2>, mpm::Index,
                const Eigen::Matrix<double, 2, 1>&>
    particle2dbbar("P2DBBAR");

// Particle3D with B-bar method (3 Dim)
static Register<mpm::ParticleBase<3>, mpm::ParticleBbar<3>, mpm::Index,
                const Eigen::Matrix<double, 3, 1>&>
    particle3dbbar("P3DBBAR");

// Particle2D with finite strain formulation (2 Dim)
static Register<mpm::ParticleBase<2>, mpm::ParticleFiniteStrain<2>, mpm::Index,
                const Eigen::Matrix<double, 2, 1>&>
    particle2dfinitestrain("P2DFS");

// Particle3D with finite strain formulation (3 Dim)
static Register<mpm::ParticleBase<3>, mpm::ParticleFiniteStrain<3>, mpm::Index,
                const Eigen::Matrix<double, 3, 1>&>
    particle3dfinitestrain("P3DFS");<|MERGE_RESOLUTION|>--- conflicted
+++ resolved
@@ -25,13 +25,8 @@
     {"P3D2PHASE", "twophase_particles"},
     {"P2DBBAR", "particles"},
     {"P3DBBAR", "particles"},
-<<<<<<< HEAD
-    {"P2DFS", "particles_finite_strain"},
-    {"P3DFS", "particles_finite_strain"}};
-=======
     {"P2DFS", "particles"},
     {"P3DFS", "particles"}};
->>>>>>> cd5e81af
 }  // namespace mpm
 
 // Particle2D (2 Dim)
