<<<<<<< HEAD
// hexahedron element test
#include <memory>

#include "catch.hpp"

#include "hexahedron_bspline_element.h"

//! \brief Check hexahedron element class
TEST_CASE("Hexahedron bspline elements are checked",
          "[hex][element][3D][bspline]") {
  const unsigned Dim = 3;
  const double Tolerance = 1.E-6;

  Eigen::Vector3d zero = Eigen::Vector3d::Zero();
  const Eigen::Matrix3d zero_matrix = Eigen::Matrix3d::Zero();

  //! Check for center element nodes
  SECTION("Quadratic Hexahedron BSpline Element") {
    const unsigned npolynomials = 2;
    std::shared_ptr<mpm::Element<Dim>> hex =
        std::make_shared<mpm::HexahedronBSplineElement<Dim, npolynomials>>();

    // Check degree
    REQUIRE(hex->degree() == mpm::ElementDegree::Quadratic);
    REQUIRE(hex->shapefn_type() == mpm::ShapefnType::BSPLINE);

    // Coordinates is (0,0,0) before upgrade
    SECTION("3D BSpline element for coordinate (0.,0.,0.) before upgrade") {

      // Coordinate location of point (x,y)
      Eigen::Matrix<double, Dim, 1> coords;
      coords.setZero();
      auto shapefn = hex->shapefn(coords, zero, zero_matrix);

      // Check shape function
      REQUIRE(shapefn.size() == 8);
      REQUIRE(hex->nfunctions() == 8);
      REQUIRE(hex->nfunctions_local() == 8);

      REQUIRE(shapefn(0) == Approx(0.125).epsilon(Tolerance));
      REQUIRE(shapefn(1) == Approx(0.125).epsilon(Tolerance));
      REQUIRE(shapefn(2) == Approx(0.125).epsilon(Tolerance));
      REQUIRE(shapefn(3) == Approx(0.125).epsilon(Tolerance));
      REQUIRE(shapefn(4) == Approx(0.125).epsilon(Tolerance));
      REQUIRE(shapefn(5) == Approx(0.125).epsilon(Tolerance));
      REQUIRE(shapefn(6) == Approx(0.125).epsilon(Tolerance));
      REQUIRE(shapefn(7) == Approx(0.125).epsilon(Tolerance));

      // Check gradient of shape functions
      auto gradsf = hex->grad_shapefn(coords, zero, zero_matrix);
      REQUIRE(gradsf.rows() == 8);
      REQUIRE(gradsf.cols() == Dim);

      REQUIRE(gradsf(0, 0) == Approx(-0.125).epsilon(Tolerance));
      REQUIRE(gradsf(1, 0) == Approx(0.125).epsilon(Tolerance));
      REQUIRE(gradsf(2, 0) == Approx(0.125).epsilon(Tolerance));
      REQUIRE(gradsf(3, 0) == Approx(-0.125).epsilon(Tolerance));
      REQUIRE(gradsf(4, 0) == Approx(-0.125).epsilon(Tolerance));
      REQUIRE(gradsf(5, 0) == Approx(0.125).epsilon(Tolerance));
      REQUIRE(gradsf(6, 0) == Approx(0.125).epsilon(Tolerance));
      REQUIRE(gradsf(7, 0) == Approx(-0.125).epsilon(Tolerance));

      REQUIRE(gradsf(0, 1) == Approx(-0.125).epsilon(Tolerance));
      REQUIRE(gradsf(1, 1) == Approx(-0.125).epsilon(Tolerance));
      REQUIRE(gradsf(2, 1) == Approx(0.125).epsilon(Tolerance));
      REQUIRE(gradsf(3, 1) == Approx(0.125).epsilon(Tolerance));
      REQUIRE(gradsf(4, 1) == Approx(-0.125).epsilon(Tolerance));
      REQUIRE(gradsf(5, 1) == Approx(-0.125).epsilon(Tolerance));
      REQUIRE(gradsf(6, 1) == Approx(0.125).epsilon(Tolerance));
      REQUIRE(gradsf(7, 1) == Approx(0.125).epsilon(Tolerance));

      REQUIRE(gradsf(0, 2) == Approx(-0.125).epsilon(Tolerance));
      REQUIRE(gradsf(1, 2) == Approx(-0.125).epsilon(Tolerance));
      REQUIRE(gradsf(2, 2) == Approx(-0.125).epsilon(Tolerance));
      REQUIRE(gradsf(3, 2) == Approx(-0.125).epsilon(Tolerance));
      REQUIRE(gradsf(4, 2) == Approx(0.125).epsilon(Tolerance));
      REQUIRE(gradsf(5, 2) == Approx(0.125).epsilon(Tolerance));
      REQUIRE(gradsf(6, 2) == Approx(0.125).epsilon(Tolerance));
      REQUIRE(gradsf(7, 2) == Approx(0.125).epsilon(Tolerance));
    }

    // Coordinates is (-1, -1, -1);
    SECTION(
        "3D BSpline element for coordinate (-1., -1., -1.) before upgrade") {
      Eigen::Matrix<double, Dim, 1> coords;
      coords << -1., -1., -1.;
      auto shapefn = hex->shapefn(coords, zero, zero_matrix);
      // Check shape function
      REQUIRE(shapefn.size() == 8);

      REQUIRE(shapefn(0) == Approx(1.0).epsilon(Tolerance));
      REQUIRE(shapefn(1) == Approx(0.0).epsilon(Tolerance));
      REQUIRE(shapefn(2) == Approx(0.0).epsilon(Tolerance));
      REQUIRE(shapefn(3) == Approx(0.0).epsilon(Tolerance));
      REQUIRE(shapefn(4) == Approx(0.0).epsilon(Tolerance));
      REQUIRE(shapefn(5) == Approx(0.0).epsilon(Tolerance));
      REQUIRE(shapefn(6) == Approx(0.0).epsilon(Tolerance));
      REQUIRE(shapefn(7) == Approx(0.0).epsilon(Tolerance));

      // Check gradient of shape functions
      auto gradsf = hex->grad_shapefn(coords, zero, zero_matrix);
      REQUIRE(gradsf.rows() == 8);
      REQUIRE(gradsf.cols() == Dim);

      REQUIRE(gradsf(0, 0) == Approx(-0.5).epsilon(Tolerance));
      REQUIRE(gradsf(1, 0) == Approx(0.5).epsilon(Tolerance));
      REQUIRE(gradsf(2, 0) == Approx(0.0).epsilon(Tolerance));
      REQUIRE(gradsf(3, 0) == Approx(0.0).epsilon(Tolerance));
      REQUIRE(gradsf(4, 0) == Approx(0.0).epsilon(Tolerance));
      REQUIRE(gradsf(5, 0) == Approx(0.0).epsilon(Tolerance));
      REQUIRE(gradsf(6, 0) == Approx(0.0).epsilon(Tolerance));
      REQUIRE(gradsf(7, 0) == Approx(0.0).epsilon(Tolerance));

      REQUIRE(gradsf(0, 1) == Approx(-0.5).epsilon(Tolerance));
      REQUIRE(gradsf(1, 1) == Approx(0.0).epsilon(Tolerance));
      REQUIRE(gradsf(2, 1) == Approx(0.0).epsilon(Tolerance));
      REQUIRE(gradsf(3, 1) == Approx(0.5).epsilon(Tolerance));
      REQUIRE(gradsf(4, 1) == Approx(0.0).epsilon(Tolerance));
      REQUIRE(gradsf(5, 1) == Approx(0.0).epsilon(Tolerance));
      REQUIRE(gradsf(6, 1) == Approx(0.0).epsilon(Tolerance));
      REQUIRE(gradsf(7, 1) == Approx(0.0).epsilon(Tolerance));

      REQUIRE(gradsf(0, 2) == Approx(-0.5).epsilon(Tolerance));
      REQUIRE(gradsf(1, 2) == Approx(0.0).epsilon(Tolerance));
      REQUIRE(gradsf(2, 2) == Approx(0.0).epsilon(Tolerance));
      REQUIRE(gradsf(3, 2) == Approx(0.0).epsilon(Tolerance));
      REQUIRE(gradsf(4, 2) == Approx(0.5).epsilon(Tolerance));
      REQUIRE(gradsf(5, 2) == Approx(0.0).epsilon(Tolerance));
      REQUIRE(gradsf(6, 2) == Approx(0.0).epsilon(Tolerance));
      REQUIRE(gradsf(7, 2) == Approx(0.0).epsilon(Tolerance));
    }

    // Initialising upgrade properties
    SECTION("3D BSpline element regular element - nnodes = 64") {
      Eigen::Matrix<double, 64, Dim> nodal_coords;
      // clang-format off
      nodal_coords <<-1,  -1, -1,
                      1,  -1, -1,
                      1,  1,  -1,
                      -1,  1,  -1,
                      -1, -1, 1,
                      1, -1, 1,
                      1,  1,  1,
                      -1, 1,  1,
                      -3,  3, -3,
                      -1,  3, -3,
                      1,  3, -3,
                      3,  3, -3,
                      -3,  3, -1,
                      -1,  3, -1,
                      1,  3, -1,
                      3,  3, -1,
                      -3,  3,  1,
                      -1,  3,  1,
                      1,  3,  1,
                      3,  3,  1,
                      -3,  3,  3,
                      -1,  3,  3,
                      1,  3,  3,
                      3,  3,  3,
                      -3,  1, -3,
                      -1,  1, -3,
                      1,  1, -3,
                      3,  1, -3,
                      -3,  1, -1,
                      3,  1, -1,
                      -3,  1,  1,
                      3,  1,  1,
                      -3,  1,  3,
                      -1,  1,  3,
                      1,  1,  3,
                      3,  1,  3,
                      -3, -1, -3,
                      -1, -1, -3,
                      1, -1, -3,
                      3, -1, -3,
                      -3, -1, -1,
                      3, -1, -1,
                      -3, -1,  1,
                      3, -1,  1,
                      -3, -1,  3,
                      -1, -1,  3,
                      1, -1,  3,
                      3, -1,  3,
                      -3, -3, -3,
                      -1, -3, -3,
                      1, -3, -3,
                      3, -3, -3,
                      -3, -3, -1,
                      -1, -3, -1,
                      1, -3, -1,
                      3, -3, -1,
                      -3, -3,  1,
                      -1, -3,  1,
                      1, -3,  1,
                      3, -3,  1,
                      -3, -3,  3,
                      -1, -3,  3,
                      1, -3,  3,
                      3, -3,  3;
      // clang-format on

      SECTION("3D BSpline element regular element no support") {
        std::vector<std::vector<unsigned>> nodal_props{
            {0, 0, 0}, {0, 0, 0}, {0, 0, 0}, {0, 0, 0}, {0, 0, 0}, {0, 0, 0},
            {0, 0, 0}, {0, 0, 0}, {0, 0, 0}, {0, 0, 0}, {0, 0, 0}, {0, 0, 0},
            {0, 0, 0}, {0, 0, 0}, {0, 0, 0}, {0, 0, 0}, {0, 0, 0}, {0, 0, 0},
            {0, 0, 0}, {0, 0, 0}, {0, 0, 0}, {0, 0, 0}, {0, 0, 0}, {0, 0, 0},
            {0, 0, 0}, {0, 0, 0}, {0, 0, 0}, {0, 0, 0}, {0, 0, 0}, {0, 0, 0},
            {0, 0, 0}, {0, 0, 0}, {0, 0, 0}, {0, 0, 0}, {0, 0, 0}, {0, 0, 0},
            {0, 0, 0}, {0, 0, 0}, {0, 0, 0}, {0, 0, 0}, {0, 0, 0}, {0, 0, 0},
            {0, 0, 0}, {0, 0, 0}, {0, 0, 0}, {0, 0, 0}, {0, 0, 0}, {0, 0, 0},
            {0, 0, 0}, {0, 0, 0}, {0, 0, 0}, {0, 0, 0}, {0, 0, 0}, {0, 0, 0},
            {0, 0, 0}, {0, 0, 0}, {0, 0, 0}, {0, 0, 0}, {0, 0, 0}, {0, 0, 0},
            {0, 0, 0}, {0, 0, 0}, {0, 0, 0}, {0, 0, 0}};

        REQUIRE_NOTHROW(hex->initialise_bspline_connectivity_properties(
            nodal_coords, nodal_props));

        // Coordinates is (0,0,0) after upgrade
        SECTION("3D BSpline element for coordinates(0,0,0) after upgrade") {
          Eigen::Matrix<double, Dim, 1> coords;
          coords.setZero();
          auto shapefn = hex->shapefn(coords, zero, zero_matrix);

          // Check shape function
          REQUIRE(shapefn.size() == 64);
          REQUIRE(hex->nfunctions() == 64);
          REQUIRE(hex->nfunctions_local() == 8);
          REQUIRE(shapefn.sum() == Approx(1.).epsilon(Tolerance));

          REQUIRE(shapefn(0) == Approx(0.125).epsilon(Tolerance));
          REQUIRE(shapefn(1) == Approx(0.125).epsilon(Tolerance));
          REQUIRE(shapefn(2) == Approx(0.125).epsilon(Tolerance));
          REQUIRE(shapefn(3) == Approx(0.125).epsilon(Tolerance));
          REQUIRE(shapefn(4) == Approx(0.125).epsilon(Tolerance));
          REQUIRE(shapefn(5) == Approx(0.125).epsilon(Tolerance));
          REQUIRE(shapefn(6) == Approx(0.125).epsilon(Tolerance));
          REQUIRE(shapefn(7) == Approx(0.125).epsilon(Tolerance));
          REQUIRE(shapefn(8) == Approx(0).epsilon(Tolerance));
          REQUIRE(shapefn(9) == Approx(0).epsilon(Tolerance));
          REQUIRE(shapefn(10) == Approx(0).epsilon(Tolerance));
          REQUIRE(shapefn(11) == Approx(0).epsilon(Tolerance));
          REQUIRE(shapefn(12) == Approx(0).epsilon(Tolerance));
          REQUIRE(shapefn(13) == Approx(0).epsilon(Tolerance));
          REQUIRE(shapefn(14) == Approx(0).epsilon(Tolerance));
          REQUIRE(shapefn(15) == Approx(0).epsilon(Tolerance));
          REQUIRE(shapefn(16) == Approx(0).epsilon(Tolerance));
          REQUIRE(shapefn(17) == Approx(0).epsilon(Tolerance));
          REQUIRE(shapefn(18) == Approx(0).epsilon(Tolerance));
          REQUIRE(shapefn(19) == Approx(0).epsilon(Tolerance));
          REQUIRE(shapefn(20) == Approx(0).epsilon(Tolerance));
          REQUIRE(shapefn(21) == Approx(0).epsilon(Tolerance));
          REQUIRE(shapefn(22) == Approx(0).epsilon(Tolerance));
          REQUIRE(shapefn(23) == Approx(0).epsilon(Tolerance));
          REQUIRE(shapefn(24) == Approx(0).epsilon(Tolerance));
          REQUIRE(shapefn(25) == Approx(0).epsilon(Tolerance));
          REQUIRE(shapefn(26) == Approx(0).epsilon(Tolerance));
          REQUIRE(shapefn(27) == Approx(0).epsilon(Tolerance));
          REQUIRE(shapefn(28) == Approx(0).epsilon(Tolerance));
          REQUIRE(shapefn(29) == Approx(0).epsilon(Tolerance));
          REQUIRE(shapefn(30) == Approx(0).epsilon(Tolerance));
          REQUIRE(shapefn(31) == Approx(0).epsilon(Tolerance));
          REQUIRE(shapefn(32) == Approx(0).epsilon(Tolerance));
          REQUIRE(shapefn(33) == Approx(0).epsilon(Tolerance));
          REQUIRE(shapefn(34) == Approx(0).epsilon(Tolerance));
          REQUIRE(shapefn(35) == Approx(0).epsilon(Tolerance));
          REQUIRE(shapefn(36) == Approx(0).epsilon(Tolerance));
          REQUIRE(shapefn(37) == Approx(0).epsilon(Tolerance));
          REQUIRE(shapefn(38) == Approx(0).epsilon(Tolerance));
          REQUIRE(shapefn(39) == Approx(0).epsilon(Tolerance));
          REQUIRE(shapefn(40) == Approx(0).epsilon(Tolerance));
          REQUIRE(shapefn(41) == Approx(0).epsilon(Tolerance));
          REQUIRE(shapefn(42) == Approx(0).epsilon(Tolerance));
          REQUIRE(shapefn(43) == Approx(0).epsilon(Tolerance));
          REQUIRE(shapefn(44) == Approx(0).epsilon(Tolerance));
          REQUIRE(shapefn(45) == Approx(0).epsilon(Tolerance));
          REQUIRE(shapefn(46) == Approx(0).epsilon(Tolerance));
          REQUIRE(shapefn(47) == Approx(0).epsilon(Tolerance));
          REQUIRE(shapefn(48) == Approx(0).epsilon(Tolerance));
          REQUIRE(shapefn(49) == Approx(0).epsilon(Tolerance));
          REQUIRE(shapefn(50) == Approx(0).epsilon(Tolerance));
          REQUIRE(shapefn(51) == Approx(0).epsilon(Tolerance));
          REQUIRE(shapefn(52) == Approx(0).epsilon(Tolerance));
          REQUIRE(shapefn(53) == Approx(0).epsilon(Tolerance));
          REQUIRE(shapefn(54) == Approx(0).epsilon(Tolerance));
          REQUIRE(shapefn(55) == Approx(0).epsilon(Tolerance));
          REQUIRE(shapefn(56) == Approx(0).epsilon(Tolerance));
          REQUIRE(shapefn(57) == Approx(0).epsilon(Tolerance));
          REQUIRE(shapefn(58) == Approx(0).epsilon(Tolerance));
          REQUIRE(shapefn(59) == Approx(0).epsilon(Tolerance));
          REQUIRE(shapefn(60) == Approx(0).epsilon(Tolerance));
          REQUIRE(shapefn(61) == Approx(0).epsilon(Tolerance));
          REQUIRE(shapefn(62) == Approx(0).epsilon(Tolerance));
          REQUIRE(shapefn(63) == Approx(0).epsilon(Tolerance));

          // Check gradient of shape functions
          auto gradsf = hex->grad_shapefn(coords, zero, zero_matrix);
          REQUIRE(gradsf.rows() == 64);
          REQUIRE(gradsf.cols() == Dim);

          REQUIRE(gradsf(0, 0) == Approx(-0.125).epsilon(Tolerance));
          REQUIRE(gradsf(0, 1) == Approx(-0.125).epsilon(Tolerance));
          REQUIRE(gradsf(0, 2) == Approx(-0.125).epsilon(Tolerance));
          REQUIRE(gradsf(1, 0) == Approx(0.125).epsilon(Tolerance));
          REQUIRE(gradsf(1, 1) == Approx(-0.125).epsilon(Tolerance));
          REQUIRE(gradsf(1, 2) == Approx(-0.125).epsilon(Tolerance));
          REQUIRE(gradsf(2, 0) == Approx(0.125).epsilon(Tolerance));
          REQUIRE(gradsf(2, 1) == Approx(0.125).epsilon(Tolerance));
          REQUIRE(gradsf(2, 2) == Approx(-0.125).epsilon(Tolerance));
          REQUIRE(gradsf(3, 0) == Approx(-0.125).epsilon(Tolerance));
          REQUIRE(gradsf(3, 1) == Approx(0.125).epsilon(Tolerance));
          REQUIRE(gradsf(3, 2) == Approx(-0.125).epsilon(Tolerance));
          REQUIRE(gradsf(4, 0) == Approx(-0.125).epsilon(Tolerance));
          REQUIRE(gradsf(4, 1) == Approx(-0.125).epsilon(Tolerance));
          REQUIRE(gradsf(4, 2) == Approx(0.125).epsilon(Tolerance));
          REQUIRE(gradsf(5, 0) == Approx(0.125).epsilon(Tolerance));
          REQUIRE(gradsf(5, 1) == Approx(-0.125).epsilon(Tolerance));
          REQUIRE(gradsf(5, 2) == Approx(0.125).epsilon(Tolerance));
          REQUIRE(gradsf(6, 0) == Approx(0.125).epsilon(Tolerance));
          REQUIRE(gradsf(6, 1) == Approx(0.125).epsilon(Tolerance));
          REQUIRE(gradsf(6, 2) == Approx(0.125).epsilon(Tolerance));
          REQUIRE(gradsf(7, 0) == Approx(-0.125).epsilon(Tolerance));
          REQUIRE(gradsf(7, 1) == Approx(0.125).epsilon(Tolerance));
          REQUIRE(gradsf(7, 2) == Approx(0.125).epsilon(Tolerance));
          REQUIRE(gradsf(8, 0) == Approx(0).epsilon(Tolerance));
          REQUIRE(gradsf(8, 1) == Approx(0).epsilon(Tolerance));
          REQUIRE(gradsf(8, 2) == Approx(0).epsilon(Tolerance));
          REQUIRE(gradsf(9, 0) == Approx(-0).epsilon(Tolerance));
          REQUIRE(gradsf(9, 1) == Approx(0).epsilon(Tolerance));
          REQUIRE(gradsf(9, 2) == Approx(0).epsilon(Tolerance));
          REQUIRE(gradsf(10, 0) == Approx(0).epsilon(Tolerance));
          REQUIRE(gradsf(10, 1) == Approx(0).epsilon(Tolerance));
          REQUIRE(gradsf(10, 2) == Approx(0).epsilon(Tolerance));
          REQUIRE(gradsf(11, 0) == Approx(0).epsilon(Tolerance));
          REQUIRE(gradsf(11, 1) == Approx(0).epsilon(Tolerance));
          REQUIRE(gradsf(11, 2) == Approx(0).epsilon(Tolerance));
          REQUIRE(gradsf(12, 0) == Approx(0).epsilon(Tolerance));
          REQUIRE(gradsf(12, 1) == Approx(0).epsilon(Tolerance));
          REQUIRE(gradsf(12, 2) == Approx(-0).epsilon(Tolerance));
          REQUIRE(gradsf(13, 0) == Approx(-0).epsilon(Tolerance));
          REQUIRE(gradsf(13, 1) == Approx(0).epsilon(Tolerance));
          REQUIRE(gradsf(13, 2) == Approx(-0).epsilon(Tolerance));
          REQUIRE(gradsf(14, 0) == Approx(0).epsilon(Tolerance));
          REQUIRE(gradsf(14, 1) == Approx(0).epsilon(Tolerance));
          REQUIRE(gradsf(14, 2) == Approx(-0).epsilon(Tolerance));
          REQUIRE(gradsf(15, 0) == Approx(0).epsilon(Tolerance));
          REQUIRE(gradsf(15, 1) == Approx(0).epsilon(Tolerance));
          REQUIRE(gradsf(15, 2) == Approx(-0).epsilon(Tolerance));
          REQUIRE(gradsf(16, 0) == Approx(0).epsilon(Tolerance));
          REQUIRE(gradsf(16, 1) == Approx(0).epsilon(Tolerance));
          REQUIRE(gradsf(16, 2) == Approx(0).epsilon(Tolerance));
          REQUIRE(gradsf(17, 0) == Approx(-0).epsilon(Tolerance));
          REQUIRE(gradsf(17, 1) == Approx(0).epsilon(Tolerance));
          REQUIRE(gradsf(17, 2) == Approx(0).epsilon(Tolerance));
          REQUIRE(gradsf(18, 0) == Approx(0).epsilon(Tolerance));
          REQUIRE(gradsf(18, 1) == Approx(0).epsilon(Tolerance));
          REQUIRE(gradsf(18, 2) == Approx(0).epsilon(Tolerance));
          REQUIRE(gradsf(19, 0) == Approx(0).epsilon(Tolerance));
          REQUIRE(gradsf(19, 1) == Approx(0).epsilon(Tolerance));
          REQUIRE(gradsf(19, 2) == Approx(0).epsilon(Tolerance));
          REQUIRE(gradsf(20, 0) == Approx(0).epsilon(Tolerance));
          REQUIRE(gradsf(20, 1) == Approx(0).epsilon(Tolerance));
          REQUIRE(gradsf(20, 2) == Approx(0).epsilon(Tolerance));
          REQUIRE(gradsf(21, 0) == Approx(-0).epsilon(Tolerance));
          REQUIRE(gradsf(21, 1) == Approx(0).epsilon(Tolerance));
          REQUIRE(gradsf(21, 2) == Approx(0).epsilon(Tolerance));
          REQUIRE(gradsf(22, 0) == Approx(0).epsilon(Tolerance));
          REQUIRE(gradsf(22, 1) == Approx(0).epsilon(Tolerance));
          REQUIRE(gradsf(22, 2) == Approx(0).epsilon(Tolerance));
          REQUIRE(gradsf(23, 0) == Approx(0).epsilon(Tolerance));
          REQUIRE(gradsf(23, 1) == Approx(0).epsilon(Tolerance));
          REQUIRE(gradsf(23, 2) == Approx(0).epsilon(Tolerance));
          REQUIRE(gradsf(24, 0) == Approx(0).epsilon(Tolerance));
          REQUIRE(gradsf(24, 1) == Approx(0).epsilon(Tolerance));
          REQUIRE(gradsf(24, 2) == Approx(0).epsilon(Tolerance));
          REQUIRE(gradsf(25, 0) == Approx(-0).epsilon(Tolerance));
          REQUIRE(gradsf(25, 1) == Approx(0).epsilon(Tolerance));
          REQUIRE(gradsf(25, 2) == Approx(0).epsilon(Tolerance));
          REQUIRE(gradsf(26, 0) == Approx(0).epsilon(Tolerance));
          REQUIRE(gradsf(26, 1) == Approx(0).epsilon(Tolerance));
          REQUIRE(gradsf(26, 2) == Approx(0).epsilon(Tolerance));
          REQUIRE(gradsf(27, 0) == Approx(0).epsilon(Tolerance));
          REQUIRE(gradsf(27, 1) == Approx(0).epsilon(Tolerance));
          REQUIRE(gradsf(27, 2) == Approx(0).epsilon(Tolerance));
          REQUIRE(gradsf(28, 0) == Approx(0).epsilon(Tolerance));
          REQUIRE(gradsf(28, 1) == Approx(0).epsilon(Tolerance));
          REQUIRE(gradsf(28, 2) == Approx(-0).epsilon(Tolerance));
          REQUIRE(gradsf(29, 0) == Approx(0).epsilon(Tolerance));
          REQUIRE(gradsf(29, 1) == Approx(0).epsilon(Tolerance));
          REQUIRE(gradsf(29, 2) == Approx(-0).epsilon(Tolerance));
          REQUIRE(gradsf(30, 0) == Approx(0).epsilon(Tolerance));
          REQUIRE(gradsf(30, 1) == Approx(0).epsilon(Tolerance));
          REQUIRE(gradsf(30, 2) == Approx(0).epsilon(Tolerance));
          REQUIRE(gradsf(31, 0) == Approx(0).epsilon(Tolerance));
          REQUIRE(gradsf(31, 1) == Approx(0).epsilon(Tolerance));
          REQUIRE(gradsf(31, 2) == Approx(0).epsilon(Tolerance));
          REQUIRE(gradsf(32, 0) == Approx(0).epsilon(Tolerance));
          REQUIRE(gradsf(32, 1) == Approx(0).epsilon(Tolerance));
          REQUIRE(gradsf(32, 2) == Approx(0).epsilon(Tolerance));
          REQUIRE(gradsf(33, 0) == Approx(-0).epsilon(Tolerance));
          REQUIRE(gradsf(33, 1) == Approx(0).epsilon(Tolerance));
          REQUIRE(gradsf(33, 2) == Approx(0).epsilon(Tolerance));
          REQUIRE(gradsf(34, 0) == Approx(0).epsilon(Tolerance));
          REQUIRE(gradsf(34, 1) == Approx(0).epsilon(Tolerance));
          REQUIRE(gradsf(34, 2) == Approx(0).epsilon(Tolerance));
          REQUIRE(gradsf(35, 0) == Approx(0).epsilon(Tolerance));
          REQUIRE(gradsf(35, 1) == Approx(0).epsilon(Tolerance));
          REQUIRE(gradsf(35, 2) == Approx(0).epsilon(Tolerance));
          REQUIRE(gradsf(36, 0) == Approx(0).epsilon(Tolerance));
          REQUIRE(gradsf(36, 1) == Approx(-0).epsilon(Tolerance));
          REQUIRE(gradsf(36, 2) == Approx(0).epsilon(Tolerance));
          REQUIRE(gradsf(37, 0) == Approx(-0).epsilon(Tolerance));
          REQUIRE(gradsf(37, 1) == Approx(-0).epsilon(Tolerance));
          REQUIRE(gradsf(37, 2) == Approx(0).epsilon(Tolerance));
          REQUIRE(gradsf(38, 0) == Approx(0).epsilon(Tolerance));
          REQUIRE(gradsf(38, 1) == Approx(-0).epsilon(Tolerance));
          REQUIRE(gradsf(38, 2) == Approx(0).epsilon(Tolerance));
          REQUIRE(gradsf(39, 0) == Approx(0).epsilon(Tolerance));
          REQUIRE(gradsf(39, 1) == Approx(-0).epsilon(Tolerance));
          REQUIRE(gradsf(39, 2) == Approx(0).epsilon(Tolerance));
          REQUIRE(gradsf(40, 0) == Approx(0).epsilon(Tolerance));
          REQUIRE(gradsf(40, 1) == Approx(-0).epsilon(Tolerance));
          REQUIRE(gradsf(40, 2) == Approx(-0).epsilon(Tolerance));
          REQUIRE(gradsf(41, 0) == Approx(0).epsilon(Tolerance));
          REQUIRE(gradsf(41, 1) == Approx(-0).epsilon(Tolerance));
          REQUIRE(gradsf(41, 2) == Approx(-0).epsilon(Tolerance));
          REQUIRE(gradsf(42, 0) == Approx(0).epsilon(Tolerance));
          REQUIRE(gradsf(42, 1) == Approx(-0).epsilon(Tolerance));
          REQUIRE(gradsf(42, 2) == Approx(0).epsilon(Tolerance));
          REQUIRE(gradsf(43, 0) == Approx(0).epsilon(Tolerance));
          REQUIRE(gradsf(43, 1) == Approx(-0).epsilon(Tolerance));
          REQUIRE(gradsf(43, 2) == Approx(0).epsilon(Tolerance));
          REQUIRE(gradsf(44, 0) == Approx(0).epsilon(Tolerance));
          REQUIRE(gradsf(44, 1) == Approx(-0).epsilon(Tolerance));
          REQUIRE(gradsf(44, 2) == Approx(0).epsilon(Tolerance));
          REQUIRE(gradsf(45, 0) == Approx(-0).epsilon(Tolerance));
          REQUIRE(gradsf(45, 1) == Approx(-0).epsilon(Tolerance));
          REQUIRE(gradsf(45, 2) == Approx(0).epsilon(Tolerance));
          REQUIRE(gradsf(46, 0) == Approx(0).epsilon(Tolerance));
          REQUIRE(gradsf(46, 1) == Approx(-0).epsilon(Tolerance));
          REQUIRE(gradsf(46, 2) == Approx(0).epsilon(Tolerance));
          REQUIRE(gradsf(47, 0) == Approx(0).epsilon(Tolerance));
          REQUIRE(gradsf(47, 1) == Approx(-0).epsilon(Tolerance));
          REQUIRE(gradsf(47, 2) == Approx(0).epsilon(Tolerance));
          REQUIRE(gradsf(48, 0) == Approx(0).epsilon(Tolerance));
          REQUIRE(gradsf(48, 1) == Approx(0).epsilon(Tolerance));
          REQUIRE(gradsf(48, 2) == Approx(0).epsilon(Tolerance));
          REQUIRE(gradsf(49, 0) == Approx(-0).epsilon(Tolerance));
          REQUIRE(gradsf(49, 1) == Approx(0).epsilon(Tolerance));
          REQUIRE(gradsf(49, 2) == Approx(0).epsilon(Tolerance));
          REQUIRE(gradsf(50, 0) == Approx(0).epsilon(Tolerance));
          REQUIRE(gradsf(50, 1) == Approx(0).epsilon(Tolerance));
          REQUIRE(gradsf(50, 2) == Approx(0).epsilon(Tolerance));
          REQUIRE(gradsf(51, 0) == Approx(0).epsilon(Tolerance));
          REQUIRE(gradsf(51, 1) == Approx(0).epsilon(Tolerance));
          REQUIRE(gradsf(51, 2) == Approx(0).epsilon(Tolerance));
          REQUIRE(gradsf(52, 0) == Approx(0).epsilon(Tolerance));
          REQUIRE(gradsf(52, 1) == Approx(0).epsilon(Tolerance));
          REQUIRE(gradsf(52, 2) == Approx(-0).epsilon(Tolerance));
          REQUIRE(gradsf(53, 0) == Approx(-0).epsilon(Tolerance));
          REQUIRE(gradsf(53, 1) == Approx(0).epsilon(Tolerance));
          REQUIRE(gradsf(53, 2) == Approx(-0).epsilon(Tolerance));
          REQUIRE(gradsf(54, 0) == Approx(0).epsilon(Tolerance));
          REQUIRE(gradsf(54, 1) == Approx(0).epsilon(Tolerance));
          REQUIRE(gradsf(54, 2) == Approx(-0).epsilon(Tolerance));
          REQUIRE(gradsf(55, 0) == Approx(0).epsilon(Tolerance));
          REQUIRE(gradsf(55, 1) == Approx(0).epsilon(Tolerance));
          REQUIRE(gradsf(55, 2) == Approx(-0).epsilon(Tolerance));
          REQUIRE(gradsf(56, 0) == Approx(0).epsilon(Tolerance));
          REQUIRE(gradsf(56, 1) == Approx(0).epsilon(Tolerance));
          REQUIRE(gradsf(56, 2) == Approx(0).epsilon(Tolerance));
          REQUIRE(gradsf(57, 0) == Approx(-0).epsilon(Tolerance));
          REQUIRE(gradsf(57, 1) == Approx(0).epsilon(Tolerance));
          REQUIRE(gradsf(57, 2) == Approx(0).epsilon(Tolerance));
          REQUIRE(gradsf(58, 0) == Approx(0).epsilon(Tolerance));
          REQUIRE(gradsf(58, 1) == Approx(0).epsilon(Tolerance));
          REQUIRE(gradsf(58, 2) == Approx(0).epsilon(Tolerance));
          REQUIRE(gradsf(59, 0) == Approx(0).epsilon(Tolerance));
          REQUIRE(gradsf(59, 1) == Approx(0).epsilon(Tolerance));
          REQUIRE(gradsf(59, 2) == Approx(0).epsilon(Tolerance));
          REQUIRE(gradsf(60, 0) == Approx(0).epsilon(Tolerance));
          REQUIRE(gradsf(60, 1) == Approx(0).epsilon(Tolerance));
          REQUIRE(gradsf(60, 2) == Approx(0).epsilon(Tolerance));
          REQUIRE(gradsf(61, 0) == Approx(-0).epsilon(Tolerance));
          REQUIRE(gradsf(61, 1) == Approx(0).epsilon(Tolerance));
          REQUIRE(gradsf(61, 2) == Approx(0).epsilon(Tolerance));
          REQUIRE(gradsf(62, 0) == Approx(0).epsilon(Tolerance));
          REQUIRE(gradsf(62, 1) == Approx(0).epsilon(Tolerance));
          REQUIRE(gradsf(62, 2) == Approx(0).epsilon(Tolerance));
          REQUIRE(gradsf(63, 0) == Approx(0).epsilon(Tolerance));
          REQUIRE(gradsf(63, 1) == Approx(0).epsilon(Tolerance));
          REQUIRE(gradsf(63, 2) == Approx(0).epsilon(Tolerance));
        }

        // Coordinates is (0.5,-0.5,0.5) after upgrade
        SECTION(
            "3D BSpline element for coordinates(0.5,-0.5,0.5) after upgrade") {
          Eigen::Matrix<double, Dim, 1> coords;
          coords << 0.5, -0.5, 0.5;
          auto shapefn = hex->shapefn(coords, zero, zero_matrix);

          // Check shape function
          REQUIRE(shapefn.size() == 64);
          REQUIRE(shapefn.sum() == Approx(1.).epsilon(Tolerance));

          REQUIRE(shapefn(0) == Approx(0.0543823).epsilon(Tolerance));
          REQUIRE(shapefn(1) == Approx(0.132935).epsilon(Tolerance));
          REQUIRE(shapefn(2) == Approx(0.0543823).epsilon(Tolerance));
          REQUIRE(shapefn(3) == Approx(0.0222473).epsilon(Tolerance));
          REQUIRE(shapefn(4) == Approx(0.132935).epsilon(Tolerance));
          REQUIRE(shapefn(5) == Approx(0.324951).epsilon(Tolerance));
          REQUIRE(shapefn(6) == Approx(0.132935).epsilon(Tolerance));
          REQUIRE(shapefn(7) == Approx(0.0543823).epsilon(Tolerance));
          REQUIRE(shapefn(8) == Approx(0).epsilon(Tolerance));
          REQUIRE(shapefn(9) == Approx(0).epsilon(Tolerance));
          REQUIRE(shapefn(10) == Approx(0).epsilon(Tolerance));
          REQUIRE(shapefn(11) == Approx(0).epsilon(Tolerance));
          REQUIRE(shapefn(12) == Approx(0).epsilon(Tolerance));
          REQUIRE(shapefn(13) == Approx(0).epsilon(Tolerance));
          REQUIRE(shapefn(14) == Approx(0).epsilon(Tolerance));
          REQUIRE(shapefn(15) == Approx(0).epsilon(Tolerance));
          REQUIRE(shapefn(16) == Approx(0).epsilon(Tolerance));
          REQUIRE(shapefn(17) == Approx(0).epsilon(Tolerance));
          REQUIRE(shapefn(18) == Approx(0).epsilon(Tolerance));
          REQUIRE(shapefn(19) == Approx(0).epsilon(Tolerance));
          REQUIRE(shapefn(20) == Approx(0).epsilon(Tolerance));
          REQUIRE(shapefn(21) == Approx(0).epsilon(Tolerance));
          REQUIRE(shapefn(22) == Approx(0).epsilon(Tolerance));
          REQUIRE(shapefn(23) == Approx(0).epsilon(Tolerance));
          REQUIRE(shapefn(24) == Approx(0).epsilon(Tolerance));
          REQUIRE(shapefn(25) == Approx(0).epsilon(Tolerance));
          REQUIRE(shapefn(26) == Approx(0).epsilon(Tolerance));
          REQUIRE(shapefn(27) == Approx(0).epsilon(Tolerance));
          REQUIRE(shapefn(28) == Approx(0).epsilon(Tolerance));
          REQUIRE(shapefn(29) == Approx(0.00247192).epsilon(Tolerance));
          REQUIRE(shapefn(30) == Approx(0).epsilon(Tolerance));
          REQUIRE(shapefn(31) == Approx(0.00604248).epsilon(Tolerance));
          REQUIRE(shapefn(32) == Approx(0).epsilon(Tolerance));
          REQUIRE(shapefn(33) == Approx(0.00247192).epsilon(Tolerance));
          REQUIRE(shapefn(34) == Approx(0.00604248).epsilon(Tolerance));
          REQUIRE(shapefn(35) == Approx(0.000274658).epsilon(Tolerance));
          REQUIRE(shapefn(36) == Approx(0).epsilon(Tolerance));
          REQUIRE(shapefn(37) == Approx(0).epsilon(Tolerance));
          REQUIRE(shapefn(38) == Approx(0).epsilon(Tolerance));
          REQUIRE(shapefn(39) == Approx(0).epsilon(Tolerance));
          REQUIRE(shapefn(40) == Approx(0).epsilon(Tolerance));
          REQUIRE(shapefn(41) == Approx(0.00604248).epsilon(Tolerance));
          REQUIRE(shapefn(42) == Approx(0).epsilon(Tolerance));
          REQUIRE(shapefn(43) == Approx(0.0147705).epsilon(Tolerance));
          REQUIRE(shapefn(44) == Approx(0).epsilon(Tolerance));
          REQUIRE(shapefn(45) == Approx(0.00604248).epsilon(Tolerance));
          REQUIRE(shapefn(46) == Approx(0.0147705).epsilon(Tolerance));
          REQUIRE(shapefn(47) == Approx(0.000671387).epsilon(Tolerance));
          REQUIRE(shapefn(48) == Approx(0).epsilon(Tolerance));
          REQUIRE(shapefn(49) == Approx(0).epsilon(Tolerance));
          REQUIRE(shapefn(50) == Approx(0).epsilon(Tolerance));
          REQUIRE(shapefn(51) == Approx(0).epsilon(Tolerance));
          REQUIRE(shapefn(52) == Approx(0).epsilon(Tolerance));
          REQUIRE(shapefn(53) == Approx(0.00247192).epsilon(Tolerance));
          REQUIRE(shapefn(54) == Approx(0.00604248).epsilon(Tolerance));
          REQUIRE(shapefn(55) == Approx(0.000274658).epsilon(Tolerance));
          REQUIRE(shapefn(56) == Approx(0).epsilon(Tolerance));
          REQUIRE(shapefn(57) == Approx(0.00604248).epsilon(Tolerance));
          REQUIRE(shapefn(58) == Approx(0.0147705).epsilon(Tolerance));
          REQUIRE(shapefn(59) == Approx(0.000671387).epsilon(Tolerance));
          REQUIRE(shapefn(60) == Approx(0).epsilon(Tolerance));
          REQUIRE(shapefn(61) == Approx(0.000274658).epsilon(Tolerance));
          REQUIRE(shapefn(62) == Approx(0.000671387).epsilon(Tolerance));
          REQUIRE(shapefn(63) == Approx(3.05176e-05).epsilon(Tolerance));

          // Check gradient of shape functions
          auto gradsf = hex->grad_shapefn(coords, zero, zero_matrix);
          REQUIRE(gradsf.rows() == 64);
          REQUIRE(gradsf.cols() == Dim);

          Eigen::Matrix<double, 64, Dim> gradsf_ans;
          gradsf_ans << -0.0725098, -0.0197754, -0.0725098, 0.0483398,
              -0.0483398, -0.177246, 0.0197754, 0.0725098, -0.0725098,
              -0.0296631, 0.0296631, -0.0296631, -0.177246, -0.0483398,
              0.0483398, 0.118164, -0.118164, 0.118164, 0.0483398, 0.177246,
              0.0483398, -0.0725098, 0.0725098, 0.0197754, 0, 0, 0, -0, 0, 0, 0,
              0, 0, 0, 0, 0, 0, 0, -0, -0, 0, -0, 0, 0, -0, 0, 0, -0, 0, 0, 0,
              -0, 0, 0, 0, 0, 0, 0, 0, 0, 0, 0, 0, -0, 0, 0, 0, 0, 0, 0, 0, 0,
              0, 0, 0, -0, 0, 0, 0, 0, 0, 0, 0, 0, 0, 0, -0, 0.0098877,
              0.0032959, -0.0032959, 0, 0, 0, 0.0241699, 0.00805664, 0.00219727,
              0, 0, 0, -0.0032959, 0.0032959, 0.0098877, 0.00219727, 0.00805664,
              0.0241699, 0.00109863, 0.000366211, 0.00109863, 0, -0, 0, -0, -0,
              0, 0, -0, 0, 0, -0, 0, 0, -0, -0, 0.0241699, -0.00219727,
              -0.00805664, 0, -0, 0, 0.059082, -0.00537109, 0.00537109, 0, -0,
              0, -0.00805664, -0.00219727, 0.0241699, 0.00537109, -0.00537109,
              0.059082, 0.00268555, -0.000244141, 0.00268555, 0, -0, 0, -0, -0,
              0, 0, -0, 0, 0, -0, 0, 0, -0, -0, -0.0032959, -0.0098877,
              -0.0032959, 0.00219727, -0.0241699, -0.00805664, 0.00109863,
              -0.00109863, -0.000366211, 0, -0, 0, -0.00805664, -0.0241699,
              0.00219727, 0.00537109, -0.059082, 0.00537109, 0.00268555,
              -0.00268555, 0.000244141, 0, -0, 0, -0.000366211, -0.00109863,
              0.00109863, 0.000244141, -0.00268555, 0.00268555, 0.00012207,
              -0.00012207, 0.00012207;

          for (unsigned i = 0; i < gradsf.rows(); ++i)
            for (unsigned j = 0; j < gradsf.cols(); ++j)
              REQUIRE(gradsf(i, j) ==
                      Approx(gradsf_ans(i, j)).epsilon(Tolerance));
        }

        // Coordinates is (0,0,0)
        SECTION(
            "Eight noded local sf hexahedron element for coordinates(0,0,0)") {
          Eigen::Matrix<double, Dim, 1> coords;
          coords.setZero();
          auto shapefn = hex->shapefn_local(coords, zero, zero_matrix);

          // Check shape function
          REQUIRE(shapefn.size() == 8);

          REQUIRE(shapefn(0) == Approx(0.125).epsilon(Tolerance));
          REQUIRE(shapefn(1) == Approx(0.125).epsilon(Tolerance));
          REQUIRE(shapefn(2) == Approx(0.125).epsilon(Tolerance));
          REQUIRE(shapefn(3) == Approx(0.125).epsilon(Tolerance));
          REQUIRE(shapefn(4) == Approx(0.125).epsilon(Tolerance));
          REQUIRE(shapefn(5) == Approx(0.125).epsilon(Tolerance));
          REQUIRE(shapefn(6) == Approx(0.125).epsilon(Tolerance));
          REQUIRE(shapefn(7) == Approx(0.125).epsilon(Tolerance));
        }

        // Check Jacobian
        SECTION("64-noded hexrilateral Jacobian with deformation gradient") {
          Eigen::Matrix<double, 64, Dim> coords;
          coords << -1, -1, -1, 1, -1, -1, 1, 1, -1, -1, 1, -1, -1, -1, 1, 1,
              -1, 1, 1, 1, 1, -1, 1, 1, -3, 3, -3, -1, 3, -3, 1, 3, -3, 3, 3,
              -3, -3, 3, -1, -1, 3, -1, 1, 3, -1, 3, 3, -1, -3, 3, 1, -1, 3, 1,
              1, 3, 1, 3, 3, 1, -3, 3, 3, -1, 3, 3, 1, 3, 3, 3, 3, 3, -3, 1, -3,
              -1, 1, -3, 1, 1, -3, 3, 1, -3, -3, 1, -1, 3, 1, -1, -3, 1, 1, 3,
              1, 1, -3, 1, 3, -1, 1, 3, 1, 1, 3, 3, 1, 3, -3, -1, -3, -1, -1,
              -3, 1, -1, -3, 3, -1, -3, -3, -1, -1, 3, -1, -1, -3, -1, 1, 3, -1,
              1, -3, -1, 3, -1, -1, 3, 1, -1, 3, 3, -1, 3, -3, -3, -3, -1, -3,
              -3, 1, -3, -3, 3, -3, -3, -3, -3, -1, -1, -3, -1, 1, -3, -1, 3,
              -3, -1, -3, -3, 1, -1, -3, 1, 1, -3, 1, 3, -3, 1, -3, -3, 3, -1,
              -3, 3, 1, -3, 3, 3, -3, 3;

          Eigen::Matrix<double, Dim, 1> psize;
          psize.setZero();
          Eigen::Matrix<double, Dim, Dim> defgrad;
          defgrad.setZero();

          Eigen::Matrix<double, Dim, 1> xi;
          xi << 0., 0., 0.;

          Eigen::Matrix<double, Dim, Dim> jacobian;
          // clang-format off
          jacobian << 1., 0., 0.,
                      0., 1., 0.,
                      0., 0., 1;
          // clang-format on

          // Get Jacobian
          auto jac = hex->jacobian(xi, coords, psize, defgrad);

          // Check size of jacobian
          REQUIRE(jac.size() == jacobian.size());

          // Check Jacobian
          for (unsigned i = 0; i < Dim; ++i)
            for (unsigned j = 0; j < Dim; ++j)
              REQUIRE(jac(i, j) == Approx(jacobian(i, j)).epsilon(Tolerance));
        }

        // Coordinates is (0, 0, 0)
        SECTION("64 noded hexahedron B-matrix cell for coordinates(0, 0, 0)") {
          Eigen::Matrix<double, Dim, 1> xi;
          xi << 0.0, 0.0, 0.0;

          Eigen::Matrix<double, 64, Dim> coords;
          coords << -1, -1, -1, 1, -1, -1, 1, 1, -1, -1, 1, -1, -1, -1, 1, 1,
              -1, 1, 1, 1, 1, -1, 1, 1, -3, 3, -3, -1, 3, -3, 1, 3, -3, 3, 3,
              -3, -3, 3, -1, -1, 3, -1, 1, 3, -1, 3, 3, -1, -3, 3, 1, -1, 3, 1,
              1, 3, 1, 3, 3, 1, -3, 3, 3, -1, 3, 3, 1, 3, 3, 3, 3, 3, -3, 1, -3,
              -1, 1, -3, 1, 1, -3, 3, 1, -3, -3, 1, -1, 3, 1, -1, -3, 1, 1, 3,
              1, 1, -3, 1, 3, -1, 1, 3, 1, 1, 3, 3, 1, 3, -3, -1, -3, -1, -1,
              -3, 1, -1, -3, 3, -1, -3, -3, -1, -1, 3, -1, -1, -3, -1, 1, 3, -1,
              1, -3, -1, 3, -1, -1, 3, 1, -1, 3, 3, -1, 3, -3, -3, -3, -1, -3,
              -3, 1, -3, -3, 3, -3, -3, -3, -3, -1, -1, -3, -1, 1, -3, -1, 3,
              -3, -1, -3, -3, 1, -1, -3, 1, 1, -3, 1, 3, -3, 1, -3, -3, 3, -1,
              -3, 3, 1, -3, 3, 3, -3, 3;

          // Get B-Matrix
          auto bmatrix = hex->bmatrix(xi, coords, zero, zero_matrix);

          // Check gradient of shape functions
          auto gradsf = hex->grad_shapefn(xi, zero, zero_matrix);

          // Check dN/dx
          auto dn_dx = hex->dn_dx(xi, coords, zero, zero_matrix);
          REQUIRE(dn_dx.rows() == 64);
          REQUIRE(dn_dx.cols() == Dim);
          for (unsigned i = 0; i < 64; ++i) {
            REQUIRE(dn_dx(i, 0) == Approx(gradsf(i, 0)).epsilon(Tolerance));
            REQUIRE(dn_dx(i, 1) == Approx(gradsf(i, 1)).epsilon(Tolerance));
            REQUIRE(dn_dx(i, 2) == Approx(gradsf(i, 2)).epsilon(Tolerance));
          }

          // Check dN/dx local
          auto dn_dx_local = hex->dn_dx_local(xi, coords, zero, zero_matrix);
          REQUIRE(dn_dx_local.rows() == 64);
          REQUIRE(dn_dx_local.cols() == Dim);
          for (unsigned i = 0; i < 64; ++i) {
            REQUIRE(dn_dx_local(i, 0) ==
                    Approx(gradsf(i, 0)).epsilon(Tolerance));
            REQUIRE(dn_dx_local(i, 1) ==
                    Approx(gradsf(i, 1)).epsilon(Tolerance));
            REQUIRE(dn_dx_local(i, 2) ==
                    Approx(gradsf(i, 2)).epsilon(Tolerance));
          }

          // Check size of B-matrix
          REQUIRE(bmatrix.size() == 64);

          for (unsigned i = 0; i < 64; ++i) {
            REQUIRE(bmatrix.at(i)(0, 0) ==
                    Approx(gradsf(i, 0)).epsilon(Tolerance));
            REQUIRE(bmatrix.at(i)(0, 1) == Approx(0.).epsilon(Tolerance));
            REQUIRE(bmatrix.at(i)(0, 2) == Approx(0.).epsilon(Tolerance));
            REQUIRE(bmatrix.at(i)(1, 0) == Approx(0.).epsilon(Tolerance));
            REQUIRE(bmatrix.at(i)(1, 1) ==
                    Approx(gradsf(i, 1)).epsilon(Tolerance));
            REQUIRE(bmatrix.at(i)(1, 2) == Approx(0.).epsilon(Tolerance));
            REQUIRE(bmatrix.at(i)(2, 0) == Approx(0.).epsilon(Tolerance));
            REQUIRE(bmatrix.at(i)(2, 1) == Approx(0.).epsilon(Tolerance));
            REQUIRE(bmatrix.at(i)(2, 2) ==
                    Approx(gradsf(i, 2)).epsilon(Tolerance));
            REQUIRE(bmatrix.at(i)(3, 0) ==
                    Approx(gradsf(i, 1)).epsilon(Tolerance));
            REQUIRE(bmatrix.at(i)(3, 1) ==
                    Approx(gradsf(i, 0)).epsilon(Tolerance));
            REQUIRE(bmatrix.at(i)(3, 2) == Approx(0.).epsilon(Tolerance));
            REQUIRE(bmatrix.at(i)(4, 0) == Approx(0.).epsilon(Tolerance));
            REQUIRE(bmatrix.at(i)(4, 1) ==
                    Approx(gradsf(i, 2)).epsilon(Tolerance));
            REQUIRE(bmatrix.at(i)(4, 2) ==
                    Approx(gradsf(i, 1)).epsilon(Tolerance));
            REQUIRE(bmatrix.at(i)(5, 0) ==
                    Approx(gradsf(i, 2)).epsilon(Tolerance));
            REQUIRE(bmatrix.at(i)(5, 1) == Approx(0.).epsilon(Tolerance));
            REQUIRE(bmatrix.at(i)(5, 2) ==
                    Approx(gradsf(i, 0)).epsilon(Tolerance));
          }
        }

        // Initialise BSpline with kernel correction equal to true
        // There should be no difference in regular nodes
        bool kernel_correction = true;
        REQUIRE_NOTHROW(hex->initialise_bspline_connectivity_properties(
            nodal_coords, nodal_props, kernel_correction));

        // Coordinates is (0,0,0) after upgrade
        SECTION(
            "3D BSpline element for coordinates(0,0,0) after upgrade - kernel "
            "correction") {
          Eigen::Matrix<double, Dim, 1> coords;
          coords.setZero();
          auto shapefn = hex->shapefn(coords, zero, zero_matrix);

          // Check shape function
          REQUIRE(shapefn.size() == 64);
          REQUIRE(hex->nfunctions() == 64);
          REQUIRE(hex->nfunctions_local() == 8);
          REQUIRE(shapefn.sum() == Approx(1.).epsilon(Tolerance));

          REQUIRE(shapefn(0) == Approx(0.125).epsilon(Tolerance));
          REQUIRE(shapefn(1) == Approx(0.125).epsilon(Tolerance));
          REQUIRE(shapefn(2) == Approx(0.125).epsilon(Tolerance));
          REQUIRE(shapefn(3) == Approx(0.125).epsilon(Tolerance));
          REQUIRE(shapefn(4) == Approx(0.125).epsilon(Tolerance));
          REQUIRE(shapefn(5) == Approx(0.125).epsilon(Tolerance));
          REQUIRE(shapefn(6) == Approx(0.125).epsilon(Tolerance));
          REQUIRE(shapefn(7) == Approx(0.125).epsilon(Tolerance));
          REQUIRE(shapefn(8) == Approx(0).epsilon(Tolerance));
          REQUIRE(shapefn(9) == Approx(0).epsilon(Tolerance));
          REQUIRE(shapefn(10) == Approx(0).epsilon(Tolerance));
          REQUIRE(shapefn(11) == Approx(0).epsilon(Tolerance));
          REQUIRE(shapefn(12) == Approx(0).epsilon(Tolerance));
          REQUIRE(shapefn(13) == Approx(0).epsilon(Tolerance));
          REQUIRE(shapefn(14) == Approx(0).epsilon(Tolerance));
          REQUIRE(shapefn(15) == Approx(0).epsilon(Tolerance));
          REQUIRE(shapefn(16) == Approx(0).epsilon(Tolerance));
          REQUIRE(shapefn(17) == Approx(0).epsilon(Tolerance));
          REQUIRE(shapefn(18) == Approx(0).epsilon(Tolerance));
          REQUIRE(shapefn(19) == Approx(0).epsilon(Tolerance));
          REQUIRE(shapefn(20) == Approx(0).epsilon(Tolerance));
          REQUIRE(shapefn(21) == Approx(0).epsilon(Tolerance));
          REQUIRE(shapefn(22) == Approx(0).epsilon(Tolerance));
          REQUIRE(shapefn(23) == Approx(0).epsilon(Tolerance));
          REQUIRE(shapefn(24) == Approx(0).epsilon(Tolerance));
          REQUIRE(shapefn(25) == Approx(0).epsilon(Tolerance));
          REQUIRE(shapefn(26) == Approx(0).epsilon(Tolerance));
          REQUIRE(shapefn(27) == Approx(0).epsilon(Tolerance));
          REQUIRE(shapefn(28) == Approx(0).epsilon(Tolerance));
          REQUIRE(shapefn(29) == Approx(0).epsilon(Tolerance));
          REQUIRE(shapefn(30) == Approx(0).epsilon(Tolerance));
          REQUIRE(shapefn(31) == Approx(0).epsilon(Tolerance));
          REQUIRE(shapefn(32) == Approx(0).epsilon(Tolerance));
          REQUIRE(shapefn(33) == Approx(0).epsilon(Tolerance));
          REQUIRE(shapefn(34) == Approx(0).epsilon(Tolerance));
          REQUIRE(shapefn(35) == Approx(0).epsilon(Tolerance));
          REQUIRE(shapefn(36) == Approx(0).epsilon(Tolerance));
          REQUIRE(shapefn(37) == Approx(0).epsilon(Tolerance));
          REQUIRE(shapefn(38) == Approx(0).epsilon(Tolerance));
          REQUIRE(shapefn(39) == Approx(0).epsilon(Tolerance));
          REQUIRE(shapefn(40) == Approx(0).epsilon(Tolerance));
          REQUIRE(shapefn(41) == Approx(0).epsilon(Tolerance));
          REQUIRE(shapefn(42) == Approx(0).epsilon(Tolerance));
          REQUIRE(shapefn(43) == Approx(0).epsilon(Tolerance));
          REQUIRE(shapefn(44) == Approx(0).epsilon(Tolerance));
          REQUIRE(shapefn(45) == Approx(0).epsilon(Tolerance));
          REQUIRE(shapefn(46) == Approx(0).epsilon(Tolerance));
          REQUIRE(shapefn(47) == Approx(0).epsilon(Tolerance));
          REQUIRE(shapefn(48) == Approx(0).epsilon(Tolerance));
          REQUIRE(shapefn(49) == Approx(0).epsilon(Tolerance));
          REQUIRE(shapefn(50) == Approx(0).epsilon(Tolerance));
          REQUIRE(shapefn(51) == Approx(0).epsilon(Tolerance));
          REQUIRE(shapefn(52) == Approx(0).epsilon(Tolerance));
          REQUIRE(shapefn(53) == Approx(0).epsilon(Tolerance));
          REQUIRE(shapefn(54) == Approx(0).epsilon(Tolerance));
          REQUIRE(shapefn(55) == Approx(0).epsilon(Tolerance));
          REQUIRE(shapefn(56) == Approx(0).epsilon(Tolerance));
          REQUIRE(shapefn(57) == Approx(0).epsilon(Tolerance));
          REQUIRE(shapefn(58) == Approx(0).epsilon(Tolerance));
          REQUIRE(shapefn(59) == Approx(0).epsilon(Tolerance));
          REQUIRE(shapefn(60) == Approx(0).epsilon(Tolerance));
          REQUIRE(shapefn(61) == Approx(0).epsilon(Tolerance));
          REQUIRE(shapefn(62) == Approx(0).epsilon(Tolerance));
          REQUIRE(shapefn(63) == Approx(0).epsilon(Tolerance));

          // Check gradient of shape functions
          auto gradsf = hex->grad_shapefn(coords, zero, zero_matrix);
          REQUIRE(gradsf.rows() == 64);
          REQUIRE(gradsf.cols() == Dim);

          REQUIRE(gradsf(0, 0) == Approx(-0.125).epsilon(Tolerance));
          REQUIRE(gradsf(0, 1) == Approx(-0.125).epsilon(Tolerance));
          REQUIRE(gradsf(0, 2) == Approx(-0.125).epsilon(Tolerance));
          REQUIRE(gradsf(1, 0) == Approx(0.125).epsilon(Tolerance));
          REQUIRE(gradsf(1, 1) == Approx(-0.125).epsilon(Tolerance));
          REQUIRE(gradsf(1, 2) == Approx(-0.125).epsilon(Tolerance));
          REQUIRE(gradsf(2, 0) == Approx(0.125).epsilon(Tolerance));
          REQUIRE(gradsf(2, 1) == Approx(0.125).epsilon(Tolerance));
          REQUIRE(gradsf(2, 2) == Approx(-0.125).epsilon(Tolerance));
          REQUIRE(gradsf(3, 0) == Approx(-0.125).epsilon(Tolerance));
          REQUIRE(gradsf(3, 1) == Approx(0.125).epsilon(Tolerance));
          REQUIRE(gradsf(3, 2) == Approx(-0.125).epsilon(Tolerance));
          REQUIRE(gradsf(4, 0) == Approx(-0.125).epsilon(Tolerance));
          REQUIRE(gradsf(4, 1) == Approx(-0.125).epsilon(Tolerance));
          REQUIRE(gradsf(4, 2) == Approx(0.125).epsilon(Tolerance));
          REQUIRE(gradsf(5, 0) == Approx(0.125).epsilon(Tolerance));
          REQUIRE(gradsf(5, 1) == Approx(-0.125).epsilon(Tolerance));
          REQUIRE(gradsf(5, 2) == Approx(0.125).epsilon(Tolerance));
          REQUIRE(gradsf(6, 0) == Approx(0.125).epsilon(Tolerance));
          REQUIRE(gradsf(6, 1) == Approx(0.125).epsilon(Tolerance));
          REQUIRE(gradsf(6, 2) == Approx(0.125).epsilon(Tolerance));
          REQUIRE(gradsf(7, 0) == Approx(-0.125).epsilon(Tolerance));
          REQUIRE(gradsf(7, 1) == Approx(0.125).epsilon(Tolerance));
          REQUIRE(gradsf(7, 2) == Approx(0.125).epsilon(Tolerance));
          REQUIRE(gradsf(8, 0) == Approx(0).epsilon(Tolerance));
          REQUIRE(gradsf(8, 1) == Approx(0).epsilon(Tolerance));
          REQUIRE(gradsf(8, 2) == Approx(0).epsilon(Tolerance));
          REQUIRE(gradsf(9, 0) == Approx(-0).epsilon(Tolerance));
          REQUIRE(gradsf(9, 1) == Approx(0).epsilon(Tolerance));
          REQUIRE(gradsf(9, 2) == Approx(0).epsilon(Tolerance));
          REQUIRE(gradsf(10, 0) == Approx(0).epsilon(Tolerance));
          REQUIRE(gradsf(10, 1) == Approx(0).epsilon(Tolerance));
          REQUIRE(gradsf(10, 2) == Approx(0).epsilon(Tolerance));
          REQUIRE(gradsf(11, 0) == Approx(0).epsilon(Tolerance));
          REQUIRE(gradsf(11, 1) == Approx(0).epsilon(Tolerance));
          REQUIRE(gradsf(11, 2) == Approx(0).epsilon(Tolerance));
          REQUIRE(gradsf(12, 0) == Approx(0).epsilon(Tolerance));
          REQUIRE(gradsf(12, 1) == Approx(0).epsilon(Tolerance));
          REQUIRE(gradsf(12, 2) == Approx(-0).epsilon(Tolerance));
          REQUIRE(gradsf(13, 0) == Approx(-0).epsilon(Tolerance));
          REQUIRE(gradsf(13, 1) == Approx(0).epsilon(Tolerance));
          REQUIRE(gradsf(13, 2) == Approx(-0).epsilon(Tolerance));
          REQUIRE(gradsf(14, 0) == Approx(0).epsilon(Tolerance));
          REQUIRE(gradsf(14, 1) == Approx(0).epsilon(Tolerance));
          REQUIRE(gradsf(14, 2) == Approx(-0).epsilon(Tolerance));
          REQUIRE(gradsf(15, 0) == Approx(0).epsilon(Tolerance));
          REQUIRE(gradsf(15, 1) == Approx(0).epsilon(Tolerance));
          REQUIRE(gradsf(15, 2) == Approx(-0).epsilon(Tolerance));
          REQUIRE(gradsf(16, 0) == Approx(0).epsilon(Tolerance));
          REQUIRE(gradsf(16, 1) == Approx(0).epsilon(Tolerance));
          REQUIRE(gradsf(16, 2) == Approx(0).epsilon(Tolerance));
          REQUIRE(gradsf(17, 0) == Approx(-0).epsilon(Tolerance));
          REQUIRE(gradsf(17, 1) == Approx(0).epsilon(Tolerance));
          REQUIRE(gradsf(17, 2) == Approx(0).epsilon(Tolerance));
          REQUIRE(gradsf(18, 0) == Approx(0).epsilon(Tolerance));
          REQUIRE(gradsf(18, 1) == Approx(0).epsilon(Tolerance));
          REQUIRE(gradsf(18, 2) == Approx(0).epsilon(Tolerance));
          REQUIRE(gradsf(19, 0) == Approx(0).epsilon(Tolerance));
          REQUIRE(gradsf(19, 1) == Approx(0).epsilon(Tolerance));
          REQUIRE(gradsf(19, 2) == Approx(0).epsilon(Tolerance));
          REQUIRE(gradsf(20, 0) == Approx(0).epsilon(Tolerance));
          REQUIRE(gradsf(20, 1) == Approx(0).epsilon(Tolerance));
          REQUIRE(gradsf(20, 2) == Approx(0).epsilon(Tolerance));
          REQUIRE(gradsf(21, 0) == Approx(-0).epsilon(Tolerance));
          REQUIRE(gradsf(21, 1) == Approx(0).epsilon(Tolerance));
          REQUIRE(gradsf(21, 2) == Approx(0).epsilon(Tolerance));
          REQUIRE(gradsf(22, 0) == Approx(0).epsilon(Tolerance));
          REQUIRE(gradsf(22, 1) == Approx(0).epsilon(Tolerance));
          REQUIRE(gradsf(22, 2) == Approx(0).epsilon(Tolerance));
          REQUIRE(gradsf(23, 0) == Approx(0).epsilon(Tolerance));
          REQUIRE(gradsf(23, 1) == Approx(0).epsilon(Tolerance));
          REQUIRE(gradsf(23, 2) == Approx(0).epsilon(Tolerance));
          REQUIRE(gradsf(24, 0) == Approx(0).epsilon(Tolerance));
          REQUIRE(gradsf(24, 1) == Approx(0).epsilon(Tolerance));
          REQUIRE(gradsf(24, 2) == Approx(0).epsilon(Tolerance));
          REQUIRE(gradsf(25, 0) == Approx(-0).epsilon(Tolerance));
          REQUIRE(gradsf(25, 1) == Approx(0).epsilon(Tolerance));
          REQUIRE(gradsf(25, 2) == Approx(0).epsilon(Tolerance));
          REQUIRE(gradsf(26, 0) == Approx(0).epsilon(Tolerance));
          REQUIRE(gradsf(26, 1) == Approx(0).epsilon(Tolerance));
          REQUIRE(gradsf(26, 2) == Approx(0).epsilon(Tolerance));
          REQUIRE(gradsf(27, 0) == Approx(0).epsilon(Tolerance));
          REQUIRE(gradsf(27, 1) == Approx(0).epsilon(Tolerance));
          REQUIRE(gradsf(27, 2) == Approx(0).epsilon(Tolerance));
          REQUIRE(gradsf(28, 0) == Approx(0).epsilon(Tolerance));
          REQUIRE(gradsf(28, 1) == Approx(0).epsilon(Tolerance));
          REQUIRE(gradsf(28, 2) == Approx(-0).epsilon(Tolerance));
          REQUIRE(gradsf(29, 0) == Approx(0).epsilon(Tolerance));
          REQUIRE(gradsf(29, 1) == Approx(0).epsilon(Tolerance));
          REQUIRE(gradsf(29, 2) == Approx(-0).epsilon(Tolerance));
          REQUIRE(gradsf(30, 0) == Approx(0).epsilon(Tolerance));
          REQUIRE(gradsf(30, 1) == Approx(0).epsilon(Tolerance));
          REQUIRE(gradsf(30, 2) == Approx(0).epsilon(Tolerance));
          REQUIRE(gradsf(31, 0) == Approx(0).epsilon(Tolerance));
          REQUIRE(gradsf(31, 1) == Approx(0).epsilon(Tolerance));
          REQUIRE(gradsf(31, 2) == Approx(0).epsilon(Tolerance));
          REQUIRE(gradsf(32, 0) == Approx(0).epsilon(Tolerance));
          REQUIRE(gradsf(32, 1) == Approx(0).epsilon(Tolerance));
          REQUIRE(gradsf(32, 2) == Approx(0).epsilon(Tolerance));
          REQUIRE(gradsf(33, 0) == Approx(-0).epsilon(Tolerance));
          REQUIRE(gradsf(33, 1) == Approx(0).epsilon(Tolerance));
          REQUIRE(gradsf(33, 2) == Approx(0).epsilon(Tolerance));
          REQUIRE(gradsf(34, 0) == Approx(0).epsilon(Tolerance));
          REQUIRE(gradsf(34, 1) == Approx(0).epsilon(Tolerance));
          REQUIRE(gradsf(34, 2) == Approx(0).epsilon(Tolerance));
          REQUIRE(gradsf(35, 0) == Approx(0).epsilon(Tolerance));
          REQUIRE(gradsf(35, 1) == Approx(0).epsilon(Tolerance));
          REQUIRE(gradsf(35, 2) == Approx(0).epsilon(Tolerance));
          REQUIRE(gradsf(36, 0) == Approx(0).epsilon(Tolerance));
          REQUIRE(gradsf(36, 1) == Approx(-0).epsilon(Tolerance));
          REQUIRE(gradsf(36, 2) == Approx(0).epsilon(Tolerance));
          REQUIRE(gradsf(37, 0) == Approx(-0).epsilon(Tolerance));
          REQUIRE(gradsf(37, 1) == Approx(-0).epsilon(Tolerance));
          REQUIRE(gradsf(37, 2) == Approx(0).epsilon(Tolerance));
          REQUIRE(gradsf(38, 0) == Approx(0).epsilon(Tolerance));
          REQUIRE(gradsf(38, 1) == Approx(-0).epsilon(Tolerance));
          REQUIRE(gradsf(38, 2) == Approx(0).epsilon(Tolerance));
          REQUIRE(gradsf(39, 0) == Approx(0).epsilon(Tolerance));
          REQUIRE(gradsf(39, 1) == Approx(-0).epsilon(Tolerance));
          REQUIRE(gradsf(39, 2) == Approx(0).epsilon(Tolerance));
          REQUIRE(gradsf(40, 0) == Approx(0).epsilon(Tolerance));
          REQUIRE(gradsf(40, 1) == Approx(-0).epsilon(Tolerance));
          REQUIRE(gradsf(40, 2) == Approx(-0).epsilon(Tolerance));
          REQUIRE(gradsf(41, 0) == Approx(0).epsilon(Tolerance));
          REQUIRE(gradsf(41, 1) == Approx(-0).epsilon(Tolerance));
          REQUIRE(gradsf(41, 2) == Approx(-0).epsilon(Tolerance));
          REQUIRE(gradsf(42, 0) == Approx(0).epsilon(Tolerance));
          REQUIRE(gradsf(42, 1) == Approx(-0).epsilon(Tolerance));
          REQUIRE(gradsf(42, 2) == Approx(0).epsilon(Tolerance));
          REQUIRE(gradsf(43, 0) == Approx(0).epsilon(Tolerance));
          REQUIRE(gradsf(43, 1) == Approx(-0).epsilon(Tolerance));
          REQUIRE(gradsf(43, 2) == Approx(0).epsilon(Tolerance));
          REQUIRE(gradsf(44, 0) == Approx(0).epsilon(Tolerance));
          REQUIRE(gradsf(44, 1) == Approx(-0).epsilon(Tolerance));
          REQUIRE(gradsf(44, 2) == Approx(0).epsilon(Tolerance));
          REQUIRE(gradsf(45, 0) == Approx(-0).epsilon(Tolerance));
          REQUIRE(gradsf(45, 1) == Approx(-0).epsilon(Tolerance));
          REQUIRE(gradsf(45, 2) == Approx(0).epsilon(Tolerance));
          REQUIRE(gradsf(46, 0) == Approx(0).epsilon(Tolerance));
          REQUIRE(gradsf(46, 1) == Approx(-0).epsilon(Tolerance));
          REQUIRE(gradsf(46, 2) == Approx(0).epsilon(Tolerance));
          REQUIRE(gradsf(47, 0) == Approx(0).epsilon(Tolerance));
          REQUIRE(gradsf(47, 1) == Approx(-0).epsilon(Tolerance));
          REQUIRE(gradsf(47, 2) == Approx(0).epsilon(Tolerance));
          REQUIRE(gradsf(48, 0) == Approx(0).epsilon(Tolerance));
          REQUIRE(gradsf(48, 1) == Approx(0).epsilon(Tolerance));
          REQUIRE(gradsf(48, 2) == Approx(0).epsilon(Tolerance));
          REQUIRE(gradsf(49, 0) == Approx(-0).epsilon(Tolerance));
          REQUIRE(gradsf(49, 1) == Approx(0).epsilon(Tolerance));
          REQUIRE(gradsf(49, 2) == Approx(0).epsilon(Tolerance));
          REQUIRE(gradsf(50, 0) == Approx(0).epsilon(Tolerance));
          REQUIRE(gradsf(50, 1) == Approx(0).epsilon(Tolerance));
          REQUIRE(gradsf(50, 2) == Approx(0).epsilon(Tolerance));
          REQUIRE(gradsf(51, 0) == Approx(0).epsilon(Tolerance));
          REQUIRE(gradsf(51, 1) == Approx(0).epsilon(Tolerance));
          REQUIRE(gradsf(51, 2) == Approx(0).epsilon(Tolerance));
          REQUIRE(gradsf(52, 0) == Approx(0).epsilon(Tolerance));
          REQUIRE(gradsf(52, 1) == Approx(0).epsilon(Tolerance));
          REQUIRE(gradsf(52, 2) == Approx(-0).epsilon(Tolerance));
          REQUIRE(gradsf(53, 0) == Approx(-0).epsilon(Tolerance));
          REQUIRE(gradsf(53, 1) == Approx(0).epsilon(Tolerance));
          REQUIRE(gradsf(53, 2) == Approx(-0).epsilon(Tolerance));
          REQUIRE(gradsf(54, 0) == Approx(0).epsilon(Tolerance));
          REQUIRE(gradsf(54, 1) == Approx(0).epsilon(Tolerance));
          REQUIRE(gradsf(54, 2) == Approx(-0).epsilon(Tolerance));
          REQUIRE(gradsf(55, 0) == Approx(0).epsilon(Tolerance));
          REQUIRE(gradsf(55, 1) == Approx(0).epsilon(Tolerance));
          REQUIRE(gradsf(55, 2) == Approx(-0).epsilon(Tolerance));
          REQUIRE(gradsf(56, 0) == Approx(0).epsilon(Tolerance));
          REQUIRE(gradsf(56, 1) == Approx(0).epsilon(Tolerance));
          REQUIRE(gradsf(56, 2) == Approx(0).epsilon(Tolerance));
          REQUIRE(gradsf(57, 0) == Approx(-0).epsilon(Tolerance));
          REQUIRE(gradsf(57, 1) == Approx(0).epsilon(Tolerance));
          REQUIRE(gradsf(57, 2) == Approx(0).epsilon(Tolerance));
          REQUIRE(gradsf(58, 0) == Approx(0).epsilon(Tolerance));
          REQUIRE(gradsf(58, 1) == Approx(0).epsilon(Tolerance));
          REQUIRE(gradsf(58, 2) == Approx(0).epsilon(Tolerance));
          REQUIRE(gradsf(59, 0) == Approx(0).epsilon(Tolerance));
          REQUIRE(gradsf(59, 1) == Approx(0).epsilon(Tolerance));
          REQUIRE(gradsf(59, 2) == Approx(0).epsilon(Tolerance));
          REQUIRE(gradsf(60, 0) == Approx(0).epsilon(Tolerance));
          REQUIRE(gradsf(60, 1) == Approx(0).epsilon(Tolerance));
          REQUIRE(gradsf(60, 2) == Approx(0).epsilon(Tolerance));
          REQUIRE(gradsf(61, 0) == Approx(-0).epsilon(Tolerance));
          REQUIRE(gradsf(61, 1) == Approx(0).epsilon(Tolerance));
          REQUIRE(gradsf(61, 2) == Approx(0).epsilon(Tolerance));
          REQUIRE(gradsf(62, 0) == Approx(0).epsilon(Tolerance));
          REQUIRE(gradsf(62, 1) == Approx(0).epsilon(Tolerance));
          REQUIRE(gradsf(62, 2) == Approx(0).epsilon(Tolerance));
          REQUIRE(gradsf(63, 0) == Approx(0).epsilon(Tolerance));
          REQUIRE(gradsf(63, 1) == Approx(0).epsilon(Tolerance));
          REQUIRE(gradsf(63, 2) == Approx(0).epsilon(Tolerance));
        }

        // Coordinates is (0.5,-0.5,0.5) after upgrade
        SECTION(
            "3D BSpline element for coordinates(0.5,-0.5,0.5) after upgrade - "
            "kernel correction") {
          Eigen::Matrix<double, Dim, 1> coords;
          coords << 0.5, -0.5, 0.5;
          auto shapefn = hex->shapefn(coords, zero, zero_matrix);

          // Check shape function
          REQUIRE(shapefn.size() == 64);
          REQUIRE(shapefn.sum() == Approx(1.).epsilon(Tolerance));

          REQUIRE(shapefn(0) == Approx(0.0543823).epsilon(Tolerance));
          REQUIRE(shapefn(1) == Approx(0.132935).epsilon(Tolerance));
          REQUIRE(shapefn(2) == Approx(0.0543823).epsilon(Tolerance));
          REQUIRE(shapefn(3) == Approx(0.0222473).epsilon(Tolerance));
          REQUIRE(shapefn(4) == Approx(0.132935).epsilon(Tolerance));
          REQUIRE(shapefn(5) == Approx(0.324951).epsilon(Tolerance));
          REQUIRE(shapefn(6) == Approx(0.132935).epsilon(Tolerance));
          REQUIRE(shapefn(7) == Approx(0.0543823).epsilon(Tolerance));
          REQUIRE(shapefn(8) == Approx(0).epsilon(Tolerance));
          REQUIRE(shapefn(9) == Approx(0).epsilon(Tolerance));
          REQUIRE(shapefn(10) == Approx(0).epsilon(Tolerance));
          REQUIRE(shapefn(11) == Approx(0).epsilon(Tolerance));
          REQUIRE(shapefn(12) == Approx(0).epsilon(Tolerance));
          REQUIRE(shapefn(13) == Approx(0).epsilon(Tolerance));
          REQUIRE(shapefn(14) == Approx(0).epsilon(Tolerance));
          REQUIRE(shapefn(15) == Approx(0).epsilon(Tolerance));
          REQUIRE(shapefn(16) == Approx(0).epsilon(Tolerance));
          REQUIRE(shapefn(17) == Approx(0).epsilon(Tolerance));
          REQUIRE(shapefn(18) == Approx(0).epsilon(Tolerance));
          REQUIRE(shapefn(19) == Approx(0).epsilon(Tolerance));
          REQUIRE(shapefn(20) == Approx(0).epsilon(Tolerance));
          REQUIRE(shapefn(21) == Approx(0).epsilon(Tolerance));
          REQUIRE(shapefn(22) == Approx(0).epsilon(Tolerance));
          REQUIRE(shapefn(23) == Approx(0).epsilon(Tolerance));
          REQUIRE(shapefn(24) == Approx(0).epsilon(Tolerance));
          REQUIRE(shapefn(25) == Approx(0).epsilon(Tolerance));
          REQUIRE(shapefn(26) == Approx(0).epsilon(Tolerance));
          REQUIRE(shapefn(27) == Approx(0).epsilon(Tolerance));
          REQUIRE(shapefn(28) == Approx(0).epsilon(Tolerance));
          REQUIRE(shapefn(29) == Approx(0.00247192).epsilon(Tolerance));
          REQUIRE(shapefn(30) == Approx(0).epsilon(Tolerance));
          REQUIRE(shapefn(31) == Approx(0.00604248).epsilon(Tolerance));
          REQUIRE(shapefn(32) == Approx(0).epsilon(Tolerance));
          REQUIRE(shapefn(33) == Approx(0.00247192).epsilon(Tolerance));
          REQUIRE(shapefn(34) == Approx(0.00604248).epsilon(Tolerance));
          REQUIRE(shapefn(35) == Approx(0.000274658).epsilon(Tolerance));
          REQUIRE(shapefn(36) == Approx(0).epsilon(Tolerance));
          REQUIRE(shapefn(37) == Approx(0).epsilon(Tolerance));
          REQUIRE(shapefn(38) == Approx(0).epsilon(Tolerance));
          REQUIRE(shapefn(39) == Approx(0).epsilon(Tolerance));
          REQUIRE(shapefn(40) == Approx(0).epsilon(Tolerance));
          REQUIRE(shapefn(41) == Approx(0.00604248).epsilon(Tolerance));
          REQUIRE(shapefn(42) == Approx(0).epsilon(Tolerance));
          REQUIRE(shapefn(43) == Approx(0.0147705).epsilon(Tolerance));
          REQUIRE(shapefn(44) == Approx(0).epsilon(Tolerance));
          REQUIRE(shapefn(45) == Approx(0.00604248).epsilon(Tolerance));
          REQUIRE(shapefn(46) == Approx(0.0147705).epsilon(Tolerance));
          REQUIRE(shapefn(47) == Approx(0.000671387).epsilon(Tolerance));
          REQUIRE(shapefn(48) == Approx(0).epsilon(Tolerance));
          REQUIRE(shapefn(49) == Approx(0).epsilon(Tolerance));
          REQUIRE(shapefn(50) == Approx(0).epsilon(Tolerance));
          REQUIRE(shapefn(51) == Approx(0).epsilon(Tolerance));
          REQUIRE(shapefn(52) == Approx(0).epsilon(Tolerance));
          REQUIRE(shapefn(53) == Approx(0.00247192).epsilon(Tolerance));
          REQUIRE(shapefn(54) == Approx(0.00604248).epsilon(Tolerance));
          REQUIRE(shapefn(55) == Approx(0.000274658).epsilon(Tolerance));
          REQUIRE(shapefn(56) == Approx(0).epsilon(Tolerance));
          REQUIRE(shapefn(57) == Approx(0.00604248).epsilon(Tolerance));
          REQUIRE(shapefn(58) == Approx(0.0147705).epsilon(Tolerance));
          REQUIRE(shapefn(59) == Approx(0.000671387).epsilon(Tolerance));
          REQUIRE(shapefn(60) == Approx(0).epsilon(Tolerance));
          REQUIRE(shapefn(61) == Approx(0.000274658).epsilon(Tolerance));
          REQUIRE(shapefn(62) == Approx(0.000671387).epsilon(Tolerance));
          REQUIRE(shapefn(63) == Approx(3.05176e-05).epsilon(Tolerance));

          // Check gradient of shape functions
          auto gradsf = hex->grad_shapefn(coords, zero, zero_matrix);
          REQUIRE(gradsf.rows() == 64);
          REQUIRE(gradsf.cols() == Dim);

          Eigen::Matrix<double, 64, Dim> gradsf_ans;
          gradsf_ans << -0.0725098, -0.0197754, -0.0725098, 0.0483398,
              -0.0483398, -0.177246, 0.0197754, 0.0725098, -0.0725098,
              -0.0296631, 0.0296631, -0.0296631, -0.177246, -0.0483398,
              0.0483398, 0.118164, -0.118164, 0.118164, 0.0483398, 0.177246,
              0.0483398, -0.0725098, 0.0725098, 0.0197754, 0, 0, 0, -0, 0, 0, 0,
              0, 0, 0, 0, 0, 0, 0, -0, -0, 0, -0, 0, 0, -0, 0, 0, -0, 0, 0, 0,
              -0, 0, 0, 0, 0, 0, 0, 0, 0, 0, 0, 0, -0, 0, 0, 0, 0, 0, 0, 0, 0,
              0, 0, 0, -0, 0, 0, 0, 0, 0, 0, 0, 0, 0, 0, -0, 0.0098877,
              0.0032959, -0.0032959, 0, 0, 0, 0.0241699, 0.00805664, 0.00219727,
              0, 0, 0, -0.0032959, 0.0032959, 0.0098877, 0.00219727, 0.00805664,
              0.0241699, 0.00109863, 0.000366211, 0.00109863, 0, -0, 0, -0, -0,
              0, 0, -0, 0, 0, -0, 0, 0, -0, -0, 0.0241699, -0.00219727,
              -0.00805664, 0, -0, 0, 0.059082, -0.00537109, 0.00537109, 0, -0,
              0, -0.00805664, -0.00219727, 0.0241699, 0.00537109, -0.00537109,
              0.059082, 0.00268555, -0.000244141, 0.00268555, 0, -0, 0, -0, -0,
              0, 0, -0, 0, 0, -0, 0, 0, -0, -0, -0.0032959, -0.0098877,
              -0.0032959, 0.00219727, -0.0241699, -0.00805664, 0.00109863,
              -0.00109863, -0.000366211, 0, -0, 0, -0.00805664, -0.0241699,
              0.00219727, 0.00537109, -0.059082, 0.00537109, 0.00268555,
              -0.00268555, 0.000244141, 0, -0, 0, -0.000366211, -0.00109863,
              0.00109863, 0.000244141, -0.00268555, 0.00268555, 0.00012207,
              -0.00012207, 0.00012207;

          for (unsigned i = 0; i < gradsf.rows(); ++i)
            for (unsigned j = 0; j < gradsf.cols(); ++j)
              REQUIRE(gradsf(i, j) ==
                      Approx(gradsf_ans(i, j)).epsilon(Tolerance));
        }

        // Coordinates is (0,0,0)
        SECTION(
            "Eight noded local sf hexahedron element for coordinates(0,0,0) - "
            "kernel correction") {
          Eigen::Matrix<double, Dim, 1> coords;
          coords.setZero();
          auto shapefn = hex->shapefn_local(coords, zero, zero_matrix);

          // Check shape function
          REQUIRE(shapefn.size() == 8);

          REQUIRE(shapefn(0) == Approx(0.125).epsilon(Tolerance));
          REQUIRE(shapefn(1) == Approx(0.125).epsilon(Tolerance));
          REQUIRE(shapefn(2) == Approx(0.125).epsilon(Tolerance));
          REQUIRE(shapefn(3) == Approx(0.125).epsilon(Tolerance));
          REQUIRE(shapefn(4) == Approx(0.125).epsilon(Tolerance));
          REQUIRE(shapefn(5) == Approx(0.125).epsilon(Tolerance));
          REQUIRE(shapefn(6) == Approx(0.125).epsilon(Tolerance));
          REQUIRE(shapefn(7) == Approx(0.125).epsilon(Tolerance));
        }

        // Check Jacobian
        SECTION(
            "64-noded hexrilateral Jacobian with deformation gradient - kernel "
            "correction") {
          Eigen::Matrix<double, 64, Dim> coords;
          coords << -1, -1, -1, 1, -1, -1, 1, 1, -1, -1, 1, -1, -1, -1, 1, 1,
              -1, 1, 1, 1, 1, -1, 1, 1, -3, 3, -3, -1, 3, -3, 1, 3, -3, 3, 3,
              -3, -3, 3, -1, -1, 3, -1, 1, 3, -1, 3, 3, -1, -3, 3, 1, -1, 3, 1,
              1, 3, 1, 3, 3, 1, -3, 3, 3, -1, 3, 3, 1, 3, 3, 3, 3, 3, -3, 1, -3,
              -1, 1, -3, 1, 1, -3, 3, 1, -3, -3, 1, -1, 3, 1, -1, -3, 1, 1, 3,
              1, 1, -3, 1, 3, -1, 1, 3, 1, 1, 3, 3, 1, 3, -3, -1, -3, -1, -1,
              -3, 1, -1, -3, 3, -1, -3, -3, -1, -1, 3, -1, -1, -3, -1, 1, 3, -1,
              1, -3, -1, 3, -1, -1, 3, 1, -1, 3, 3, -1, 3, -3, -3, -3, -1, -3,
              -3, 1, -3, -3, 3, -3, -3, -3, -3, -1, -1, -3, -1, 1, -3, -1, 3,
              -3, -1, -3, -3, 1, -1, -3, 1, 1, -3, 1, 3, -3, 1, -3, -3, 3, -1,
              -3, 3, 1, -3, 3, 3, -3, 3;

          Eigen::Matrix<double, Dim, 1> psize;
          psize.setZero();
          Eigen::Matrix<double, Dim, Dim> defgrad;
          defgrad.setZero();

          Eigen::Matrix<double, Dim, 1> xi;
          xi << 0., 0., 0.;

          Eigen::Matrix<double, Dim, Dim> jacobian;
          // clang-format off
          jacobian << 1., 0., 0.,
                      0., 1., 0.,
                      0., 0., 1;
          // clang-format on

          // Get Jacobian
          auto jac = hex->jacobian(xi, coords, psize, defgrad);

          // Check size of jacobian
          REQUIRE(jac.size() == jacobian.size());

          // Check Jacobian
          for (unsigned i = 0; i < Dim; ++i)
            for (unsigned j = 0; j < Dim; ++j)
              REQUIRE(jac(i, j) == Approx(jacobian(i, j)).epsilon(Tolerance));
        }

        // Coordinates is (0, 0, 0)
        SECTION(
            "64 noded hexahedron B-matrix cell for coordinates(0, 0, 0) - "
            "kernel correction") {
          Eigen::Matrix<double, Dim, 1> xi;
          xi << 0.0, 0.0, 0.0;

          Eigen::Matrix<double, 64, Dim> coords;
          coords << -1, -1, -1, 1, -1, -1, 1, 1, -1, -1, 1, -1, -1, -1, 1, 1,
              -1, 1, 1, 1, 1, -1, 1, 1, -3, 3, -3, -1, 3, -3, 1, 3, -3, 3, 3,
              -3, -3, 3, -1, -1, 3, -1, 1, 3, -1, 3, 3, -1, -3, 3, 1, -1, 3, 1,
              1, 3, 1, 3, 3, 1, -3, 3, 3, -1, 3, 3, 1, 3, 3, 3, 3, 3, -3, 1, -3,
              -1, 1, -3, 1, 1, -3, 3, 1, -3, -3, 1, -1, 3, 1, -1, -3, 1, 1, 3,
              1, 1, -3, 1, 3, -1, 1, 3, 1, 1, 3, 3, 1, 3, -3, -1, -3, -1, -1,
              -3, 1, -1, -3, 3, -1, -3, -3, -1, -1, 3, -1, -1, -3, -1, 1, 3, -1,
              1, -3, -1, 3, -1, -1, 3, 1, -1, 3, 3, -1, 3, -3, -3, -3, -1, -3,
              -3, 1, -3, -3, 3, -3, -3, -3, -3, -1, -1, -3, -1, 1, -3, -1, 3,
              -3, -1, -3, -3, 1, -1, -3, 1, 1, -3, 1, 3, -3, 1, -3, -3, 3, -1,
              -3, 3, 1, -3, 3, 3, -3, 3;

          // Get B-Matrix
          auto bmatrix = hex->bmatrix(xi, coords, zero, zero_matrix);

          // Check gradient of shape functions
          auto gradsf = hex->grad_shapefn(xi, zero, zero_matrix);

          // Check dN/dx
          auto dn_dx = hex->dn_dx(xi, coords, zero, zero_matrix);
          REQUIRE(dn_dx.rows() == 64);
          REQUIRE(dn_dx.cols() == Dim);
          for (unsigned i = 0; i < 64; ++i) {
            REQUIRE(dn_dx(i, 0) == Approx(gradsf(i, 0)).epsilon(Tolerance));
            REQUIRE(dn_dx(i, 1) == Approx(gradsf(i, 1)).epsilon(Tolerance));
            REQUIRE(dn_dx(i, 2) == Approx(gradsf(i, 2)).epsilon(Tolerance));
          }

          // Check size of B-matrix
          REQUIRE(bmatrix.size() == 64);

          for (unsigned i = 0; i < 64; ++i) {
            REQUIRE(bmatrix.at(i)(0, 0) ==
                    Approx(gradsf(i, 0)).epsilon(Tolerance));
            REQUIRE(bmatrix.at(i)(0, 1) == Approx(0.).epsilon(Tolerance));
            REQUIRE(bmatrix.at(i)(0, 2) == Approx(0.).epsilon(Tolerance));
            REQUIRE(bmatrix.at(i)(1, 0) == Approx(0.).epsilon(Tolerance));
            REQUIRE(bmatrix.at(i)(1, 1) ==
                    Approx(gradsf(i, 1)).epsilon(Tolerance));
            REQUIRE(bmatrix.at(i)(1, 2) == Approx(0.).epsilon(Tolerance));
            REQUIRE(bmatrix.at(i)(2, 0) == Approx(0.).epsilon(Tolerance));
            REQUIRE(bmatrix.at(i)(2, 1) == Approx(0.).epsilon(Tolerance));
            REQUIRE(bmatrix.at(i)(2, 2) ==
                    Approx(gradsf(i, 2)).epsilon(Tolerance));
            REQUIRE(bmatrix.at(i)(3, 0) ==
                    Approx(gradsf(i, 1)).epsilon(Tolerance));
            REQUIRE(bmatrix.at(i)(3, 1) ==
                    Approx(gradsf(i, 0)).epsilon(Tolerance));
            REQUIRE(bmatrix.at(i)(3, 2) == Approx(0.).epsilon(Tolerance));
            REQUIRE(bmatrix.at(i)(4, 0) == Approx(0.).epsilon(Tolerance));
            REQUIRE(bmatrix.at(i)(4, 1) ==
                    Approx(gradsf(i, 2)).epsilon(Tolerance));
            REQUIRE(bmatrix.at(i)(4, 2) ==
                    Approx(gradsf(i, 1)).epsilon(Tolerance));
            REQUIRE(bmatrix.at(i)(5, 0) ==
                    Approx(gradsf(i, 2)).epsilon(Tolerance));
            REQUIRE(bmatrix.at(i)(5, 1) == Approx(0.).epsilon(Tolerance));
            REQUIRE(bmatrix.at(i)(5, 2) ==
                    Approx(gradsf(i, 0)).epsilon(Tolerance));
          }
        }
      }
    }

    // Initialising upgrade properties
    SECTION("3D BSpline element regular element - nnodes = 48") {
      Eigen::Matrix<double, 48, Dim> nodal_coords;
      // clang-format off
      nodal_coords <<-1,  -1, -1,
                      1,  -1, -1,
                      1,  1,  -1,
                      -1,  1,  -1,
                      -1, -1, 1,
                      1, -1, 1,
                      1,  1,  1,
                      -1, 1,  1,
                      -3,  3, -3,
                      -1,  3, -3,
                      1,  3, -3,
                      3,  3, -3,
                      -3,  3, -1,
                      -1,  3, -1,
                      1,  3, -1,
                      3,  3, -1,
                      -3,  3,  1,
                      -1,  3,  1,
                      1,  3,  1,
                      3,  3,  1,
                      -3,  3,  3,
                      -1,  3,  3,
                      1,  3,  3,
                      3,  3,  3,
                      -3,  1, -3,
                      -1,  1, -3,
                      1,  1, -3,
                      3,  1, -3,
                      -3,  1, -1,
                      3,  1, -1,
                      -3,  1,  1,
                      3,  1,  1,
                      -3,  1,  3,
                      -1,  1,  3,
                      1,  1,  3,
                      3,  1,  3,
                      -3, -1, -3,
                      -1, -1, -3,
                      1, -1, -3,
                      3, -1, -3,
                      -3, -1, -1,
                      3, -1, -1,
                      -3, -1,  1,
                      3, -1,  1,
                      -3, -1,  3,
                      -1, -1,  3,
                      1, -1,  3,
                      3, -1,  3;
      // clang-format on

      SECTION("3D BSpline element regular element lower y-axis support") {
        std::vector<std::vector<unsigned>> nodal_props{
            {0, 1, 0}, {0, 1, 0}, {0, 2, 0}, {0, 2, 0}, {0, 1, 0}, {0, 1, 0},
            {0, 2, 0}, {0, 2, 0}, {0, 0, 0}, {0, 0, 0}, {0, 0, 0}, {0, 0, 0},
            {0, 0, 0}, {0, 0, 0}, {0, 0, 0}, {0, 0, 0}, {0, 0, 0}, {0, 0, 0},
            {0, 0, 0}, {0, 0, 0}, {0, 0, 0}, {0, 0, 0}, {0, 0, 0}, {0, 0, 0},
            {0, 2, 0}, {0, 2, 0}, {0, 2, 0}, {0, 2, 0}, {0, 2, 0}, {0, 2, 0},
            {0, 2, 0}, {0, 2, 0}, {0, 2, 0}, {0, 2, 0}, {0, 2, 0}, {0, 2, 0},
            {0, 1, 0}, {0, 1, 0}, {0, 1, 0}, {0, 1, 0}, {0, 1, 0}, {0, 1, 0},
            {0, 1, 0}, {0, 1, 0}, {0, 1, 0}, {0, 1, 0}, {0, 1, 0}, {0, 1, 0}};

        REQUIRE_NOTHROW(hex->initialise_bspline_connectivity_properties(
            nodal_coords, nodal_props));

        // Coordinates is (0,0,0) after upgrade
        SECTION("3D BSpline element for coordinates(0,0,0) after upgrade") {
          Eigen::Matrix<double, Dim, 1> coords;
          coords.setZero();
          auto shapefn = hex->shapefn(coords, zero, zero_matrix);

          // Check shape function
          REQUIRE(shapefn.size() == 48);
          REQUIRE(hex->nfunctions() == 48);
          REQUIRE(hex->nfunctions_local() == 8);
          REQUIRE(shapefn.sum() == Approx(1.).epsilon(Tolerance));

          REQUIRE(shapefn(0) == Approx(0.166667).epsilon(Tolerance));
          REQUIRE(shapefn(1) == Approx(0.166667).epsilon(Tolerance));
          REQUIRE(shapefn(2) == Approx(0.0833333).epsilon(Tolerance));
          REQUIRE(shapefn(3) == Approx(0.0833333).epsilon(Tolerance));
          REQUIRE(shapefn(4) == Approx(0.166667).epsilon(Tolerance));
          REQUIRE(shapefn(5) == Approx(0.166667).epsilon(Tolerance));
          REQUIRE(shapefn(6) == Approx(0.0833333).epsilon(Tolerance));
          REQUIRE(shapefn(7) == Approx(0.0833333).epsilon(Tolerance));
          REQUIRE(shapefn(8) == Approx(0).epsilon(Tolerance));
          REQUIRE(shapefn(9) == Approx(0).epsilon(Tolerance));
          REQUIRE(shapefn(10) == Approx(0).epsilon(Tolerance));
          REQUIRE(shapefn(11) == Approx(0).epsilon(Tolerance));
          REQUIRE(shapefn(12) == Approx(0).epsilon(Tolerance));
          REQUIRE(shapefn(13) == Approx(0).epsilon(Tolerance));
          REQUIRE(shapefn(14) == Approx(0).epsilon(Tolerance));
          REQUIRE(shapefn(15) == Approx(0).epsilon(Tolerance));
          REQUIRE(shapefn(16) == Approx(0).epsilon(Tolerance));
          REQUIRE(shapefn(17) == Approx(0).epsilon(Tolerance));
          REQUIRE(shapefn(18) == Approx(0).epsilon(Tolerance));
          REQUIRE(shapefn(19) == Approx(0).epsilon(Tolerance));
          REQUIRE(shapefn(20) == Approx(0).epsilon(Tolerance));
          REQUIRE(shapefn(21) == Approx(0).epsilon(Tolerance));
          REQUIRE(shapefn(22) == Approx(0).epsilon(Tolerance));
          REQUIRE(shapefn(23) == Approx(0).epsilon(Tolerance));
          REQUIRE(shapefn(24) == Approx(0).epsilon(Tolerance));
          REQUIRE(shapefn(25) == Approx(0).epsilon(Tolerance));
          REQUIRE(shapefn(26) == Approx(0).epsilon(Tolerance));
          REQUIRE(shapefn(27) == Approx(0).epsilon(Tolerance));
          REQUIRE(shapefn(28) == Approx(0).epsilon(Tolerance));
          REQUIRE(shapefn(29) == Approx(0).epsilon(Tolerance));
          REQUIRE(shapefn(30) == Approx(0).epsilon(Tolerance));
          REQUIRE(shapefn(31) == Approx(0).epsilon(Tolerance));
          REQUIRE(shapefn(32) == Approx(0).epsilon(Tolerance));
          REQUIRE(shapefn(33) == Approx(0).epsilon(Tolerance));
          REQUIRE(shapefn(34) == Approx(0).epsilon(Tolerance));
          REQUIRE(shapefn(35) == Approx(0).epsilon(Tolerance));
          REQUIRE(shapefn(36) == Approx(0).epsilon(Tolerance));
          REQUIRE(shapefn(37) == Approx(0).epsilon(Tolerance));
          REQUIRE(shapefn(38) == Approx(0).epsilon(Tolerance));
          REQUIRE(shapefn(39) == Approx(0).epsilon(Tolerance));
          REQUIRE(shapefn(40) == Approx(0).epsilon(Tolerance));
          REQUIRE(shapefn(41) == Approx(0).epsilon(Tolerance));
          REQUIRE(shapefn(42) == Approx(0).epsilon(Tolerance));
          REQUIRE(shapefn(43) == Approx(0).epsilon(Tolerance));
          REQUIRE(shapefn(44) == Approx(0).epsilon(Tolerance));
          REQUIRE(shapefn(45) == Approx(0).epsilon(Tolerance));
          REQUIRE(shapefn(46) == Approx(0).epsilon(Tolerance));
          REQUIRE(shapefn(47) == Approx(0).epsilon(Tolerance));

          // Check gradient of shape functions
          auto gradsf = hex->grad_shapefn(coords, zero, zero_matrix);
          REQUIRE(gradsf.rows() == 48);
          REQUIRE(gradsf.cols() == Dim);

          Eigen::Matrix<double, 48, Dim> gradsf_ans;
          gradsf_ans << -0.166667, -0.166667, -0.166667, 0.166667, -0.166667,
              -0.166667, 0.0833333, 0.166667, -0.0833333, -0.0833333, 0.166667,
              -0.0833333, -0.166667, -0.166667, 0.166667, 0.166667, -0.166667,
              0.166667, 0.0833333, 0.166667, 0.0833333, -0.0833333, 0.166667,
              0.0833333, 0, 0, 0, -0, 0, 0, 0, 0, 0, 0, 0, 0, 0, 0, -0, -0, 0,
              -0, 0, 0, -0, 0, 0, -0, 0, 0, 0, -0, 0, 0, 0, 0, 0, 0, 0, 0, 0, 0,
              0, -0, 0, 0, 0, 0, 0, 0, 0, 0, 0, 0, 0, -0, 0, 0, 0, 0, 0, 0, 0,
              0, 0, 0, -0, 0, 0, -0, 0, 0, 0, 0, 0, 0, 0, 0, 0, -0, 0, 0, 0, 0,
              0, 0, 0, 0, 0, -0, 0, -0, -0, 0, 0, -0, 0, 0, -0, 0, 0, -0, -0, 0,
              -0, -0, 0, -0, 0, 0, -0, 0, 0, -0, 0, -0, -0, 0, 0, -0, 0, 0, -0,
              0;

          for (unsigned i = 0; i < gradsf.rows(); ++i)
            for (unsigned j = 0; j < gradsf.cols(); ++j)
              REQUIRE(gradsf(i, j) ==
                      Approx(gradsf_ans(i, j)).epsilon(Tolerance));
        }

        // Coordinates is (0.5,-0.5,0.5) after upgrade
        SECTION(
            "3D BSpline element for coordinates(0.5,-0.5,0.5) after upgrade") {
          Eigen::Matrix<double, Dim, 1> coords;
          coords << 0.5, -0.5, 0.5;
          auto shapefn = hex->shapefn(coords, zero, zero_matrix);

          // Check shape function
          REQUIRE(shapefn.size() == 48);
          REQUIRE(shapefn.sum() == Approx(1.).epsilon(Tolerance));

          REQUIRE(shapefn(0) == Approx(0.0725098).epsilon(Tolerance));
          REQUIRE(shapefn(1) == Approx(0.177246).epsilon(Tolerance));
          REQUIRE(shapefn(2) == Approx(0.0161133).epsilon(Tolerance));
          REQUIRE(shapefn(3) == Approx(0.0065918).epsilon(Tolerance));
          REQUIRE(shapefn(4) == Approx(0.177246).epsilon(Tolerance));
          REQUIRE(shapefn(5) == Approx(0.433268).epsilon(Tolerance));
          REQUIRE(shapefn(6) == Approx(0.039388).epsilon(Tolerance));
          REQUIRE(shapefn(7) == Approx(0.0161133).epsilon(Tolerance));
          REQUIRE(shapefn(8) == Approx(0).epsilon(Tolerance));
          REQUIRE(shapefn(9) == Approx(0).epsilon(Tolerance));
          REQUIRE(shapefn(10) == Approx(0).epsilon(Tolerance));
          REQUIRE(shapefn(11) == Approx(0).epsilon(Tolerance));
          REQUIRE(shapefn(12) == Approx(0).epsilon(Tolerance));
          REQUIRE(shapefn(13) == Approx(0).epsilon(Tolerance));
          REQUIRE(shapefn(14) == Approx(0).epsilon(Tolerance));
          REQUIRE(shapefn(15) == Approx(0).epsilon(Tolerance));
          REQUIRE(shapefn(16) == Approx(0).epsilon(Tolerance));
          REQUIRE(shapefn(17) == Approx(0).epsilon(Tolerance));
          REQUIRE(shapefn(18) == Approx(0).epsilon(Tolerance));
          REQUIRE(shapefn(19) == Approx(0).epsilon(Tolerance));
          REQUIRE(shapefn(20) == Approx(0).epsilon(Tolerance));
          REQUIRE(shapefn(21) == Approx(0).epsilon(Tolerance));
          REQUIRE(shapefn(22) == Approx(0).epsilon(Tolerance));
          REQUIRE(shapefn(23) == Approx(0).epsilon(Tolerance));
          REQUIRE(shapefn(24) == Approx(0).epsilon(Tolerance));
          REQUIRE(shapefn(25) == Approx(0).epsilon(Tolerance));
          REQUIRE(shapefn(26) == Approx(0).epsilon(Tolerance));
          REQUIRE(shapefn(27) == Approx(0).epsilon(Tolerance));
          REQUIRE(shapefn(28) == Approx(0).epsilon(Tolerance));
          REQUIRE(shapefn(29) == Approx(0.000732422).epsilon(Tolerance));
          REQUIRE(shapefn(30) == Approx(0).epsilon(Tolerance));
          REQUIRE(shapefn(31) == Approx(0.00179036).epsilon(Tolerance));
          REQUIRE(shapefn(32) == Approx(0).epsilon(Tolerance));
          REQUIRE(shapefn(33) == Approx(0.000732422).epsilon(Tolerance));
          REQUIRE(shapefn(34) == Approx(0.00179036).epsilon(Tolerance));
          REQUIRE(shapefn(35) == Approx(8.13802e-05).epsilon(Tolerance));
          REQUIRE(shapefn(36) == Approx(0).epsilon(Tolerance));
          REQUIRE(shapefn(37) == Approx(0).epsilon(Tolerance));
          REQUIRE(shapefn(38) == Approx(0).epsilon(Tolerance));
          REQUIRE(shapefn(39) == Approx(0).epsilon(Tolerance));
          REQUIRE(shapefn(40) == Approx(0).epsilon(Tolerance));
          REQUIRE(shapefn(41) == Approx(0.00805664).epsilon(Tolerance));
          REQUIRE(shapefn(42) == Approx(0).epsilon(Tolerance));
          REQUIRE(shapefn(43) == Approx(0.019694).epsilon(Tolerance));
          REQUIRE(shapefn(44) == Approx(0).epsilon(Tolerance));
          REQUIRE(shapefn(45) == Approx(0.00805664).epsilon(Tolerance));
          REQUIRE(shapefn(46) == Approx(0.019694).epsilon(Tolerance));
          REQUIRE(shapefn(47) == Approx(0.000895182).epsilon(Tolerance));

          // Check gradient of shape functions
          auto gradsf = hex->grad_shapefn(coords, zero, zero_matrix);
          REQUIRE(gradsf.rows() == 48);
          REQUIRE(gradsf.cols() == Dim);

          Eigen::Matrix<double, 48, Dim> gradsf_ans;
          gradsf_ans << -0.0966797, -0.0263672, -0.0966797, 0.0644531,
              -0.0644531, -0.236328, 0.00585938, 0.0644531, -0.0214844,
              -0.00878906, 0.0263672, -0.00878906, -0.236328, -0.0644531,
              0.0644531, 0.157552, -0.157552, 0.157552, 0.0143229, 0.157552,
              0.0143229, -0.0214844, 0.0644531, 0.00585938, 0, 0, 0, -0, 0, 0,
              0, 0, 0, 0, 0, 0, 0, 0, -0, -0, 0, -0, 0, 0, -0, 0, 0, -0, 0, 0,
              0, -0, 0, 0, 0, 0, 0, 0, 0, 0, 0, 0, 0, -0, 0, 0, 0, 0, 0, 0, 0,
              0, 0, 0, 0, -0, 0, 0, 0, 0, 0, 0, 0, 0, 0, 0, -0, 0.00292969,
              0.00292969, -0.000976562, 0, 0, 0, 0.00716146, 0.00716146,
              0.000651042, 0, 0, 0, -0.000976562, 0.00292969, 0.00292969,
              0.000651042, 0.00716146, 0.00716146, 0.000325521, 0.000325521,
              0.000325521, 0, -0, 0, -0, -0, 0, 0, -0, 0, 0, -0, 0, 0, -0, -0,
              0.0322266, -0.00292969, -0.0107422, 0, -0, 0, 0.078776,
              -0.00716146, 0.00716146, 0, -0, 0, -0.0107422, -0.00292969,
              0.0322266, 0.00716146, -0.00716146, 0.078776, 0.00358073,
              -0.000325521, 0.00358073;

          for (unsigned i = 0; i < gradsf.rows(); ++i)
            for (unsigned j = 0; j < gradsf.cols(); ++j)
              REQUIRE(gradsf(i, j) ==
                      Approx(gradsf_ans(i, j)).epsilon(Tolerance));
        }

        // Initialise BSpline with kernel correction equal to true
        bool kernel_correction = true;
        REQUIRE_NOTHROW(hex->initialise_bspline_connectivity_properties(
            nodal_coords, nodal_props, kernel_correction));

        // Coordinates is (0,0,0) after upgrade
        SECTION(
            "3D BSpline element for coordinates(0,0,0) after upgrade - kernel "
            "correction") {
          Eigen::Matrix<double, Dim, 1> coords;
          coords.setZero();
          auto shapefn = hex->shapefn(coords, zero, zero_matrix);

          // Check shape function
          REQUIRE(shapefn.size() == 48);
          REQUIRE(hex->nfunctions() == 48);
          REQUIRE(hex->nfunctions_local() == 8);
          REQUIRE(shapefn.sum() == Approx(1.).epsilon(Tolerance));

          REQUIRE(shapefn(0) == Approx(0.125).epsilon(Tolerance));
          REQUIRE(shapefn(1) == Approx(0.125).epsilon(Tolerance));
          REQUIRE(shapefn(2) == Approx(0.125).epsilon(Tolerance));
          REQUIRE(shapefn(3) == Approx(0.125).epsilon(Tolerance));
          REQUIRE(shapefn(4) == Approx(0.125).epsilon(Tolerance));
          REQUIRE(shapefn(5) == Approx(0.125).epsilon(Tolerance));
          REQUIRE(shapefn(6) == Approx(0.125).epsilon(Tolerance));
          REQUIRE(shapefn(7) == Approx(0.125).epsilon(Tolerance));
          REQUIRE(shapefn(8) == Approx(0).epsilon(Tolerance));
          REQUIRE(shapefn(9) == Approx(0).epsilon(Tolerance));
          REQUIRE(shapefn(10) == Approx(0).epsilon(Tolerance));
          REQUIRE(shapefn(11) == Approx(0).epsilon(Tolerance));
          REQUIRE(shapefn(12) == Approx(0).epsilon(Tolerance));
          REQUIRE(shapefn(13) == Approx(0).epsilon(Tolerance));
          REQUIRE(shapefn(14) == Approx(0).epsilon(Tolerance));
          REQUIRE(shapefn(15) == Approx(0).epsilon(Tolerance));
          REQUIRE(shapefn(16) == Approx(0).epsilon(Tolerance));
          REQUIRE(shapefn(17) == Approx(0).epsilon(Tolerance));
          REQUIRE(shapefn(18) == Approx(0).epsilon(Tolerance));
          REQUIRE(shapefn(19) == Approx(0).epsilon(Tolerance));
          REQUIRE(shapefn(20) == Approx(0).epsilon(Tolerance));
          REQUIRE(shapefn(21) == Approx(0).epsilon(Tolerance));
          REQUIRE(shapefn(22) == Approx(0).epsilon(Tolerance));
          REQUIRE(shapefn(23) == Approx(0).epsilon(Tolerance));
          REQUIRE(shapefn(24) == Approx(0).epsilon(Tolerance));
          REQUIRE(shapefn(25) == Approx(0).epsilon(Tolerance));
          REQUIRE(shapefn(26) == Approx(0).epsilon(Tolerance));
          REQUIRE(shapefn(27) == Approx(0).epsilon(Tolerance));
          REQUIRE(shapefn(28) == Approx(0).epsilon(Tolerance));
          REQUIRE(shapefn(29) == Approx(0).epsilon(Tolerance));
          REQUIRE(shapefn(30) == Approx(0).epsilon(Tolerance));
          REQUIRE(shapefn(31) == Approx(0).epsilon(Tolerance));
          REQUIRE(shapefn(32) == Approx(0).epsilon(Tolerance));
          REQUIRE(shapefn(33) == Approx(0).epsilon(Tolerance));
          REQUIRE(shapefn(34) == Approx(0).epsilon(Tolerance));
          REQUIRE(shapefn(35) == Approx(0).epsilon(Tolerance));
          REQUIRE(shapefn(36) == Approx(0).epsilon(Tolerance));
          REQUIRE(shapefn(37) == Approx(0).epsilon(Tolerance));
          REQUIRE(shapefn(38) == Approx(0).epsilon(Tolerance));
          REQUIRE(shapefn(39) == Approx(0).epsilon(Tolerance));
          REQUIRE(shapefn(40) == Approx(0).epsilon(Tolerance));
          REQUIRE(shapefn(41) == Approx(0).epsilon(Tolerance));
          REQUIRE(shapefn(42) == Approx(0).epsilon(Tolerance));
          REQUIRE(shapefn(43) == Approx(0).epsilon(Tolerance));
          REQUIRE(shapefn(44) == Approx(0).epsilon(Tolerance));
          REQUIRE(shapefn(45) == Approx(0).epsilon(Tolerance));
          REQUIRE(shapefn(46) == Approx(0).epsilon(Tolerance));
          REQUIRE(shapefn(47) == Approx(0).epsilon(Tolerance));

          // Check linear reproduction property
          Eigen::Matrix<double, Dim, 1> rep_coords;
          rep_coords.setZero();
          for (unsigned i = 0; i < shapefn.size(); i++) {
            rep_coords.noalias() +=
                shapefn(i) * nodal_coords.row(i).transpose();
          }
          for (unsigned j = 0; j < Dim; j++)
            REQUIRE(rep_coords(j) == Approx(coords(j)).epsilon(Tolerance));

          // Check gradient of shape functions
          auto gradsf = hex->grad_shapefn(coords, zero, zero_matrix);
          REQUIRE(gradsf.rows() == 48);
          REQUIRE(gradsf.cols() == Dim);

          Eigen::Matrix<double, 48, Dim> gradsf_ans;
          gradsf_ans << -0.166667, -0.125, -0.166667, 0.166667, -0.125,
              -0.166667, 0.0833333, 0.125, -0.0833333, -0.0833333, 0.125,
              -0.0833333, -0.166667, -0.125, 0.166667, 0.166667, -0.125,
              0.166667, 0.0833333, 0.125, 0.0833333, -0.0833333, 0.125,
              0.0833333, -0, 0, -0, -0, 0, -0, 0, 0, -0, 0, 0, -0, -0, 0, -0,
              -0, 0, -0, 0, 0, -0, 0, 0, -0, -0, 0, 0, -0, 0, 0, 0, 0, 0, 0, 0,
              0, -0, 0, 0, -0, 0, 0, 0, 0, 0, 0, 0, 0, -0, 0, -0, -0, 0, -0, 0,
              0, -0, 0, 0, -0, -0, 0, -0, 0, 0, -0, -0, 0, 0, 0, 0, 0, -0, 0, 0,
              -0, 0, 0, 0, 0, 0, 0, 0, 0, -0, -0, -0, -0, -0, -0, 0, -0, -0, 0,
              -0, -0, -0, -0, -0, 0, -0, -0, -0, -0, 0, 0, -0, 0, -0, -0, 0, -0,
              -0, 0, 0, -0, 0, 0, -0, 0;

          for (unsigned i = 0; i < gradsf.rows(); ++i)
            for (unsigned j = 0; j < gradsf.cols(); ++j)
              REQUIRE(gradsf(i, j) ==
                      Approx(gradsf_ans(i, j)).epsilon(Tolerance));

          // Check zero gradient sum property
          Eigen::Matrix<double, Dim, 1> grad_sum;
          grad_sum.setZero();
          for (unsigned i = 0; i < gradsf.rows(); i++) {
            grad_sum.noalias() += gradsf.row(i).transpose();
          }
          for (unsigned j = 0; j < Dim; j++)
            REQUIRE(grad_sum(j) == Approx(0.0).epsilon(Tolerance));

          // Check identity tensor product property
          Eigen::Matrix<double, Dim, Dim> identity =
              Eigen::Matrix<double, Dim, Dim>::Identity();
          Eigen::Matrix<double, Dim, Dim> identity_sum;
          identity_sum.setZero();
          for (unsigned i = 0; i < gradsf.rows(); i++) {
            identity_sum.noalias() +=
                nodal_coords.row(i).transpose() * gradsf.row(i);
          }
          for (unsigned j = 0; j < Dim; j++)
            for (unsigned k = 0; k < Dim; k++)
              REQUIRE(identity_sum(j, k) ==
                      Approx(identity(j, k)).epsilon(Tolerance));
        }

        // Coordinates is (0.5,-0.5,0.5) after upgrade
        SECTION(
            "3D BSpline element for coordinates(0.5,-0.5,0.5) after upgrade - "
            "kernel correction") {
          Eigen::Matrix<double, Dim, 1> coords;
          coords << 0.5, -0.5, 0.5;
          auto shapefn = hex->shapefn(coords, zero, zero_matrix);

          // Check shape function
          REQUIRE(shapefn.size() == 48);
          REQUIRE(shapefn.sum() == Approx(1.).epsilon(Tolerance));

          REQUIRE(shapefn(0) == Approx(0.0593262).epsilon(Tolerance));
          REQUIRE(shapefn(1) == Approx(0.14502).epsilon(Tolerance));
          REQUIRE(shapefn(2) == Approx(0.0483398).epsilon(Tolerance));
          REQUIRE(shapefn(3) == Approx(0.0197754).epsilon(Tolerance));
          REQUIRE(shapefn(4) == Approx(0.14502).epsilon(Tolerance));
          REQUIRE(shapefn(5) == Approx(0.354492).epsilon(Tolerance));
          REQUIRE(shapefn(6) == Approx(0.118164).epsilon(Tolerance));
          REQUIRE(shapefn(7) == Approx(0.0483398).epsilon(Tolerance));
          REQUIRE(shapefn(8) == Approx(0).epsilon(Tolerance));
          REQUIRE(shapefn(9) == Approx(0).epsilon(Tolerance));
          REQUIRE(shapefn(10) == Approx(0).epsilon(Tolerance));
          REQUIRE(shapefn(11) == Approx(0).epsilon(Tolerance));
          REQUIRE(shapefn(12) == Approx(0).epsilon(Tolerance));
          REQUIRE(shapefn(13) == Approx(0).epsilon(Tolerance));
          REQUIRE(shapefn(14) == Approx(0).epsilon(Tolerance));
          REQUIRE(shapefn(15) == Approx(0).epsilon(Tolerance));
          REQUIRE(shapefn(16) == Approx(0).epsilon(Tolerance));
          REQUIRE(shapefn(17) == Approx(0).epsilon(Tolerance));
          REQUIRE(shapefn(18) == Approx(0).epsilon(Tolerance));
          REQUIRE(shapefn(19) == Approx(0).epsilon(Tolerance));
          REQUIRE(shapefn(20) == Approx(0).epsilon(Tolerance));
          REQUIRE(shapefn(21) == Approx(0).epsilon(Tolerance));
          REQUIRE(shapefn(22) == Approx(0).epsilon(Tolerance));
          REQUIRE(shapefn(23) == Approx(0).epsilon(Tolerance));
          REQUIRE(shapefn(24) == Approx(0).epsilon(Tolerance));
          REQUIRE(shapefn(25) == Approx(0).epsilon(Tolerance));
          REQUIRE(shapefn(26) == Approx(0).epsilon(Tolerance));
          REQUIRE(shapefn(27) == Approx(0).epsilon(Tolerance));
          REQUIRE(shapefn(28) == Approx(0).epsilon(Tolerance));
          REQUIRE(shapefn(29) == Approx(0.00219727).epsilon(Tolerance));
          REQUIRE(shapefn(30) == Approx(0).epsilon(Tolerance));
          REQUIRE(shapefn(31) == Approx(0.00537109).epsilon(Tolerance));
          REQUIRE(shapefn(32) == Approx(0).epsilon(Tolerance));
          REQUIRE(shapefn(33) == Approx(0.00219727).epsilon(Tolerance));
          REQUIRE(shapefn(34) == Approx(0.00537109).epsilon(Tolerance));
          REQUIRE(shapefn(35) == Approx(0.000244141).epsilon(Tolerance));
          REQUIRE(shapefn(36) == Approx(0).epsilon(Tolerance));
          REQUIRE(shapefn(37) == Approx(0).epsilon(Tolerance));
          REQUIRE(shapefn(38) == Approx(0).epsilon(Tolerance));
          REQUIRE(shapefn(39) == Approx(0).epsilon(Tolerance));
          REQUIRE(shapefn(40) == Approx(0).epsilon(Tolerance));
          REQUIRE(shapefn(41) == Approx(0.0065918).epsilon(Tolerance));
          REQUIRE(shapefn(42) == Approx(0).epsilon(Tolerance));
          REQUIRE(shapefn(43) == Approx(0.0161133).epsilon(Tolerance));
          REQUIRE(shapefn(44) == Approx(0).epsilon(Tolerance));
          REQUIRE(shapefn(45) == Approx(0.0065918).epsilon(Tolerance));
          REQUIRE(shapefn(46) == Approx(0.0161133).epsilon(Tolerance));
          REQUIRE(shapefn(47) == Approx(0.000732422).epsilon(Tolerance));

          // Check linear reproduction property
          Eigen::Matrix<double, Dim, 1> rep_coords;
          rep_coords.setZero();
          for (unsigned i = 0; i < shapefn.size(); i++) {
            rep_coords.noalias() +=
                shapefn(i) * nodal_coords.row(i).transpose();
          }
          for (unsigned j = 0; j < Dim; j++)
            REQUIRE(rep_coords(j) == Approx(coords(j)).epsilon(Tolerance));

          // Check gradient of shape functions
          auto gradsf = hex->grad_shapefn(coords, zero, zero_matrix);
          REQUIRE(gradsf.rows() == 48);
          REQUIRE(gradsf.cols() == Dim);

          Eigen::Matrix<double, 48, Dim> gradsf_ans;
          gradsf_ans << -0.108765, -0.0395508, -0.108765, 0.088623, -0.0966797,
              -0.265869, 0.00805664, 0.0966797, -0.0241699, -0.0098877,
              0.0395508, -0.0098877, -0.265869, -0.0966797, 0.088623, 0.216634,
              -0.236328, 0.216634, 0.019694, 0.236328, 0.019694, -0.0241699,
              0.0966797, 0.00805664, -0, 0, -0, -0, 0, -0, 0, 0, -0, 0, 0, -0,
              -0, 0, -0, -0, 0, -0, 0, 0, -0, 0, 0, -0, -0, 0, 0, -0, 0, 0, 0,
              0, 0, 0, 0, 0, -0, 0, 0, -0, 0, 0, 0, 0, 0, 0, 0, 0, -0, 0, -0,
              -0, 0, -0, 0, 0, -0, 0, 0, -0, -0, 0, -0, 0.00183105, 0.00439453,
              -0.00109863, -0, 0, 0, 0.00447591, 0.0107422, 0.000895182, -0, 0,
              0, -0.00109863, 0.00439453, 0.00183105, 0.000895182, 0.0107422,
              0.00447591, 0.000203451, 0.000488281, 0.000203451, -0, -0, -0, -0,
              -0, -0, 0, -0, -0, 0, -0, -0, -0, -0, -0, 0.0201416, -0.00439453,
              -0.012085, -0, -0, 0, 0.049235, -0.0107422, 0.00984701, -0, -0, 0,
              -0.012085, -0.00439453, 0.0201416, 0.00984701, -0.0107422,
              0.049235, 0.00223796, -0.000488281, 0.00223796;

          for (unsigned i = 0; i < gradsf.rows(); ++i)
            for (unsigned j = 0; j < gradsf.cols(); ++j)
              REQUIRE(gradsf(i, j) ==
                      Approx(gradsf_ans(i, j)).epsilon(Tolerance));

          // Check zero gradient sum property
          Eigen::Matrix<double, Dim, 1> grad_sum;
          grad_sum.setZero();
          for (unsigned i = 0; i < gradsf.rows(); i++) {
            grad_sum.noalias() += gradsf.row(i).transpose();
          }
          for (unsigned j = 0; j < Dim; j++)
            REQUIRE(grad_sum(j) == Approx(0.0).epsilon(Tolerance));

          // Check identity tensor product property
          Eigen::Matrix<double, Dim, Dim> identity =
              Eigen::Matrix<double, Dim, Dim>::Identity();
          Eigen::Matrix<double, Dim, Dim> identity_sum;
          identity_sum.setZero();
          for (unsigned i = 0; i < gradsf.rows(); i++) {
            identity_sum.noalias() +=
                nodal_coords.row(i).transpose() * gradsf.row(i);
          }
          for (unsigned j = 0; j < Dim; j++)
            for (unsigned k = 0; k < Dim; k++)
              REQUIRE(identity_sum(j, k) ==
                      Approx(identity(j, k)).epsilon(Tolerance));
        }
      }
    }

    // Initialising upgrade properties
    SECTION("3D BSpline element regular element - nnodes = 36") {
      Eigen::Matrix<double, 36, Dim> nodal_coords;
      // clang-format off
      nodal_coords <<-1,  -1, -1,
                      1,  -1, -1,
                      1,  1,  -1,
                      -1,  1,  -1,
                      -1, -1, 1,
                      1, -1, 1,
                      1,  1,  1,
                      -1, 1,  1,
                      -3,  3, -1,
                      -1,  3, -1,
                      1,  3, -1,
                      3,  3, -1,
                      -3,  3,  1,
                      -1,  3,  1,
                      1,  3,  1,
                      3,  3,  1,
                      -3,  3,  3,
                      -1,  3,  3,
                      1,  3,  3,
                      3,  3,  3,
                      -3,  1, -1,
                      3,  1, -1,
                      -3,  1,  1,
                      3,  1,  1,
                      -3,  1,  3,
                      -1,  1,  3,
                      1,  1,  3,
                      3,  1,  3,
                      -3, -1, -1,
                      3, -1, -1,
                      -3, -1,  1,
                      3, -1,  1,
                      -3, -1,  3,
                      -1, -1,  3,
                      1, -1,  3,
                      3, -1,  3;
      // clang-format on

      SECTION("3D BSpline element regular element lower y-axis support") {
        std::vector<std::vector<unsigned>> nodal_props{
            {0, 1, 1}, {0, 1, 1}, {0, 2, 1}, {0, 2, 1}, {0, 1, 2}, {0, 1, 2},
            {0, 2, 2}, {0, 2, 2}, {0, 0, 1}, {0, 0, 1}, {0, 0, 1}, {0, 0, 1},
            {0, 0, 2}, {0, 0, 2}, {0, 0, 2}, {0, 0, 2}, {0, 0, 0}, {0, 0, 0},
            {0, 0, 0}, {0, 0, 0}, {0, 2, 1}, {0, 2, 1}, {0, 2, 2}, {0, 2, 2},
            {0, 2, 0}, {0, 2, 0}, {0, 2, 0}, {0, 2, 0}, {0, 1, 1}, {0, 1, 1},
            {0, 1, 2}, {0, 1, 2}, {0, 1, 0}, {0, 1, 0}, {0, 1, 0}, {0, 1, 0}};

        REQUIRE_NOTHROW(hex->initialise_bspline_connectivity_properties(
            nodal_coords, nodal_props));

        // Coordinates is (0,0,0) after upgrade
        SECTION("3D BSpline element for coordinates(0,0,0) after upgrade") {
          Eigen::Matrix<double, Dim, 1> coords;
          coords.setZero();
          auto shapefn = hex->shapefn(coords, zero, zero_matrix);

          // Check shape function
          REQUIRE(shapefn.size() == 36);
          REQUIRE(hex->nfunctions() == 36);
          REQUIRE(hex->nfunctions_local() == 8);
          REQUIRE(shapefn.sum() == Approx(1.).epsilon(Tolerance));

          REQUIRE(shapefn(0) == Approx(0.222222).epsilon(Tolerance));
          REQUIRE(shapefn(1) == Approx(0.222222).epsilon(Tolerance));
          REQUIRE(shapefn(2) == Approx(0.111111).epsilon(Tolerance));
          REQUIRE(shapefn(3) == Approx(0.111111).epsilon(Tolerance));
          REQUIRE(shapefn(4) == Approx(0.111111).epsilon(Tolerance));
          REQUIRE(shapefn(5) == Approx(0.111111).epsilon(Tolerance));
          REQUIRE(shapefn(6) == Approx(0.0555556).epsilon(Tolerance));
          REQUIRE(shapefn(7) == Approx(0.0555556).epsilon(Tolerance));
          REQUIRE(shapefn(8) == Approx(0).epsilon(Tolerance));
          REQUIRE(shapefn(9) == Approx(0).epsilon(Tolerance));
          REQUIRE(shapefn(10) == Approx(0).epsilon(Tolerance));
          REQUIRE(shapefn(11) == Approx(0).epsilon(Tolerance));
          REQUIRE(shapefn(12) == Approx(0).epsilon(Tolerance));
          REQUIRE(shapefn(13) == Approx(0).epsilon(Tolerance));
          REQUIRE(shapefn(14) == Approx(0).epsilon(Tolerance));
          REQUIRE(shapefn(15) == Approx(0).epsilon(Tolerance));
          REQUIRE(shapefn(16) == Approx(0).epsilon(Tolerance));
          REQUIRE(shapefn(17) == Approx(0).epsilon(Tolerance));
          REQUIRE(shapefn(18) == Approx(0).epsilon(Tolerance));
          REQUIRE(shapefn(19) == Approx(0).epsilon(Tolerance));
          REQUIRE(shapefn(20) == Approx(0).epsilon(Tolerance));
          REQUIRE(shapefn(21) == Approx(0).epsilon(Tolerance));
          REQUIRE(shapefn(22) == Approx(0).epsilon(Tolerance));
          REQUIRE(shapefn(23) == Approx(0).epsilon(Tolerance));
          REQUIRE(shapefn(24) == Approx(0).epsilon(Tolerance));
          REQUIRE(shapefn(25) == Approx(0).epsilon(Tolerance));
          REQUIRE(shapefn(26) == Approx(0).epsilon(Tolerance));
          REQUIRE(shapefn(27) == Approx(0).epsilon(Tolerance));
          REQUIRE(shapefn(28) == Approx(0).epsilon(Tolerance));
          REQUIRE(shapefn(29) == Approx(0).epsilon(Tolerance));
          REQUIRE(shapefn(30) == Approx(0).epsilon(Tolerance));
          REQUIRE(shapefn(31) == Approx(0).epsilon(Tolerance));
          REQUIRE(shapefn(32) == Approx(0).epsilon(Tolerance));
          REQUIRE(shapefn(33) == Approx(0).epsilon(Tolerance));
          REQUIRE(shapefn(34) == Approx(0).epsilon(Tolerance));
          REQUIRE(shapefn(35) == Approx(0).epsilon(Tolerance));

          // Check gradient of shape functions
          auto gradsf = hex->grad_shapefn(coords, zero, zero_matrix);
          REQUIRE(gradsf.rows() == 36);
          REQUIRE(gradsf.cols() == Dim);

          Eigen::Matrix<double, 36, Dim> gradsf_ans;
          gradsf_ans << -0.222222, -0.222222, -0.222222, 0.222222, -0.222222,
              -0.222222, 0.111111, 0.222222, -0.111111, -0.111111, 0.222222,
              -0.111111, -0.111111, -0.111111, 0.222222, 0.111111, -0.111111,
              0.222222, 0.0555556, 0.111111, 0.111111, -0.0555556, 0.111111,
              0.111111, 0, 0, -0, -0, 0, -0, 0, 0, -0, 0, 0, -0, 0, 0, 0, -0, 0,
              0, 0, 0, 0, 0, 0, 0, 0, 0, 0, -0, 0, 0, 0, 0, 0, 0, 0, 0, 0, 0,
              -0, 0, 0, -0, 0, 0, 0, 0, 0, 0, 0, 0, 0, -0, 0, 0, 0, 0, 0, 0, 0,
              0, 0, -0, -0, 0, -0, -0, 0, -0, 0, 0, -0, 0, 0, -0, 0, -0, -0, 0,
              0, -0, 0, 0, -0, 0;

          for (unsigned i = 0; i < gradsf.rows(); ++i)
            for (unsigned j = 0; j < gradsf.cols(); ++j)
              REQUIRE(gradsf(i, j) ==
                      Approx(gradsf_ans(i, j)).epsilon(Tolerance));
        }

        // Coordinates is (0.5,-0.5,0.5) after upgrade
        SECTION(
            "3D BSpline element for coordinates(0.5,-0.5,0.5) after upgrade") {
          Eigen::Matrix<double, Dim, 1> coords;
          coords << 0.5, -0.5, 0.5;
          auto shapefn = hex->shapefn(coords, zero, zero_matrix);

          // Check shape function
          REQUIRE(shapefn.size() == 36);
          REQUIRE(shapefn.sum() == Approx(1.).epsilon(Tolerance));

          REQUIRE(shapefn(0) == Approx(0.0966797).epsilon(Tolerance));
          REQUIRE(shapefn(1) == Approx(0.236328).epsilon(Tolerance));
          REQUIRE(shapefn(2) == Approx(0.0214844).epsilon(Tolerance));
          REQUIRE(shapefn(3) == Approx(0.00878906).epsilon(Tolerance));
          REQUIRE(shapefn(4) == Approx(0.153076).epsilon(Tolerance));
          REQUIRE(shapefn(5) == Approx(0.374186).epsilon(Tolerance));
          REQUIRE(shapefn(6) == Approx(0.0340169).epsilon(Tolerance));
          REQUIRE(shapefn(7) == Approx(0.013916).epsilon(Tolerance));
          REQUIRE(shapefn(8) == Approx(0).epsilon(Tolerance));
          REQUIRE(shapefn(9) == Approx(0).epsilon(Tolerance));
          REQUIRE(shapefn(10) == Approx(0).epsilon(Tolerance));
          REQUIRE(shapefn(11) == Approx(0).epsilon(Tolerance));
          REQUIRE(shapefn(12) == Approx(0).epsilon(Tolerance));
          REQUIRE(shapefn(13) == Approx(0).epsilon(Tolerance));
          REQUIRE(shapefn(14) == Approx(0).epsilon(Tolerance));
          REQUIRE(shapefn(15) == Approx(0).epsilon(Tolerance));
          REQUIRE(shapefn(16) == Approx(0).epsilon(Tolerance));
          REQUIRE(shapefn(17) == Approx(0).epsilon(Tolerance));
          REQUIRE(shapefn(18) == Approx(0).epsilon(Tolerance));
          REQUIRE(shapefn(19) == Approx(0).epsilon(Tolerance));
          REQUIRE(shapefn(20) == Approx(0).epsilon(Tolerance));
          REQUIRE(shapefn(21) == Approx(0.000976562).epsilon(Tolerance));
          REQUIRE(shapefn(22) == Approx(0).epsilon(Tolerance));
          REQUIRE(shapefn(23) == Approx(0.00154622).epsilon(Tolerance));
          REQUIRE(shapefn(24) == Approx(0).epsilon(Tolerance));
          REQUIRE(shapefn(25) == Approx(0.000732422).epsilon(Tolerance));
          REQUIRE(shapefn(26) == Approx(0.00179036).epsilon(Tolerance));
          REQUIRE(shapefn(27) == Approx(8.13802e-05).epsilon(Tolerance));
          REQUIRE(shapefn(28) == Approx(0).epsilon(Tolerance));
          REQUIRE(shapefn(29) == Approx(0.0107422).epsilon(Tolerance));
          REQUIRE(shapefn(30) == Approx(0).epsilon(Tolerance));
          REQUIRE(shapefn(31) == Approx(0.0170085).epsilon(Tolerance));
          REQUIRE(shapefn(32) == Approx(0).epsilon(Tolerance));
          REQUIRE(shapefn(33) == Approx(0.00805664).epsilon(Tolerance));
          REQUIRE(shapefn(34) == Approx(0.019694).epsilon(Tolerance));
          REQUIRE(shapefn(35) == Approx(0.000895182).epsilon(Tolerance));

          // Check gradient of shape functions
          auto gradsf = hex->grad_shapefn(coords, zero, zero_matrix);
          REQUIRE(gradsf.rows() == 36);
          REQUIRE(gradsf.cols() == Dim);

          Eigen::Matrix<double, 36, Dim> gradsf_ans;
          gradsf_ans << -0.128906, -0.0351562, -0.128906, 0.0859375, -0.0859375,
              -0.315104, 0.0078125, 0.0859375, -0.0286458, -0.0117188,
              0.0351562, -0.0117188, -0.204102, -0.0556641, 0.0966797, 0.136068,
              -0.136068, 0.236328, 0.0123698, 0.136068, 0.0214844, -0.0185547,
              0.0556641, 0.00878906, 0, 0, -0, -0, 0, -0, 0, 0, -0, 0, 0, -0, 0,
              0, 0, -0, 0, 0, 0, 0, 0, 0, 0, 0, 0, 0, 0, -0, 0, 0, 0, 0, 0, 0,
              0, 0, 0, 0, -0, 0.00390625, 0.00390625, -0.00130208, 0, 0, 0,
              0.0061849, 0.0061849, 0.000976562, 0, 0, 0, -0.000976562,
              0.00292969, 0.00292969, 0.000651042, 0.00716146, 0.00716146,
              0.000325521, 0.000325521, 0.000325521, 0, -0, -0, 0.0429688,
              -0.00390625, -0.0143229, 0, -0, 0, 0.0680339, -0.0061849,
              0.0107422, 0, -0, 0, -0.0107422, -0.00292969, 0.0322266,
              0.00716146, -0.00716146, 0.078776, 0.00358073, -0.000325521,
              0.00358073;

          for (unsigned i = 0; i < gradsf.rows(); ++i)
            for (unsigned j = 0; j < gradsf.cols(); ++j)
              REQUIRE(gradsf(i, j) ==
                      Approx(gradsf_ans(i, j)).epsilon(Tolerance));
        }

        // Initialise BSpline with kernel correction equal to true
        bool kernel_correction = true;
        REQUIRE_NOTHROW(hex->initialise_bspline_connectivity_properties(
            nodal_coords, nodal_props, kernel_correction));

        // Coordinates is (0,0,0) after upgrade
        SECTION(
            "3D BSpline element for coordinates(0,0,0) after upgrade - kernel "
            "correction") {
          Eigen::Matrix<double, Dim, 1> coords;
          coords.setZero();
          auto shapefn = hex->shapefn(coords, zero, zero_matrix);

          // Check shape function
          REQUIRE(shapefn.size() == 36);
          REQUIRE(hex->nfunctions() == 36);
          REQUIRE(hex->nfunctions_local() == 8);
          REQUIRE(shapefn.sum() == Approx(1.).epsilon(Tolerance));

          REQUIRE(shapefn(0) == Approx(0.111111).epsilon(Tolerance));
          REQUIRE(shapefn(1) == Approx(0.111111).epsilon(Tolerance));
          REQUIRE(shapefn(2) == Approx(0.138889).epsilon(Tolerance));
          REQUIRE(shapefn(3) == Approx(0.138889).epsilon(Tolerance));
          REQUIRE(shapefn(4) == Approx(0.138889).epsilon(Tolerance));
          REQUIRE(shapefn(5) == Approx(0.138889).epsilon(Tolerance));
          REQUIRE(shapefn(6) == Approx(0.111111).epsilon(Tolerance));
          REQUIRE(shapefn(7) == Approx(0.111111).epsilon(Tolerance));
          REQUIRE(shapefn(8) == Approx(0).epsilon(Tolerance));
          REQUIRE(shapefn(9) == Approx(0).epsilon(Tolerance));
          REQUIRE(shapefn(10) == Approx(0).epsilon(Tolerance));
          REQUIRE(shapefn(11) == Approx(0).epsilon(Tolerance));
          REQUIRE(shapefn(12) == Approx(0).epsilon(Tolerance));
          REQUIRE(shapefn(13) == Approx(0).epsilon(Tolerance));
          REQUIRE(shapefn(14) == Approx(0).epsilon(Tolerance));
          REQUIRE(shapefn(15) == Approx(0).epsilon(Tolerance));
          REQUIRE(shapefn(16) == Approx(0).epsilon(Tolerance));
          REQUIRE(shapefn(17) == Approx(0).epsilon(Tolerance));
          REQUIRE(shapefn(18) == Approx(0).epsilon(Tolerance));
          REQUIRE(shapefn(19) == Approx(0).epsilon(Tolerance));
          REQUIRE(shapefn(20) == Approx(0).epsilon(Tolerance));
          REQUIRE(shapefn(21) == Approx(0).epsilon(Tolerance));
          REQUIRE(shapefn(22) == Approx(0).epsilon(Tolerance));
          REQUIRE(shapefn(23) == Approx(0).epsilon(Tolerance));
          REQUIRE(shapefn(24) == Approx(0).epsilon(Tolerance));
          REQUIRE(shapefn(25) == Approx(0).epsilon(Tolerance));
          REQUIRE(shapefn(26) == Approx(0).epsilon(Tolerance));
          REQUIRE(shapefn(27) == Approx(0).epsilon(Tolerance));
          REQUIRE(shapefn(28) == Approx(0).epsilon(Tolerance));
          REQUIRE(shapefn(29) == Approx(0).epsilon(Tolerance));
          REQUIRE(shapefn(30) == Approx(0).epsilon(Tolerance));
          REQUIRE(shapefn(31) == Approx(0).epsilon(Tolerance));
          REQUIRE(shapefn(32) == Approx(0).epsilon(Tolerance));
          REQUIRE(shapefn(33) == Approx(0).epsilon(Tolerance));
          REQUIRE(shapefn(34) == Approx(0).epsilon(Tolerance));
          REQUIRE(shapefn(35) == Approx(0).epsilon(Tolerance));

          // Check linear reproduction property
          Eigen::Matrix<double, Dim, 1> rep_coords;
          rep_coords.setZero();
          for (unsigned i = 0; i < shapefn.size(); i++) {
            rep_coords.noalias() +=
                shapefn(i) * nodal_coords.row(i).transpose();
          }
          for (unsigned j = 0; j < Dim; j++)
            REQUIRE(rep_coords(j) == Approx(coords(j)).epsilon(Tolerance));

          // Check gradient of shape functions
          auto gradsf = hex->grad_shapefn(coords, zero, zero_matrix);
          REQUIRE(gradsf.rows() == 36);
          REQUIRE(gradsf.cols() == Dim);

          Eigen::Matrix<double, 36, Dim> gradsf_ans;
          gradsf_ans << -0.222222, -0.166667, -0.166667, 0.222222, -0.166667,
              -0.166667, 0.111111, 0.166667, -0.0833333, -0.111111, 0.166667,
              -0.0833333, -0.111111, -0.0833333, 0.166667, 0.111111, -0.0833333,
              0.166667, 0.0555556, 0.0833333, 0.0833333, -0.0555556, 0.0833333,
              0.0833333, -0, 0, -0, -0, 0, -0, 0, 0, -0, 0, 0, -0, -0, 0, 0, -0,
              0, 0, 0, 0, 0, 0, 0, 0, -0, 0, 0, -0, 0, 0, 0, 0, 0, 0, 0, 0, -0,
              0, -0, 0, 0, -0, -0, 0, 0, 0, 0, 0, -0, 0, 0, -0, 0, 0, 0, 0, 0,
              0, 0, 0, -0, -0, -0, 0, -0, -0, -0, -0, 0, 0, -0, 0, -0, -0, 0,
              -0, -0, 0, 0, -0, 0, 0, -0, 0;

          for (unsigned i = 0; i < gradsf.rows(); ++i)
            for (unsigned j = 0; j < gradsf.cols(); ++j)
              REQUIRE(gradsf(i, j) ==
                      Approx(gradsf_ans(i, j)).epsilon(Tolerance));

          // Check zero gradient sum property
          Eigen::Matrix<double, Dim, 1> grad_sum;
          grad_sum.setZero();
          for (unsigned i = 0; i < gradsf.rows(); i++) {
            grad_sum.noalias() += gradsf.row(i).transpose();
          }
          for (unsigned j = 0; j < Dim; j++)
            REQUIRE(grad_sum(j) == Approx(0.0).epsilon(Tolerance));

          // Check identity tensor product property
          Eigen::Matrix<double, Dim, Dim> identity =
              Eigen::Matrix<double, Dim, Dim>::Identity();
          Eigen::Matrix<double, Dim, Dim> identity_sum;
          identity_sum.setZero();
          for (unsigned i = 0; i < gradsf.rows(); i++) {
            identity_sum.noalias() +=
                nodal_coords.row(i).transpose() * gradsf.row(i);
          }
          for (unsigned j = 0; j < Dim; j++)
            for (unsigned k = 0; k < Dim; k++)
              REQUIRE(identity_sum(j, k) ==
                      Approx(identity(j, k)).epsilon(Tolerance));
        }

        // Coordinates is (0.5,-0.5,0.5) after upgrade
        SECTION(
            "3D BSpline element for coordinates(0.5,-0.5,0.5) after upgrade - "
            "kernel correction") {
          Eigen::Matrix<double, Dim, 1> coords;
          coords << 0.5, -0.5, 0.5;
          auto shapefn = hex->shapefn(coords, zero, zero_matrix);

          // Check shape function
          REQUIRE(shapefn.size() == 36);
          REQUIRE(shapefn.sum() == Approx(1.).epsilon(Tolerance));

          REQUIRE(shapefn(0) == Approx(0.0584547).epsilon(Tolerance));
          REQUIRE(shapefn(1) == Approx(0.142889).epsilon(Tolerance));
          REQUIRE(shapefn(2) == Approx(0.0598649).epsilon(Tolerance));
          REQUIRE(shapefn(3) == Approx(0.0244902).epsilon(Tolerance));
          REQUIRE(shapefn(4) == Approx(0.142368).epsilon(Tolerance));
          REQUIRE(shapefn(5) == Approx(0.34801).epsilon(Tolerance));
          REQUIRE(shapefn(6) == Approx(0.105856).epsilon(Tolerance));
          REQUIRE(shapefn(7) == Approx(0.0433048).epsilon(Tolerance));
          REQUIRE(shapefn(8) == Approx(0).epsilon(Tolerance));
          REQUIRE(shapefn(9) == Approx(0).epsilon(Tolerance));
          REQUIRE(shapefn(10) == Approx(0).epsilon(Tolerance));
          REQUIRE(shapefn(11) == Approx(0).epsilon(Tolerance));
          REQUIRE(shapefn(12) == Approx(0).epsilon(Tolerance));
          REQUIRE(shapefn(13) == Approx(0).epsilon(Tolerance));
          REQUIRE(shapefn(14) == Approx(0).epsilon(Tolerance));
          REQUIRE(shapefn(15) == Approx(0).epsilon(Tolerance));
          REQUIRE(shapefn(16) == Approx(0).epsilon(Tolerance));
          REQUIRE(shapefn(17) == Approx(0).epsilon(Tolerance));
          REQUIRE(shapefn(18) == Approx(0).epsilon(Tolerance));
          REQUIRE(shapefn(19) == Approx(0).epsilon(Tolerance));
          REQUIRE(shapefn(20) == Approx(0).epsilon(Tolerance));
          REQUIRE(shapefn(21) == Approx(0.00272113).epsilon(Tolerance));
          REQUIRE(shapefn(22) == Approx(0).epsilon(Tolerance));
          REQUIRE(shapefn(23) == Approx(0.00481164).epsilon(Tolerance));
          REQUIRE(shapefn(24) == Approx(0).epsilon(Tolerance));
          REQUIRE(shapefn(25) == Approx(0.00251755).epsilon(Tolerance));
          REQUIRE(shapefn(26) == Approx(0.006154).epsilon(Tolerance));
          REQUIRE(shapefn(27) == Approx(0.000279727).epsilon(Tolerance));
          REQUIRE(shapefn(28) == Approx(0).epsilon(Tolerance));
          REQUIRE(shapefn(29) == Approx(0.00649497).epsilon(Tolerance));
          REQUIRE(shapefn(30) == Approx(0).epsilon(Tolerance));
          REQUIRE(shapefn(31) == Approx(0.0158187).epsilon(Tolerance));
          REQUIRE(shapefn(32) == Approx(0).epsilon(Tolerance));
          REQUIRE(shapefn(33) == Approx(0.0101149).epsilon(Tolerance));
          REQUIRE(shapefn(34) == Approx(0.0247252).epsilon(Tolerance));
          REQUIRE(shapefn(35) == Approx(0.00112387).epsilon(Tolerance));

          // Check linear reproduction property
          Eigen::Matrix<double, Dim, 1> rep_coords;
          rep_coords.setZero();
          for (unsigned i = 0; i < shapefn.size(); i++) {
            rep_coords.noalias() +=
                shapefn(i) * nodal_coords.row(i).transpose();
          }
          for (unsigned j = 0; j < Dim; j++)
            REQUIRE(rep_coords(j) == Approx(coords(j)).epsilon(Tolerance));

          // Check gradient of shape functions
          auto gradsf = hex->grad_shapefn(coords, zero, zero_matrix);
          REQUIRE(gradsf.rows() == 36);
          REQUIRE(gradsf.cols() == Dim);

          Eigen::Matrix<double, 36, Dim> gradsf_ans;
          gradsf_ans << -0.14502, -0.0527344, -0.110117, 0.118164, -0.128906,
              -0.269174, 0.0107422, 0.128906, -0.0244703, -0.0131836, 0.0527344,
              -0.0100106, -0.229614, -0.0834961, 0.0913268, 0.187093, -0.204102,
              0.223243, 0.0170085, 0.204102, 0.0202948, -0.020874, 0.0834961,
              0.00830244, -0, 0, -0, -0, 0, -0, 0, 0, -0, 0, 0, -0, -0, 0, 0,
              -0, 0, 0, 0, 0, 0, 0, 0, 0, -0, 0, 0, -0, 0, 0, 0, 0, 0, 0, 0, 0,
              -0, 0, -0, 0.00244141, 0.00585937, -0.00111229, -0, 0, 0,
              0.00386556, 0.00927734, 0.000922493, -0, 0, 0, -0.00109863,
              0.00439453, 0.00170816, 0.000895182, 0.0107422, 0.00417549,
              0.000203451, 0.000488281, 0.000189795, -0, -0, -0, 0.0268555,
              -0.00585938, -0.0122352, -0, -0, 0, 0.0425212, -0.00927734,
              0.0101474, -0, -0, 0, -0.012085, -0.00439453, 0.0187897,
              0.00984701, -0.0107422, 0.0459304, 0.00223796, -0.000488281,
              0.00208775;

          for (unsigned i = 0; i < gradsf.rows(); ++i)
            for (unsigned j = 0; j < gradsf.cols(); ++j)
              REQUIRE(gradsf(i, j) ==
                      Approx(gradsf_ans(i, j)).epsilon(Tolerance));

          // Check zero gradient sum property
          Eigen::Matrix<double, Dim, 1> grad_sum;
          grad_sum.setZero();
          for (unsigned i = 0; i < gradsf.rows(); i++) {
            grad_sum.noalias() += gradsf.row(i).transpose();
          }
          for (unsigned j = 0; j < Dim; j++)
            REQUIRE(grad_sum(j) == Approx(0.0).epsilon(Tolerance));

          // Check identity tensor product property
          Eigen::Matrix<double, Dim, Dim> identity =
              Eigen::Matrix<double, Dim, Dim>::Identity();
          Eigen::Matrix<double, Dim, Dim> identity_sum;
          identity_sum.setZero();
          for (unsigned i = 0; i < gradsf.rows(); i++) {
            identity_sum.noalias() +=
                nodal_coords.row(i).transpose() * gradsf.row(i);
          }
          for (unsigned j = 0; j < Dim; j++)
            for (unsigned k = 0; k < Dim; k++)
              REQUIRE(identity_sum(j, k) ==
                      Approx(identity(j, k)).epsilon(Tolerance));
        }
      }
    }

    // Initialising upgrade properties
    SECTION("3D BSpline element regular element - nnodes = 27") {
      Eigen::Matrix<double, 27, Dim> nodal_coords;
      // clang-format off
        nodal_coords <<-1,  -1, -1,
                        1,  -1, -1,
                        1,  1,  -1,
                        -1,  1,  -1,
                        -1, -1, 1,
                        1, -1, 1,
                        1,  1,  1,
                        -1, 1,  1,
                        -3,  3, -1,
                        -1,  3, -1,
                        1,  3, -1,
                        -3,  3,  1,
                        -1,  3,  1,
                        1,  3,  1,
                        -3,  3,  3,
                        -1,  3,  3,
                        1,  3,  3,
                        -3,  1, -1,
                        -3,  1,  1,
                        -3,  1,  3,
                        -1,  1,  3,
                        1,  1,  3,
                        -3, -1, -1,
                        -3, -1,  1,
                        -3, -1,  3,
                        -1, -1,  3,
                        1, -1,  3;
      // clang-format on

      SECTION("3D BSpline element regular element lower y-axis support") {
        std::vector<std::vector<unsigned>> nodal_props{
            {3, 1, 1}, {4, 1, 1}, {4, 2, 1}, {3, 2, 1}, {3, 1, 2}, {4, 1, 2},
            {4, 2, 2}, {3, 2, 2}, {0, 0, 1}, {3, 0, 1}, {4, 0, 1}, {0, 0, 2},
            {3, 0, 2}, {4, 0, 2}, {0, 0, 0}, {3, 0, 0}, {4, 0, 0}, {0, 2, 1},
            {0, 2, 2}, {0, 2, 0}, {3, 2, 0}, {4, 2, 0}, {0, 1, 1}, {0, 1, 2},
            {0, 1, 0}, {3, 1, 0}, {4, 1, 0}};

        REQUIRE_NOTHROW(hex->initialise_bspline_connectivity_properties(
            nodal_coords, nodal_props));

        // Coordinates is (0,0,0) after upgrade
        SECTION("3D BSpline element for coordinates(0,0,0) after upgrade") {
          Eigen::Matrix<double, Dim, 1> coords;
          coords.setZero();
          auto shapefn = hex->shapefn(coords, zero, zero_matrix);

          // Check shape function
          REQUIRE(shapefn.size() == 27);
          REQUIRE(hex->nfunctions() == 27);
          REQUIRE(hex->nfunctions_local() == 8);
          REQUIRE(shapefn.sum() == Approx(1.).epsilon(Tolerance));

          REQUIRE(shapefn(0) == Approx(0.148148).epsilon(Tolerance));
          REQUIRE(shapefn(1) == Approx(0.296296).epsilon(Tolerance));
          REQUIRE(shapefn(2) == Approx(0.148148).epsilon(Tolerance));
          REQUIRE(shapefn(3) == Approx(0.0740741).epsilon(Tolerance));
          REQUIRE(shapefn(4) == Approx(0.0740741).epsilon(Tolerance));
          REQUIRE(shapefn(5) == Approx(0.148148).epsilon(Tolerance));
          REQUIRE(shapefn(6) == Approx(0.0740741).epsilon(Tolerance));
          REQUIRE(shapefn(7) == Approx(0.037037).epsilon(Tolerance));
          REQUIRE(shapefn(8) == Approx(0).epsilon(Tolerance));
          REQUIRE(shapefn(9) == Approx(0).epsilon(Tolerance));
          REQUIRE(shapefn(10) == Approx(0).epsilon(Tolerance));
          REQUIRE(shapefn(11) == Approx(0).epsilon(Tolerance));
          REQUIRE(shapefn(12) == Approx(0).epsilon(Tolerance));
          REQUIRE(shapefn(13) == Approx(0).epsilon(Tolerance));
          REQUIRE(shapefn(14) == Approx(0).epsilon(Tolerance));
          REQUIRE(shapefn(15) == Approx(0).epsilon(Tolerance));
          REQUIRE(shapefn(16) == Approx(0).epsilon(Tolerance));
          REQUIRE(shapefn(17) == Approx(0).epsilon(Tolerance));
          REQUIRE(shapefn(18) == Approx(0).epsilon(Tolerance));
          REQUIRE(shapefn(19) == Approx(0).epsilon(Tolerance));
          REQUIRE(shapefn(20) == Approx(0).epsilon(Tolerance));
          REQUIRE(shapefn(21) == Approx(0).epsilon(Tolerance));
          REQUIRE(shapefn(22) == Approx(0).epsilon(Tolerance));
          REQUIRE(shapefn(23) == Approx(0).epsilon(Tolerance));
          REQUIRE(shapefn(24) == Approx(0).epsilon(Tolerance));
          REQUIRE(shapefn(25) == Approx(0).epsilon(Tolerance));
          REQUIRE(shapefn(26) == Approx(0).epsilon(Tolerance));

          // Check gradient of shape functions
          auto gradsf = hex->grad_shapefn(coords, zero, zero_matrix);
          REQUIRE(gradsf.rows() == 27);
          REQUIRE(gradsf.cols() == Dim);

          Eigen::Matrix<double, 27, Dim> gradsf_ans;
          gradsf_ans << -0.296296, -0.148148, -0.148148, 0.296296, -0.296296,
              -0.296296, 0.148148, 0.296296, -0.148148, -0.148148, 0.148148,
              -0.0740741, -0.148148, -0.0740741, 0.148148, 0.148148, -0.148148,
              0.296296, 0.0740741, 0.148148, 0.148148, -0.0740741, 0.0740741,
              0.0740741, 0, 0, -0, -0, 0, -0, 0, 0, -0, 0, 0, 0, -0, 0, 0, 0, 0,
              0, 0, 0, 0, -0, 0, 0, 0, 0, 0, 0, 0, -0, 0, 0, 0, 0, 0, 0, -0, 0,
              0, 0, 0, 0, 0, -0, -0, 0, -0, 0, 0, -0, 0, -0, -0, 0, 0, -0, 0;

          for (unsigned i = 0; i < gradsf.rows(); ++i)
            for (unsigned j = 0; j < gradsf.cols(); ++j)
              REQUIRE(gradsf(i, j) ==
                      Approx(gradsf_ans(i, j)).epsilon(Tolerance));
        }

        // Coordinates is (0.5,-0.5,0.5) after upgrade
        SECTION(
            "3D BSpline element for coordinates(0.5,-0.5,0.5) after "
            "upgrade") {
          Eigen::Matrix<double, Dim, 1> coords;
          coords << 0.5, -0.5, 0.5;
          auto shapefn = hex->shapefn(coords, zero, zero_matrix);

          // Check shape function
          REQUIRE(shapefn.size() == 27);
          REQUIRE(shapefn.sum() == Approx(1.).epsilon(Tolerance));

          REQUIRE(shapefn(0) == Approx(0.0286458).epsilon(Tolerance));
          REQUIRE(shapefn(1) == Approx(0.315104).epsilon(Tolerance));
          REQUIRE(shapefn(2) == Approx(0.0286458).epsilon(Tolerance));
          REQUIRE(shapefn(3) == Approx(0.00260417).epsilon(Tolerance));
          REQUIRE(shapefn(4) == Approx(0.0453559).epsilon(Tolerance));
          REQUIRE(shapefn(5) == Approx(0.498915).epsilon(Tolerance));
          REQUIRE(shapefn(6) == Approx(0.0453559).epsilon(Tolerance));
          REQUIRE(shapefn(7) == Approx(0.00412326).epsilon(Tolerance));
          REQUIRE(shapefn(8) == Approx(0).epsilon(Tolerance));
          REQUIRE(shapefn(9) == Approx(0).epsilon(Tolerance));
          REQUIRE(shapefn(10) == Approx(0).epsilon(Tolerance));
          REQUIRE(shapefn(11) == Approx(0).epsilon(Tolerance));
          REQUIRE(shapefn(12) == Approx(0).epsilon(Tolerance));
          REQUIRE(shapefn(13) == Approx(0).epsilon(Tolerance));
          REQUIRE(shapefn(14) == Approx(0).epsilon(Tolerance));
          REQUIRE(shapefn(15) == Approx(0).epsilon(Tolerance));
          REQUIRE(shapefn(16) == Approx(0).epsilon(Tolerance));
          REQUIRE(shapefn(17) == Approx(0).epsilon(Tolerance));
          REQUIRE(shapefn(18) == Approx(0).epsilon(Tolerance));
          REQUIRE(shapefn(19) == Approx(0).epsilon(Tolerance));
          REQUIRE(shapefn(20) == Approx(0.000217014).epsilon(Tolerance));
          REQUIRE(shapefn(21) == Approx(0.00238715).epsilon(Tolerance));
          REQUIRE(shapefn(22) == Approx(0).epsilon(Tolerance));
          REQUIRE(shapefn(23) == Approx(0).epsilon(Tolerance));
          REQUIRE(shapefn(24) == Approx(0).epsilon(Tolerance));
          REQUIRE(shapefn(25) == Approx(0.00238715).epsilon(Tolerance));
          REQUIRE(shapefn(26) == Approx(0.0262587).epsilon(Tolerance));

          // Check gradient of shape functions
          auto gradsf = hex->grad_shapefn(coords, zero, zero_matrix);
          REQUIRE(gradsf.rows() == 27);
          REQUIRE(gradsf.cols() == Dim);

          Eigen::Matrix<double, 27, Dim> gradsf_ans;
          gradsf_ans << -0.114583, -0.0104167, -0.0381944, 0.114583, -0.114583,
              -0.420139, 0.0104167, 0.114583, -0.0381944, -0.0104167, 0.0104167,
              -0.00347222, -0.181424, -0.0164931, 0.0286458, 0.181424,
              -0.181424, 0.315104, 0.0164931, 0.181424, 0.0286458, -0.0164931,
              0.0164931, 0.00260417, 0, 0, -0, -0, 0, -0, 0, 0, -0, 0, 0, 0, -0,
              0, 0, 0, 0, 0, 0, 0, 0, -0, 0, 0, 0, 0, 0, 0, 0, -0, 0, 0, 0, 0,
              0, 0, -0.000868056, 0.000868056, 0.000868056, 0.000868056,
              0.00954861, 0.00954861, 0, -0, -0, 0, -0, 0, 0, -0, 0,
              -0.00954861, -0.000868056, 0.00954861, 0.00954861, -0.00954861,
              0.105035;

          for (unsigned i = 0; i < gradsf.rows(); ++i)
            for (unsigned j = 0; j < gradsf.cols(); ++j)
              REQUIRE(gradsf(i, j) ==
                      Approx(gradsf_ans(i, j)).epsilon(Tolerance));
        }

        // Initialise BSpline with kernel correction equal to true
        bool kernel_correction = true;
        REQUIRE_NOTHROW(hex->initialise_bspline_connectivity_properties(
            nodal_coords, nodal_props, kernel_correction));

        // Coordinates is (0,0,0) after upgrade
        SECTION(
            "3D BSpline element for coordinates(0,0,0) after upgrade - kernel "
            "correction") {
          Eigen::Matrix<double, Dim, 1> coords;
          coords.setZero();
          auto shapefn = hex->shapefn(coords, zero, zero_matrix);

          // Check shape function
          REQUIRE(shapefn.size() == 27);
          REQUIRE(hex->nfunctions() == 27);
          REQUIRE(hex->nfunctions_local() == 8);
          REQUIRE(shapefn.sum() == Approx(1.).epsilon(Tolerance));

          REQUIRE(shapefn(0) == Approx(0.148148).epsilon(Tolerance));
          REQUIRE(shapefn(1) == Approx(0.0740741).epsilon(Tolerance));
          REQUIRE(shapefn(2) == Approx(0.148148).epsilon(Tolerance));
          REQUIRE(shapefn(3) == Approx(0.12963).epsilon(Tolerance));
          REQUIRE(shapefn(4) == Approx(0.12963).epsilon(Tolerance));
          REQUIRE(shapefn(5) == Approx(0.148148).epsilon(Tolerance));
          REQUIRE(shapefn(6) == Approx(0.12963).epsilon(Tolerance));
          REQUIRE(shapefn(7) == Approx(0.0925926).epsilon(Tolerance));
          REQUIRE(shapefn(8) == Approx(0).epsilon(Tolerance));
          REQUIRE(shapefn(9) == Approx(0).epsilon(Tolerance));
          REQUIRE(shapefn(10) == Approx(0).epsilon(Tolerance));
          REQUIRE(shapefn(11) == Approx(0).epsilon(Tolerance));
          REQUIRE(shapefn(12) == Approx(0).epsilon(Tolerance));
          REQUIRE(shapefn(13) == Approx(0).epsilon(Tolerance));
          REQUIRE(shapefn(14) == Approx(0).epsilon(Tolerance));
          REQUIRE(shapefn(15) == Approx(0).epsilon(Tolerance));
          REQUIRE(shapefn(16) == Approx(0).epsilon(Tolerance));
          REQUIRE(shapefn(17) == Approx(0).epsilon(Tolerance));
          REQUIRE(shapefn(18) == Approx(0).epsilon(Tolerance));
          REQUIRE(shapefn(19) == Approx(0).epsilon(Tolerance));
          REQUIRE(shapefn(20) == Approx(0).epsilon(Tolerance));
          REQUIRE(shapefn(21) == Approx(0).epsilon(Tolerance));
          REQUIRE(shapefn(22) == Approx(0).epsilon(Tolerance));
          REQUIRE(shapefn(23) == Approx(0).epsilon(Tolerance));
          REQUIRE(shapefn(24) == Approx(0).epsilon(Tolerance));
          REQUIRE(shapefn(25) == Approx(0).epsilon(Tolerance));
          REQUIRE(shapefn(26) == Approx(0).epsilon(Tolerance));

          // Check linear reproduction property
          Eigen::Matrix<double, Dim, 1> rep_coords;
          rep_coords.setZero();
          for (unsigned i = 0; i < shapefn.size(); i++) {
            rep_coords.noalias() +=
                shapefn(i) * nodal_coords.row(i).transpose();
          }
          for (unsigned j = 0; j < Dim; j++)
            REQUIRE(rep_coords(j) == Approx(coords(j)).epsilon(Tolerance));

          // Check gradient of shape functions
          auto gradsf = hex->grad_shapefn(coords, zero, zero_matrix);
          REQUIRE(gradsf.rows() == 27);
          REQUIRE(gradsf.cols() == Dim);

          Eigen::Matrix<double, 27, Dim> gradsf_ans;
          gradsf_ans << -0.222222, -0.111111, -0.111111, 0.222222, -0.222222,
              -0.222222, 0.111111, 0.222222, -0.111111, -0.111111, 0.111111,
              -0.0555556, -0.111111, -0.0555556, 0.111111, 0.111111, -0.111111,
              0.222222, 0.0555556, 0.111111, 0.111111, -0.0555556, 0.0555556,
              0.0555556, -0, 0, -0, -0, 0, -0, 0, 0, -0, -0, 0, 0, -0, 0, 0, 0,
              0, 0, -0, 0, 0, -0, 0, 0, 0, 0, 0, -0, 0, -0, -0, 0, 0, -0, 0, 0,
              -0, 0, 0, 0, 0, 0, -0, -0, -0, -0, -0, 0, -0, -0, 0, -0, -0, 0, 0,
              -0, 0;

          for (unsigned i = 0; i < gradsf.rows(); ++i)
            for (unsigned j = 0; j < gradsf.cols(); ++j)
              REQUIRE(gradsf(i, j) ==
                      Approx(gradsf_ans(i, j)).epsilon(Tolerance));

          // Check zero gradient sum property
          Eigen::Matrix<double, Dim, 1> grad_sum;
          grad_sum.setZero();
          for (unsigned i = 0; i < gradsf.rows(); i++) {
            grad_sum.noalias() += gradsf.row(i).transpose();
          }
          for (unsigned j = 0; j < Dim; j++)
            REQUIRE(grad_sum(j) == Approx(0.0).epsilon(Tolerance));

          // Check identity tensor product property
          Eigen::Matrix<double, Dim, Dim> identity =
              Eigen::Matrix<double, Dim, Dim>::Identity();
          Eigen::Matrix<double, Dim, Dim> identity_sum;
          identity_sum.setZero();
          for (unsigned i = 0; i < gradsf.rows(); i++) {
            identity_sum.noalias() +=
                nodal_coords.row(i).transpose() * gradsf.row(i);
          }
          for (unsigned j = 0; j < Dim; j++)
            for (unsigned k = 0; k < Dim; k++)
              REQUIRE(identity_sum(j, k) ==
                      Approx(identity(j, k)).epsilon(Tolerance));
        }

        // Coordinates is (0.5,-0.5,0.5) after upgrade
        SECTION(
            "3D BSpline element for coordinates(0.5,-0.5,0.5) after "
            "upgrade - kernel correction") {
          Eigen::Matrix<double, Dim, 1> coords;
          coords << 0.5, -0.5, 0.5;
          auto shapefn = hex->shapefn(coords, zero, zero_matrix);

          // Check shape function
          REQUIRE(shapefn.size() == 27);
          REQUIRE(shapefn.sum() == Approx(1.).epsilon(Tolerance));

          REQUIRE(shapefn(0) == Approx(0.0746116).epsilon(Tolerance));
          REQUIRE(shapefn(1) == Approx(0.133227).epsilon(Tolerance));
          REQUIRE(shapefn(2) == Approx(0.0746116).epsilon(Tolerance));
          REQUIRE(shapefn(3) == Approx(0.0124647).epsilon(Tolerance));
          REQUIRE(shapefn(4) == Approx(0.132895).epsilon(Tolerance));
          REQUIRE(shapefn(5) == Approx(0.373302).epsilon(Tolerance));
          REQUIRE(shapefn(6) == Approx(0.132895).epsilon(Tolerance));
          REQUIRE(shapefn(7) == Approx(0.0210776).epsilon(Tolerance));
          REQUIRE(shapefn(8) == Approx(0).epsilon(Tolerance));
          REQUIRE(shapefn(9) == Approx(0).epsilon(Tolerance));
          REQUIRE(shapefn(10) == Approx(0).epsilon(Tolerance));
          REQUIRE(shapefn(11) == Approx(0).epsilon(Tolerance));
          REQUIRE(shapefn(12) == Approx(0).epsilon(Tolerance));
          REQUIRE(shapefn(13) == Approx(0).epsilon(Tolerance));
          REQUIRE(shapefn(14) == Approx(0).epsilon(Tolerance));
          REQUIRE(shapefn(15) == Approx(0).epsilon(Tolerance));
          REQUIRE(shapefn(16) == Approx(0).epsilon(Tolerance));
          REQUIRE(shapefn(17) == Approx(0).epsilon(Tolerance));
          REQUIRE(shapefn(18) == Approx(0).epsilon(Tolerance));
          REQUIRE(shapefn(19) == Approx(0).epsilon(Tolerance));
          REQUIRE(shapefn(20) == Approx(0.00117997).epsilon(Tolerance));
          REQUIRE(shapefn(21) == Approx(0.0077713).epsilon(Tolerance));
          REQUIRE(shapefn(22) == Approx(0).epsilon(Tolerance));
          REQUIRE(shapefn(23) == Approx(0).epsilon(Tolerance));
          REQUIRE(shapefn(24) == Approx(0).epsilon(Tolerance));
          REQUIRE(shapefn(25) == Approx(0.0077713).epsilon(Tolerance));
          REQUIRE(shapefn(26) == Approx(0.0281927).epsilon(Tolerance));

          // Check linear reproduction property
          Eigen::Matrix<double, Dim, 1> rep_coords;
          rep_coords.setZero();
          for (unsigned i = 0; i < shapefn.size(); i++) {
            rep_coords.noalias() +=
                shapefn(i) * nodal_coords.row(i).transpose();
          }
          for (unsigned j = 0; j < Dim; j++)
            REQUIRE(rep_coords(j) == Approx(coords(j)).epsilon(Tolerance));

          // Check gradient of shape functions
          auto gradsf = hex->grad_shapefn(coords, zero, zero_matrix);
          REQUIRE(gradsf.rows() == 27);
          REQUIRE(gradsf.cols() == Dim);

          Eigen::Matrix<double, 27, Dim> gradsf_ans;
          gradsf_ans << -0.171875, -0.015625, -0.0326271, 0.171875, -0.171875,
              -0.358898, 0.015625, 0.171875, -0.0326271, -0.015625, 0.015625,
              -0.0029661, -0.272135, -0.0247396, 0.0270598, 0.272135, -0.272135,
              0.297658, 0.0247396, 0.272135, 0.0270598, -0.0247396, 0.0247396,
              0.00245998, -0, 0, -0, -0, 0, -0, 0, 0, -0, -0, 0, 0, -0, 0, 0, 0,
              0, 0, -0, 0, 0, -0, 0, 0, 0, 0, 0, -0, 0, -0, -0, 0, 0, -0, 0, 0,
              -0.00130208, 0.00130208, 0.000506121, 0.00130208, 0.0143229,
              0.00556733, -0, -0, -0, -0, -0, 0, -0, -0, 0, -0.0143229,
              -0.00130208, 0.00556733, 0.0143229, -0.0143229, 0.0612406;

          for (unsigned i = 0; i < gradsf.rows(); ++i)
            for (unsigned j = 0; j < gradsf.cols(); ++j)
              REQUIRE(gradsf(i, j) ==
                      Approx(gradsf_ans(i, j)).epsilon(Tolerance));

          // Check zero gradient sum property
          Eigen::Matrix<double, Dim, 1> grad_sum;
          grad_sum.setZero();
          for (unsigned i = 0; i < gradsf.rows(); i++) {
            grad_sum.noalias() += gradsf.row(i).transpose();
          }
          for (unsigned j = 0; j < Dim; j++)
            REQUIRE(grad_sum(j) == Approx(0.0).epsilon(Tolerance));

          // Check identity tensor product property
          Eigen::Matrix<double, Dim, Dim> identity =
              Eigen::Matrix<double, Dim, Dim>::Identity();
          Eigen::Matrix<double, Dim, Dim> identity_sum;
          identity_sum.setZero();
          for (unsigned i = 0; i < gradsf.rows(); i++) {
            identity_sum.noalias() +=
                nodal_coords.row(i).transpose() * gradsf.row(i);
          }
          for (unsigned j = 0; j < Dim; j++)
            for (unsigned k = 0; k < Dim; k++)
              REQUIRE(identity_sum(j, k) ==
                      Approx(identity(j, k)).epsilon(Tolerance));
        }
      }
    }
  }
}
=======
// hexahedron element test
#include <memory>

#include "catch.hpp"

#include "hexahedron_bspline_element.h"

//! \brief Check hexahedron element class
TEST_CASE("Hexahedron bspline elements are checked",
          "[hex][element][3D][bspline]") {
  const unsigned Dim = 3;
  const double Tolerance = 1.E-6;

  Eigen::Vector3d zero = Eigen::Vector3d::Zero();
  const Eigen::Matrix3d zero_matrix = Eigen::Matrix3d::Zero();

  //! Check for center element nodes
  SECTION("Quadratic Hexahedron BSpline Element") {
    const unsigned npolynomials = 2;
    std::shared_ptr<mpm::Element<Dim>> hex =
        std::make_shared<mpm::HexahedronBSplineElement<Dim, npolynomials>>();

    // Check degree
    REQUIRE(hex->degree() == mpm::ElementDegree::Quadratic);
    REQUIRE(hex->shapefn_type() == mpm::ShapefnType::BSPLINE);

    // Coordinates is (0,0,0) before upgrade
    SECTION("3D BSpline element for coordinate (0.,0.,0.) before upgrade") {

      // Coordinate location of point (x,y)
      Eigen::Matrix<double, Dim, 1> coords;
      coords.setZero();
      auto shapefn = hex->shapefn(coords, zero, zero_matrix);

      // Check shape function
      REQUIRE(shapefn.size() == 8);
      REQUIRE(hex->nfunctions() == 8);
      REQUIRE(hex->nfunctions_local() == 8);

      REQUIRE(shapefn(0) == Approx(0.125).epsilon(Tolerance));
      REQUIRE(shapefn(1) == Approx(0.125).epsilon(Tolerance));
      REQUIRE(shapefn(2) == Approx(0.125).epsilon(Tolerance));
      REQUIRE(shapefn(3) == Approx(0.125).epsilon(Tolerance));
      REQUIRE(shapefn(4) == Approx(0.125).epsilon(Tolerance));
      REQUIRE(shapefn(5) == Approx(0.125).epsilon(Tolerance));
      REQUIRE(shapefn(6) == Approx(0.125).epsilon(Tolerance));
      REQUIRE(shapefn(7) == Approx(0.125).epsilon(Tolerance));

      // Check gradient of shape functions
      auto gradsf = hex->grad_shapefn(coords, zero, zero_matrix);
      REQUIRE(gradsf.rows() == 8);
      REQUIRE(gradsf.cols() == Dim);

      REQUIRE(gradsf(0, 0) == Approx(-0.125).epsilon(Tolerance));
      REQUIRE(gradsf(1, 0) == Approx(0.125).epsilon(Tolerance));
      REQUIRE(gradsf(2, 0) == Approx(0.125).epsilon(Tolerance));
      REQUIRE(gradsf(3, 0) == Approx(-0.125).epsilon(Tolerance));
      REQUIRE(gradsf(4, 0) == Approx(-0.125).epsilon(Tolerance));
      REQUIRE(gradsf(5, 0) == Approx(0.125).epsilon(Tolerance));
      REQUIRE(gradsf(6, 0) == Approx(0.125).epsilon(Tolerance));
      REQUIRE(gradsf(7, 0) == Approx(-0.125).epsilon(Tolerance));

      REQUIRE(gradsf(0, 1) == Approx(-0.125).epsilon(Tolerance));
      REQUIRE(gradsf(1, 1) == Approx(-0.125).epsilon(Tolerance));
      REQUIRE(gradsf(2, 1) == Approx(0.125).epsilon(Tolerance));
      REQUIRE(gradsf(3, 1) == Approx(0.125).epsilon(Tolerance));
      REQUIRE(gradsf(4, 1) == Approx(-0.125).epsilon(Tolerance));
      REQUIRE(gradsf(5, 1) == Approx(-0.125).epsilon(Tolerance));
      REQUIRE(gradsf(6, 1) == Approx(0.125).epsilon(Tolerance));
      REQUIRE(gradsf(7, 1) == Approx(0.125).epsilon(Tolerance));

      REQUIRE(gradsf(0, 2) == Approx(-0.125).epsilon(Tolerance));
      REQUIRE(gradsf(1, 2) == Approx(-0.125).epsilon(Tolerance));
      REQUIRE(gradsf(2, 2) == Approx(-0.125).epsilon(Tolerance));
      REQUIRE(gradsf(3, 2) == Approx(-0.125).epsilon(Tolerance));
      REQUIRE(gradsf(4, 2) == Approx(0.125).epsilon(Tolerance));
      REQUIRE(gradsf(5, 2) == Approx(0.125).epsilon(Tolerance));
      REQUIRE(gradsf(6, 2) == Approx(0.125).epsilon(Tolerance));
      REQUIRE(gradsf(7, 2) == Approx(0.125).epsilon(Tolerance));
    }

    // Coordinates is (-1, -1, -1);
    SECTION(
        "3D BSpline element for coordinate (-1., -1., -1.) before upgrade") {
      Eigen::Matrix<double, Dim, 1> coords;
      coords << -1., -1., -1.;
      auto shapefn = hex->shapefn(coords, zero, zero_matrix);
      // Check shape function
      REQUIRE(shapefn.size() == 8);

      REQUIRE(shapefn(0) == Approx(1.0).epsilon(Tolerance));
      REQUIRE(shapefn(1) == Approx(0.0).epsilon(Tolerance));
      REQUIRE(shapefn(2) == Approx(0.0).epsilon(Tolerance));
      REQUIRE(shapefn(3) == Approx(0.0).epsilon(Tolerance));
      REQUIRE(shapefn(4) == Approx(0.0).epsilon(Tolerance));
      REQUIRE(shapefn(5) == Approx(0.0).epsilon(Tolerance));
      REQUIRE(shapefn(6) == Approx(0.0).epsilon(Tolerance));
      REQUIRE(shapefn(7) == Approx(0.0).epsilon(Tolerance));

      // Check gradient of shape functions
      auto gradsf = hex->grad_shapefn(coords, zero, zero_matrix);
      REQUIRE(gradsf.rows() == 8);
      REQUIRE(gradsf.cols() == Dim);

      REQUIRE(gradsf(0, 0) == Approx(-0.5).epsilon(Tolerance));
      REQUIRE(gradsf(1, 0) == Approx(0.5).epsilon(Tolerance));
      REQUIRE(gradsf(2, 0) == Approx(0.0).epsilon(Tolerance));
      REQUIRE(gradsf(3, 0) == Approx(0.0).epsilon(Tolerance));
      REQUIRE(gradsf(4, 0) == Approx(0.0).epsilon(Tolerance));
      REQUIRE(gradsf(5, 0) == Approx(0.0).epsilon(Tolerance));
      REQUIRE(gradsf(6, 0) == Approx(0.0).epsilon(Tolerance));
      REQUIRE(gradsf(7, 0) == Approx(0.0).epsilon(Tolerance));

      REQUIRE(gradsf(0, 1) == Approx(-0.5).epsilon(Tolerance));
      REQUIRE(gradsf(1, 1) == Approx(0.0).epsilon(Tolerance));
      REQUIRE(gradsf(2, 1) == Approx(0.0).epsilon(Tolerance));
      REQUIRE(gradsf(3, 1) == Approx(0.5).epsilon(Tolerance));
      REQUIRE(gradsf(4, 1) == Approx(0.0).epsilon(Tolerance));
      REQUIRE(gradsf(5, 1) == Approx(0.0).epsilon(Tolerance));
      REQUIRE(gradsf(6, 1) == Approx(0.0).epsilon(Tolerance));
      REQUIRE(gradsf(7, 1) == Approx(0.0).epsilon(Tolerance));

      REQUIRE(gradsf(0, 2) == Approx(-0.5).epsilon(Tolerance));
      REQUIRE(gradsf(1, 2) == Approx(0.0).epsilon(Tolerance));
      REQUIRE(gradsf(2, 2) == Approx(0.0).epsilon(Tolerance));
      REQUIRE(gradsf(3, 2) == Approx(0.0).epsilon(Tolerance));
      REQUIRE(gradsf(4, 2) == Approx(0.5).epsilon(Tolerance));
      REQUIRE(gradsf(5, 2) == Approx(0.0).epsilon(Tolerance));
      REQUIRE(gradsf(6, 2) == Approx(0.0).epsilon(Tolerance));
      REQUIRE(gradsf(7, 2) == Approx(0.0).epsilon(Tolerance));
    }

    // Initialising upgrade properties
    SECTION("3D BSpline element regular element - nnodes = 64") {
      Eigen::Matrix<double, 64, Dim> nodal_coords;
      // clang-format off
      nodal_coords <<-1,  -1, -1,
                      1,  -1, -1,
                      1,  1,  -1,
                      -1,  1,  -1,
                      -1, -1, 1,
                      1, -1, 1,
                      1,  1,  1,
                      -1, 1,  1,
                      -3,  3, -3,
                      -1,  3, -3,
                      1,  3, -3,
                      3,  3, -3,
                      -3,  3, -1,
                      -1,  3, -1,
                      1,  3, -1,
                      3,  3, -1,
                      -3,  3,  1,
                      -1,  3,  1,
                      1,  3,  1,
                      3,  3,  1,
                      -3,  3,  3,
                      -1,  3,  3,
                      1,  3,  3,
                      3,  3,  3,
                      -3,  1, -3,
                      -1,  1, -3,
                      1,  1, -3,
                      3,  1, -3,
                      -3,  1, -1,
                      3,  1, -1,
                      -3,  1,  1,
                      3,  1,  1,
                      -3,  1,  3,
                      -1,  1,  3,
                      1,  1,  3,
                      3,  1,  3,
                      -3, -1, -3,
                      -1, -1, -3,
                      1, -1, -3,
                      3, -1, -3,
                      -3, -1, -1,
                      3, -1, -1,
                      -3, -1,  1,
                      3, -1,  1,
                      -3, -1,  3,
                      -1, -1,  3,
                      1, -1,  3,
                      3, -1,  3,
                      -3, -3, -3,
                      -1, -3, -3,
                      1, -3, -3,
                      3, -3, -3,
                      -3, -3, -1,
                      -1, -3, -1,
                      1, -3, -1,
                      3, -3, -1,
                      -3, -3,  1,
                      -1, -3,  1,
                      1, -3,  1,
                      3, -3,  1,
                      -3, -3,  3,
                      -1, -3,  3,
                      1, -3,  3,
                      3, -3,  3;
      // clang-format on

      SECTION("3D BSpline element regular element no support") {
        std::vector<std::vector<unsigned>> nodal_props{
            {0, 0, 0}, {0, 0, 0}, {0, 0, 0}, {0, 0, 0}, {0, 0, 0}, {0, 0, 0},
            {0, 0, 0}, {0, 0, 0}, {0, 0, 0}, {0, 0, 0}, {0, 0, 0}, {0, 0, 0},
            {0, 0, 0}, {0, 0, 0}, {0, 0, 0}, {0, 0, 0}, {0, 0, 0}, {0, 0, 0},
            {0, 0, 0}, {0, 0, 0}, {0, 0, 0}, {0, 0, 0}, {0, 0, 0}, {0, 0, 0},
            {0, 0, 0}, {0, 0, 0}, {0, 0, 0}, {0, 0, 0}, {0, 0, 0}, {0, 0, 0},
            {0, 0, 0}, {0, 0, 0}, {0, 0, 0}, {0, 0, 0}, {0, 0, 0}, {0, 0, 0},
            {0, 0, 0}, {0, 0, 0}, {0, 0, 0}, {0, 0, 0}, {0, 0, 0}, {0, 0, 0},
            {0, 0, 0}, {0, 0, 0}, {0, 0, 0}, {0, 0, 0}, {0, 0, 0}, {0, 0, 0},
            {0, 0, 0}, {0, 0, 0}, {0, 0, 0}, {0, 0, 0}, {0, 0, 0}, {0, 0, 0},
            {0, 0, 0}, {0, 0, 0}, {0, 0, 0}, {0, 0, 0}, {0, 0, 0}, {0, 0, 0},
            {0, 0, 0}, {0, 0, 0}, {0, 0, 0}, {0, 0, 0}};

        REQUIRE_NOTHROW(hex->initialise_bspline_connectivity_properties(
            nodal_coords, nodal_props));

        // Coordinates is (0,0,0) after upgrade
        SECTION("3D BSpline element for coordinates(0,0,0) after upgrade") {
          Eigen::Matrix<double, Dim, 1> coords;
          coords.setZero();
          auto shapefn = hex->shapefn(coords, zero, zero_matrix);

          // Check shape function
          REQUIRE(shapefn.size() == 64);
          REQUIRE(hex->nfunctions() == 64);
          REQUIRE(hex->nfunctions_local() == 8);
          REQUIRE(shapefn.sum() == Approx(1.).epsilon(Tolerance));

          REQUIRE(shapefn(0) == Approx(0.125).epsilon(Tolerance));
          REQUIRE(shapefn(1) == Approx(0.125).epsilon(Tolerance));
          REQUIRE(shapefn(2) == Approx(0.125).epsilon(Tolerance));
          REQUIRE(shapefn(3) == Approx(0.125).epsilon(Tolerance));
          REQUIRE(shapefn(4) == Approx(0.125).epsilon(Tolerance));
          REQUIRE(shapefn(5) == Approx(0.125).epsilon(Tolerance));
          REQUIRE(shapefn(6) == Approx(0.125).epsilon(Tolerance));
          REQUIRE(shapefn(7) == Approx(0.125).epsilon(Tolerance));
          REQUIRE(shapefn(8) == Approx(0).epsilon(Tolerance));
          REQUIRE(shapefn(9) == Approx(0).epsilon(Tolerance));
          REQUIRE(shapefn(10) == Approx(0).epsilon(Tolerance));
          REQUIRE(shapefn(11) == Approx(0).epsilon(Tolerance));
          REQUIRE(shapefn(12) == Approx(0).epsilon(Tolerance));
          REQUIRE(shapefn(13) == Approx(0).epsilon(Tolerance));
          REQUIRE(shapefn(14) == Approx(0).epsilon(Tolerance));
          REQUIRE(shapefn(15) == Approx(0).epsilon(Tolerance));
          REQUIRE(shapefn(16) == Approx(0).epsilon(Tolerance));
          REQUIRE(shapefn(17) == Approx(0).epsilon(Tolerance));
          REQUIRE(shapefn(18) == Approx(0).epsilon(Tolerance));
          REQUIRE(shapefn(19) == Approx(0).epsilon(Tolerance));
          REQUIRE(shapefn(20) == Approx(0).epsilon(Tolerance));
          REQUIRE(shapefn(21) == Approx(0).epsilon(Tolerance));
          REQUIRE(shapefn(22) == Approx(0).epsilon(Tolerance));
          REQUIRE(shapefn(23) == Approx(0).epsilon(Tolerance));
          REQUIRE(shapefn(24) == Approx(0).epsilon(Tolerance));
          REQUIRE(shapefn(25) == Approx(0).epsilon(Tolerance));
          REQUIRE(shapefn(26) == Approx(0).epsilon(Tolerance));
          REQUIRE(shapefn(27) == Approx(0).epsilon(Tolerance));
          REQUIRE(shapefn(28) == Approx(0).epsilon(Tolerance));
          REQUIRE(shapefn(29) == Approx(0).epsilon(Tolerance));
          REQUIRE(shapefn(30) == Approx(0).epsilon(Tolerance));
          REQUIRE(shapefn(31) == Approx(0).epsilon(Tolerance));
          REQUIRE(shapefn(32) == Approx(0).epsilon(Tolerance));
          REQUIRE(shapefn(33) == Approx(0).epsilon(Tolerance));
          REQUIRE(shapefn(34) == Approx(0).epsilon(Tolerance));
          REQUIRE(shapefn(35) == Approx(0).epsilon(Tolerance));
          REQUIRE(shapefn(36) == Approx(0).epsilon(Tolerance));
          REQUIRE(shapefn(37) == Approx(0).epsilon(Tolerance));
          REQUIRE(shapefn(38) == Approx(0).epsilon(Tolerance));
          REQUIRE(shapefn(39) == Approx(0).epsilon(Tolerance));
          REQUIRE(shapefn(40) == Approx(0).epsilon(Tolerance));
          REQUIRE(shapefn(41) == Approx(0).epsilon(Tolerance));
          REQUIRE(shapefn(42) == Approx(0).epsilon(Tolerance));
          REQUIRE(shapefn(43) == Approx(0).epsilon(Tolerance));
          REQUIRE(shapefn(44) == Approx(0).epsilon(Tolerance));
          REQUIRE(shapefn(45) == Approx(0).epsilon(Tolerance));
          REQUIRE(shapefn(46) == Approx(0).epsilon(Tolerance));
          REQUIRE(shapefn(47) == Approx(0).epsilon(Tolerance));
          REQUIRE(shapefn(48) == Approx(0).epsilon(Tolerance));
          REQUIRE(shapefn(49) == Approx(0).epsilon(Tolerance));
          REQUIRE(shapefn(50) == Approx(0).epsilon(Tolerance));
          REQUIRE(shapefn(51) == Approx(0).epsilon(Tolerance));
          REQUIRE(shapefn(52) == Approx(0).epsilon(Tolerance));
          REQUIRE(shapefn(53) == Approx(0).epsilon(Tolerance));
          REQUIRE(shapefn(54) == Approx(0).epsilon(Tolerance));
          REQUIRE(shapefn(55) == Approx(0).epsilon(Tolerance));
          REQUIRE(shapefn(56) == Approx(0).epsilon(Tolerance));
          REQUIRE(shapefn(57) == Approx(0).epsilon(Tolerance));
          REQUIRE(shapefn(58) == Approx(0).epsilon(Tolerance));
          REQUIRE(shapefn(59) == Approx(0).epsilon(Tolerance));
          REQUIRE(shapefn(60) == Approx(0).epsilon(Tolerance));
          REQUIRE(shapefn(61) == Approx(0).epsilon(Tolerance));
          REQUIRE(shapefn(62) == Approx(0).epsilon(Tolerance));
          REQUIRE(shapefn(63) == Approx(0).epsilon(Tolerance));

          // Check gradient of shape functions
          auto gradsf = hex->grad_shapefn(coords, zero, zero_matrix);
          REQUIRE(gradsf.rows() == 64);
          REQUIRE(gradsf.cols() == Dim);

          REQUIRE(gradsf(0, 0) == Approx(-0.125).epsilon(Tolerance));
          REQUIRE(gradsf(0, 1) == Approx(-0.125).epsilon(Tolerance));
          REQUIRE(gradsf(0, 2) == Approx(-0.125).epsilon(Tolerance));
          REQUIRE(gradsf(1, 0) == Approx(0.125).epsilon(Tolerance));
          REQUIRE(gradsf(1, 1) == Approx(-0.125).epsilon(Tolerance));
          REQUIRE(gradsf(1, 2) == Approx(-0.125).epsilon(Tolerance));
          REQUIRE(gradsf(2, 0) == Approx(0.125).epsilon(Tolerance));
          REQUIRE(gradsf(2, 1) == Approx(0.125).epsilon(Tolerance));
          REQUIRE(gradsf(2, 2) == Approx(-0.125).epsilon(Tolerance));
          REQUIRE(gradsf(3, 0) == Approx(-0.125).epsilon(Tolerance));
          REQUIRE(gradsf(3, 1) == Approx(0.125).epsilon(Tolerance));
          REQUIRE(gradsf(3, 2) == Approx(-0.125).epsilon(Tolerance));
          REQUIRE(gradsf(4, 0) == Approx(-0.125).epsilon(Tolerance));
          REQUIRE(gradsf(4, 1) == Approx(-0.125).epsilon(Tolerance));
          REQUIRE(gradsf(4, 2) == Approx(0.125).epsilon(Tolerance));
          REQUIRE(gradsf(5, 0) == Approx(0.125).epsilon(Tolerance));
          REQUIRE(gradsf(5, 1) == Approx(-0.125).epsilon(Tolerance));
          REQUIRE(gradsf(5, 2) == Approx(0.125).epsilon(Tolerance));
          REQUIRE(gradsf(6, 0) == Approx(0.125).epsilon(Tolerance));
          REQUIRE(gradsf(6, 1) == Approx(0.125).epsilon(Tolerance));
          REQUIRE(gradsf(6, 2) == Approx(0.125).epsilon(Tolerance));
          REQUIRE(gradsf(7, 0) == Approx(-0.125).epsilon(Tolerance));
          REQUIRE(gradsf(7, 1) == Approx(0.125).epsilon(Tolerance));
          REQUIRE(gradsf(7, 2) == Approx(0.125).epsilon(Tolerance));
          REQUIRE(gradsf(8, 0) == Approx(0).epsilon(Tolerance));
          REQUIRE(gradsf(8, 1) == Approx(0).epsilon(Tolerance));
          REQUIRE(gradsf(8, 2) == Approx(0).epsilon(Tolerance));
          REQUIRE(gradsf(9, 0) == Approx(-0).epsilon(Tolerance));
          REQUIRE(gradsf(9, 1) == Approx(0).epsilon(Tolerance));
          REQUIRE(gradsf(9, 2) == Approx(0).epsilon(Tolerance));
          REQUIRE(gradsf(10, 0) == Approx(0).epsilon(Tolerance));
          REQUIRE(gradsf(10, 1) == Approx(0).epsilon(Tolerance));
          REQUIRE(gradsf(10, 2) == Approx(0).epsilon(Tolerance));
          REQUIRE(gradsf(11, 0) == Approx(0).epsilon(Tolerance));
          REQUIRE(gradsf(11, 1) == Approx(0).epsilon(Tolerance));
          REQUIRE(gradsf(11, 2) == Approx(0).epsilon(Tolerance));
          REQUIRE(gradsf(12, 0) == Approx(0).epsilon(Tolerance));
          REQUIRE(gradsf(12, 1) == Approx(0).epsilon(Tolerance));
          REQUIRE(gradsf(12, 2) == Approx(-0).epsilon(Tolerance));
          REQUIRE(gradsf(13, 0) == Approx(-0).epsilon(Tolerance));
          REQUIRE(gradsf(13, 1) == Approx(0).epsilon(Tolerance));
          REQUIRE(gradsf(13, 2) == Approx(-0).epsilon(Tolerance));
          REQUIRE(gradsf(14, 0) == Approx(0).epsilon(Tolerance));
          REQUIRE(gradsf(14, 1) == Approx(0).epsilon(Tolerance));
          REQUIRE(gradsf(14, 2) == Approx(-0).epsilon(Tolerance));
          REQUIRE(gradsf(15, 0) == Approx(0).epsilon(Tolerance));
          REQUIRE(gradsf(15, 1) == Approx(0).epsilon(Tolerance));
          REQUIRE(gradsf(15, 2) == Approx(-0).epsilon(Tolerance));
          REQUIRE(gradsf(16, 0) == Approx(0).epsilon(Tolerance));
          REQUIRE(gradsf(16, 1) == Approx(0).epsilon(Tolerance));
          REQUIRE(gradsf(16, 2) == Approx(0).epsilon(Tolerance));
          REQUIRE(gradsf(17, 0) == Approx(-0).epsilon(Tolerance));
          REQUIRE(gradsf(17, 1) == Approx(0).epsilon(Tolerance));
          REQUIRE(gradsf(17, 2) == Approx(0).epsilon(Tolerance));
          REQUIRE(gradsf(18, 0) == Approx(0).epsilon(Tolerance));
          REQUIRE(gradsf(18, 1) == Approx(0).epsilon(Tolerance));
          REQUIRE(gradsf(18, 2) == Approx(0).epsilon(Tolerance));
          REQUIRE(gradsf(19, 0) == Approx(0).epsilon(Tolerance));
          REQUIRE(gradsf(19, 1) == Approx(0).epsilon(Tolerance));
          REQUIRE(gradsf(19, 2) == Approx(0).epsilon(Tolerance));
          REQUIRE(gradsf(20, 0) == Approx(0).epsilon(Tolerance));
          REQUIRE(gradsf(20, 1) == Approx(0).epsilon(Tolerance));
          REQUIRE(gradsf(20, 2) == Approx(0).epsilon(Tolerance));
          REQUIRE(gradsf(21, 0) == Approx(-0).epsilon(Tolerance));
          REQUIRE(gradsf(21, 1) == Approx(0).epsilon(Tolerance));
          REQUIRE(gradsf(21, 2) == Approx(0).epsilon(Tolerance));
          REQUIRE(gradsf(22, 0) == Approx(0).epsilon(Tolerance));
          REQUIRE(gradsf(22, 1) == Approx(0).epsilon(Tolerance));
          REQUIRE(gradsf(22, 2) == Approx(0).epsilon(Tolerance));
          REQUIRE(gradsf(23, 0) == Approx(0).epsilon(Tolerance));
          REQUIRE(gradsf(23, 1) == Approx(0).epsilon(Tolerance));
          REQUIRE(gradsf(23, 2) == Approx(0).epsilon(Tolerance));
          REQUIRE(gradsf(24, 0) == Approx(0).epsilon(Tolerance));
          REQUIRE(gradsf(24, 1) == Approx(0).epsilon(Tolerance));
          REQUIRE(gradsf(24, 2) == Approx(0).epsilon(Tolerance));
          REQUIRE(gradsf(25, 0) == Approx(-0).epsilon(Tolerance));
          REQUIRE(gradsf(25, 1) == Approx(0).epsilon(Tolerance));
          REQUIRE(gradsf(25, 2) == Approx(0).epsilon(Tolerance));
          REQUIRE(gradsf(26, 0) == Approx(0).epsilon(Tolerance));
          REQUIRE(gradsf(26, 1) == Approx(0).epsilon(Tolerance));
          REQUIRE(gradsf(26, 2) == Approx(0).epsilon(Tolerance));
          REQUIRE(gradsf(27, 0) == Approx(0).epsilon(Tolerance));
          REQUIRE(gradsf(27, 1) == Approx(0).epsilon(Tolerance));
          REQUIRE(gradsf(27, 2) == Approx(0).epsilon(Tolerance));
          REQUIRE(gradsf(28, 0) == Approx(0).epsilon(Tolerance));
          REQUIRE(gradsf(28, 1) == Approx(0).epsilon(Tolerance));
          REQUIRE(gradsf(28, 2) == Approx(-0).epsilon(Tolerance));
          REQUIRE(gradsf(29, 0) == Approx(0).epsilon(Tolerance));
          REQUIRE(gradsf(29, 1) == Approx(0).epsilon(Tolerance));
          REQUIRE(gradsf(29, 2) == Approx(-0).epsilon(Tolerance));
          REQUIRE(gradsf(30, 0) == Approx(0).epsilon(Tolerance));
          REQUIRE(gradsf(30, 1) == Approx(0).epsilon(Tolerance));
          REQUIRE(gradsf(30, 2) == Approx(0).epsilon(Tolerance));
          REQUIRE(gradsf(31, 0) == Approx(0).epsilon(Tolerance));
          REQUIRE(gradsf(31, 1) == Approx(0).epsilon(Tolerance));
          REQUIRE(gradsf(31, 2) == Approx(0).epsilon(Tolerance));
          REQUIRE(gradsf(32, 0) == Approx(0).epsilon(Tolerance));
          REQUIRE(gradsf(32, 1) == Approx(0).epsilon(Tolerance));
          REQUIRE(gradsf(32, 2) == Approx(0).epsilon(Tolerance));
          REQUIRE(gradsf(33, 0) == Approx(-0).epsilon(Tolerance));
          REQUIRE(gradsf(33, 1) == Approx(0).epsilon(Tolerance));
          REQUIRE(gradsf(33, 2) == Approx(0).epsilon(Tolerance));
          REQUIRE(gradsf(34, 0) == Approx(0).epsilon(Tolerance));
          REQUIRE(gradsf(34, 1) == Approx(0).epsilon(Tolerance));
          REQUIRE(gradsf(34, 2) == Approx(0).epsilon(Tolerance));
          REQUIRE(gradsf(35, 0) == Approx(0).epsilon(Tolerance));
          REQUIRE(gradsf(35, 1) == Approx(0).epsilon(Tolerance));
          REQUIRE(gradsf(35, 2) == Approx(0).epsilon(Tolerance));
          REQUIRE(gradsf(36, 0) == Approx(0).epsilon(Tolerance));
          REQUIRE(gradsf(36, 1) == Approx(-0).epsilon(Tolerance));
          REQUIRE(gradsf(36, 2) == Approx(0).epsilon(Tolerance));
          REQUIRE(gradsf(37, 0) == Approx(-0).epsilon(Tolerance));
          REQUIRE(gradsf(37, 1) == Approx(-0).epsilon(Tolerance));
          REQUIRE(gradsf(37, 2) == Approx(0).epsilon(Tolerance));
          REQUIRE(gradsf(38, 0) == Approx(0).epsilon(Tolerance));
          REQUIRE(gradsf(38, 1) == Approx(-0).epsilon(Tolerance));
          REQUIRE(gradsf(38, 2) == Approx(0).epsilon(Tolerance));
          REQUIRE(gradsf(39, 0) == Approx(0).epsilon(Tolerance));
          REQUIRE(gradsf(39, 1) == Approx(-0).epsilon(Tolerance));
          REQUIRE(gradsf(39, 2) == Approx(0).epsilon(Tolerance));
          REQUIRE(gradsf(40, 0) == Approx(0).epsilon(Tolerance));
          REQUIRE(gradsf(40, 1) == Approx(-0).epsilon(Tolerance));
          REQUIRE(gradsf(40, 2) == Approx(-0).epsilon(Tolerance));
          REQUIRE(gradsf(41, 0) == Approx(0).epsilon(Tolerance));
          REQUIRE(gradsf(41, 1) == Approx(-0).epsilon(Tolerance));
          REQUIRE(gradsf(41, 2) == Approx(-0).epsilon(Tolerance));
          REQUIRE(gradsf(42, 0) == Approx(0).epsilon(Tolerance));
          REQUIRE(gradsf(42, 1) == Approx(-0).epsilon(Tolerance));
          REQUIRE(gradsf(42, 2) == Approx(0).epsilon(Tolerance));
          REQUIRE(gradsf(43, 0) == Approx(0).epsilon(Tolerance));
          REQUIRE(gradsf(43, 1) == Approx(-0).epsilon(Tolerance));
          REQUIRE(gradsf(43, 2) == Approx(0).epsilon(Tolerance));
          REQUIRE(gradsf(44, 0) == Approx(0).epsilon(Tolerance));
          REQUIRE(gradsf(44, 1) == Approx(-0).epsilon(Tolerance));
          REQUIRE(gradsf(44, 2) == Approx(0).epsilon(Tolerance));
          REQUIRE(gradsf(45, 0) == Approx(-0).epsilon(Tolerance));
          REQUIRE(gradsf(45, 1) == Approx(-0).epsilon(Tolerance));
          REQUIRE(gradsf(45, 2) == Approx(0).epsilon(Tolerance));
          REQUIRE(gradsf(46, 0) == Approx(0).epsilon(Tolerance));
          REQUIRE(gradsf(46, 1) == Approx(-0).epsilon(Tolerance));
          REQUIRE(gradsf(46, 2) == Approx(0).epsilon(Tolerance));
          REQUIRE(gradsf(47, 0) == Approx(0).epsilon(Tolerance));
          REQUIRE(gradsf(47, 1) == Approx(-0).epsilon(Tolerance));
          REQUIRE(gradsf(47, 2) == Approx(0).epsilon(Tolerance));
          REQUIRE(gradsf(48, 0) == Approx(0).epsilon(Tolerance));
          REQUIRE(gradsf(48, 1) == Approx(0).epsilon(Tolerance));
          REQUIRE(gradsf(48, 2) == Approx(0).epsilon(Tolerance));
          REQUIRE(gradsf(49, 0) == Approx(-0).epsilon(Tolerance));
          REQUIRE(gradsf(49, 1) == Approx(0).epsilon(Tolerance));
          REQUIRE(gradsf(49, 2) == Approx(0).epsilon(Tolerance));
          REQUIRE(gradsf(50, 0) == Approx(0).epsilon(Tolerance));
          REQUIRE(gradsf(50, 1) == Approx(0).epsilon(Tolerance));
          REQUIRE(gradsf(50, 2) == Approx(0).epsilon(Tolerance));
          REQUIRE(gradsf(51, 0) == Approx(0).epsilon(Tolerance));
          REQUIRE(gradsf(51, 1) == Approx(0).epsilon(Tolerance));
          REQUIRE(gradsf(51, 2) == Approx(0).epsilon(Tolerance));
          REQUIRE(gradsf(52, 0) == Approx(0).epsilon(Tolerance));
          REQUIRE(gradsf(52, 1) == Approx(0).epsilon(Tolerance));
          REQUIRE(gradsf(52, 2) == Approx(-0).epsilon(Tolerance));
          REQUIRE(gradsf(53, 0) == Approx(-0).epsilon(Tolerance));
          REQUIRE(gradsf(53, 1) == Approx(0).epsilon(Tolerance));
          REQUIRE(gradsf(53, 2) == Approx(-0).epsilon(Tolerance));
          REQUIRE(gradsf(54, 0) == Approx(0).epsilon(Tolerance));
          REQUIRE(gradsf(54, 1) == Approx(0).epsilon(Tolerance));
          REQUIRE(gradsf(54, 2) == Approx(-0).epsilon(Tolerance));
          REQUIRE(gradsf(55, 0) == Approx(0).epsilon(Tolerance));
          REQUIRE(gradsf(55, 1) == Approx(0).epsilon(Tolerance));
          REQUIRE(gradsf(55, 2) == Approx(-0).epsilon(Tolerance));
          REQUIRE(gradsf(56, 0) == Approx(0).epsilon(Tolerance));
          REQUIRE(gradsf(56, 1) == Approx(0).epsilon(Tolerance));
          REQUIRE(gradsf(56, 2) == Approx(0).epsilon(Tolerance));
          REQUIRE(gradsf(57, 0) == Approx(-0).epsilon(Tolerance));
          REQUIRE(gradsf(57, 1) == Approx(0).epsilon(Tolerance));
          REQUIRE(gradsf(57, 2) == Approx(0).epsilon(Tolerance));
          REQUIRE(gradsf(58, 0) == Approx(0).epsilon(Tolerance));
          REQUIRE(gradsf(58, 1) == Approx(0).epsilon(Tolerance));
          REQUIRE(gradsf(58, 2) == Approx(0).epsilon(Tolerance));
          REQUIRE(gradsf(59, 0) == Approx(0).epsilon(Tolerance));
          REQUIRE(gradsf(59, 1) == Approx(0).epsilon(Tolerance));
          REQUIRE(gradsf(59, 2) == Approx(0).epsilon(Tolerance));
          REQUIRE(gradsf(60, 0) == Approx(0).epsilon(Tolerance));
          REQUIRE(gradsf(60, 1) == Approx(0).epsilon(Tolerance));
          REQUIRE(gradsf(60, 2) == Approx(0).epsilon(Tolerance));
          REQUIRE(gradsf(61, 0) == Approx(-0).epsilon(Tolerance));
          REQUIRE(gradsf(61, 1) == Approx(0).epsilon(Tolerance));
          REQUIRE(gradsf(61, 2) == Approx(0).epsilon(Tolerance));
          REQUIRE(gradsf(62, 0) == Approx(0).epsilon(Tolerance));
          REQUIRE(gradsf(62, 1) == Approx(0).epsilon(Tolerance));
          REQUIRE(gradsf(62, 2) == Approx(0).epsilon(Tolerance));
          REQUIRE(gradsf(63, 0) == Approx(0).epsilon(Tolerance));
          REQUIRE(gradsf(63, 1) == Approx(0).epsilon(Tolerance));
          REQUIRE(gradsf(63, 2) == Approx(0).epsilon(Tolerance));
        }

        // Coordinates is (0.5,-0.5,0.5) after upgrade
        SECTION(
            "3D BSpline element for coordinates(0.5,-0.5,0.5) after upgrade") {
          Eigen::Matrix<double, Dim, 1> coords;
          coords << 0.5, -0.5, 0.5;
          auto shapefn = hex->shapefn(coords, zero, zero_matrix);

          // Check shape function
          REQUIRE(shapefn.size() == 64);
          REQUIRE(shapefn.sum() == Approx(1.).epsilon(Tolerance));

          REQUIRE(shapefn(0) == Approx(0.0543823).epsilon(Tolerance));
          REQUIRE(shapefn(1) == Approx(0.132935).epsilon(Tolerance));
          REQUIRE(shapefn(2) == Approx(0.0543823).epsilon(Tolerance));
          REQUIRE(shapefn(3) == Approx(0.0222473).epsilon(Tolerance));
          REQUIRE(shapefn(4) == Approx(0.132935).epsilon(Tolerance));
          REQUIRE(shapefn(5) == Approx(0.324951).epsilon(Tolerance));
          REQUIRE(shapefn(6) == Approx(0.132935).epsilon(Tolerance));
          REQUIRE(shapefn(7) == Approx(0.0543823).epsilon(Tolerance));
          REQUIRE(shapefn(8) == Approx(0).epsilon(Tolerance));
          REQUIRE(shapefn(9) == Approx(0).epsilon(Tolerance));
          REQUIRE(shapefn(10) == Approx(0).epsilon(Tolerance));
          REQUIRE(shapefn(11) == Approx(0).epsilon(Tolerance));
          REQUIRE(shapefn(12) == Approx(0).epsilon(Tolerance));
          REQUIRE(shapefn(13) == Approx(0).epsilon(Tolerance));
          REQUIRE(shapefn(14) == Approx(0).epsilon(Tolerance));
          REQUIRE(shapefn(15) == Approx(0).epsilon(Tolerance));
          REQUIRE(shapefn(16) == Approx(0).epsilon(Tolerance));
          REQUIRE(shapefn(17) == Approx(0).epsilon(Tolerance));
          REQUIRE(shapefn(18) == Approx(0).epsilon(Tolerance));
          REQUIRE(shapefn(19) == Approx(0).epsilon(Tolerance));
          REQUIRE(shapefn(20) == Approx(0).epsilon(Tolerance));
          REQUIRE(shapefn(21) == Approx(0).epsilon(Tolerance));
          REQUIRE(shapefn(22) == Approx(0).epsilon(Tolerance));
          REQUIRE(shapefn(23) == Approx(0).epsilon(Tolerance));
          REQUIRE(shapefn(24) == Approx(0).epsilon(Tolerance));
          REQUIRE(shapefn(25) == Approx(0).epsilon(Tolerance));
          REQUIRE(shapefn(26) == Approx(0).epsilon(Tolerance));
          REQUIRE(shapefn(27) == Approx(0).epsilon(Tolerance));
          REQUIRE(shapefn(28) == Approx(0).epsilon(Tolerance));
          REQUIRE(shapefn(29) == Approx(0.00247192).epsilon(Tolerance));
          REQUIRE(shapefn(30) == Approx(0).epsilon(Tolerance));
          REQUIRE(shapefn(31) == Approx(0.00604248).epsilon(Tolerance));
          REQUIRE(shapefn(32) == Approx(0).epsilon(Tolerance));
          REQUIRE(shapefn(33) == Approx(0.00247192).epsilon(Tolerance));
          REQUIRE(shapefn(34) == Approx(0.00604248).epsilon(Tolerance));
          REQUIRE(shapefn(35) == Approx(0.000274658).epsilon(Tolerance));
          REQUIRE(shapefn(36) == Approx(0).epsilon(Tolerance));
          REQUIRE(shapefn(37) == Approx(0).epsilon(Tolerance));
          REQUIRE(shapefn(38) == Approx(0).epsilon(Tolerance));
          REQUIRE(shapefn(39) == Approx(0).epsilon(Tolerance));
          REQUIRE(shapefn(40) == Approx(0).epsilon(Tolerance));
          REQUIRE(shapefn(41) == Approx(0.00604248).epsilon(Tolerance));
          REQUIRE(shapefn(42) == Approx(0).epsilon(Tolerance));
          REQUIRE(shapefn(43) == Approx(0.0147705).epsilon(Tolerance));
          REQUIRE(shapefn(44) == Approx(0).epsilon(Tolerance));
          REQUIRE(shapefn(45) == Approx(0.00604248).epsilon(Tolerance));
          REQUIRE(shapefn(46) == Approx(0.0147705).epsilon(Tolerance));
          REQUIRE(shapefn(47) == Approx(0.000671387).epsilon(Tolerance));
          REQUIRE(shapefn(48) == Approx(0).epsilon(Tolerance));
          REQUIRE(shapefn(49) == Approx(0).epsilon(Tolerance));
          REQUIRE(shapefn(50) == Approx(0).epsilon(Tolerance));
          REQUIRE(shapefn(51) == Approx(0).epsilon(Tolerance));
          REQUIRE(shapefn(52) == Approx(0).epsilon(Tolerance));
          REQUIRE(shapefn(53) == Approx(0.00247192).epsilon(Tolerance));
          REQUIRE(shapefn(54) == Approx(0.00604248).epsilon(Tolerance));
          REQUIRE(shapefn(55) == Approx(0.000274658).epsilon(Tolerance));
          REQUIRE(shapefn(56) == Approx(0).epsilon(Tolerance));
          REQUIRE(shapefn(57) == Approx(0.00604248).epsilon(Tolerance));
          REQUIRE(shapefn(58) == Approx(0.0147705).epsilon(Tolerance));
          REQUIRE(shapefn(59) == Approx(0.000671387).epsilon(Tolerance));
          REQUIRE(shapefn(60) == Approx(0).epsilon(Tolerance));
          REQUIRE(shapefn(61) == Approx(0.000274658).epsilon(Tolerance));
          REQUIRE(shapefn(62) == Approx(0.000671387).epsilon(Tolerance));
          REQUIRE(shapefn(63) == Approx(3.05176e-05).epsilon(Tolerance));

          // Check gradient of shape functions
          auto gradsf = hex->grad_shapefn(coords, zero, zero_matrix);
          REQUIRE(gradsf.rows() == 64);
          REQUIRE(gradsf.cols() == Dim);

          Eigen::Matrix<double, 64, Dim> gradsf_ans;
          gradsf_ans << -0.0725098, -0.0197754, -0.0725098, 0.0483398,
              -0.0483398, -0.177246, 0.0197754, 0.0725098, -0.0725098,
              -0.0296631, 0.0296631, -0.0296631, -0.177246, -0.0483398,
              0.0483398, 0.118164, -0.118164, 0.118164, 0.0483398, 0.177246,
              0.0483398, -0.0725098, 0.0725098, 0.0197754, 0, 0, 0, -0, 0, 0, 0,
              0, 0, 0, 0, 0, 0, 0, -0, -0, 0, -0, 0, 0, -0, 0, 0, -0, 0, 0, 0,
              -0, 0, 0, 0, 0, 0, 0, 0, 0, 0, 0, 0, -0, 0, 0, 0, 0, 0, 0, 0, 0,
              0, 0, 0, -0, 0, 0, 0, 0, 0, 0, 0, 0, 0, 0, -0, 0.0098877,
              0.0032959, -0.0032959, 0, 0, 0, 0.0241699, 0.00805664, 0.00219727,
              0, 0, 0, -0.0032959, 0.0032959, 0.0098877, 0.00219727, 0.00805664,
              0.0241699, 0.00109863, 0.000366211, 0.00109863, 0, -0, 0, -0, -0,
              0, 0, -0, 0, 0, -0, 0, 0, -0, -0, 0.0241699, -0.00219727,
              -0.00805664, 0, -0, 0, 0.059082, -0.00537109, 0.00537109, 0, -0,
              0, -0.00805664, -0.00219727, 0.0241699, 0.00537109, -0.00537109,
              0.059082, 0.00268555, -0.000244141, 0.00268555, 0, -0, 0, -0, -0,
              0, 0, -0, 0, 0, -0, 0, 0, -0, -0, -0.0032959, -0.0098877,
              -0.0032959, 0.00219727, -0.0241699, -0.00805664, 0.00109863,
              -0.00109863, -0.000366211, 0, -0, 0, -0.00805664, -0.0241699,
              0.00219727, 0.00537109, -0.059082, 0.00537109, 0.00268555,
              -0.00268555, 0.000244141, 0, -0, 0, -0.000366211, -0.00109863,
              0.00109863, 0.000244141, -0.00268555, 0.00268555, 0.00012207,
              -0.00012207, 0.00012207;

          for (unsigned i = 0; i < gradsf.rows(); ++i)
            for (unsigned j = 0; j < gradsf.cols(); ++j)
              REQUIRE(gradsf(i, j) ==
                      Approx(gradsf_ans(i, j)).epsilon(Tolerance));
        }

        // Coordinates is (0,0,0)
        SECTION(
            "Eight noded local sf hexahedron element for coordinates(0,0,0)") {
          Eigen::Matrix<double, Dim, 1> coords;
          coords.setZero();
          auto shapefn = hex->shapefn_local(coords, zero, zero_matrix);

          // Check shape function
          REQUIRE(shapefn.size() == 8);

          REQUIRE(shapefn(0) == Approx(0.125).epsilon(Tolerance));
          REQUIRE(shapefn(1) == Approx(0.125).epsilon(Tolerance));
          REQUIRE(shapefn(2) == Approx(0.125).epsilon(Tolerance));
          REQUIRE(shapefn(3) == Approx(0.125).epsilon(Tolerance));
          REQUIRE(shapefn(4) == Approx(0.125).epsilon(Tolerance));
          REQUIRE(shapefn(5) == Approx(0.125).epsilon(Tolerance));
          REQUIRE(shapefn(6) == Approx(0.125).epsilon(Tolerance));
          REQUIRE(shapefn(7) == Approx(0.125).epsilon(Tolerance));
        }

        // Check Jacobian
        SECTION("64-noded hexrilateral Jacobian with deformation gradient") {
          Eigen::Matrix<double, 64, Dim> coords;
          coords << -1, -1, -1, 1, -1, -1, 1, 1, -1, -1, 1, -1, -1, -1, 1, 1,
              -1, 1, 1, 1, 1, -1, 1, 1, -3, 3, -3, -1, 3, -3, 1, 3, -3, 3, 3,
              -3, -3, 3, -1, -1, 3, -1, 1, 3, -1, 3, 3, -1, -3, 3, 1, -1, 3, 1,
              1, 3, 1, 3, 3, 1, -3, 3, 3, -1, 3, 3, 1, 3, 3, 3, 3, 3, -3, 1, -3,
              -1, 1, -3, 1, 1, -3, 3, 1, -3, -3, 1, -1, 3, 1, -1, -3, 1, 1, 3,
              1, 1, -3, 1, 3, -1, 1, 3, 1, 1, 3, 3, 1, 3, -3, -1, -3, -1, -1,
              -3, 1, -1, -3, 3, -1, -3, -3, -1, -1, 3, -1, -1, -3, -1, 1, 3, -1,
              1, -3, -1, 3, -1, -1, 3, 1, -1, 3, 3, -1, 3, -3, -3, -3, -1, -3,
              -3, 1, -3, -3, 3, -3, -3, -3, -3, -1, -1, -3, -1, 1, -3, -1, 3,
              -3, -1, -3, -3, 1, -1, -3, 1, 1, -3, 1, 3, -3, 1, -3, -3, 3, -1,
              -3, 3, 1, -3, 3, 3, -3, 3;

          Eigen::Matrix<double, Dim, 1> psize;
          psize.setZero();
          Eigen::Matrix<double, Dim, Dim> defgrad;
          defgrad.setZero();

          Eigen::Matrix<double, Dim, 1> xi;
          xi << 0., 0., 0.;

          Eigen::Matrix<double, Dim, Dim> jacobian;
          // clang-format off
          jacobian << 1., 0., 0.,
                      0., 1., 0.,
                      0., 0., 1;
          // clang-format on

          // Get Jacobian
          auto jac = hex->jacobian(xi, coords, psize, defgrad);

          // Check size of jacobian
          REQUIRE(jac.size() == jacobian.size());

          // Check Jacobian
          for (unsigned i = 0; i < Dim; ++i)
            for (unsigned j = 0; j < Dim; ++j)
              REQUIRE(jac(i, j) == Approx(jacobian(i, j)).epsilon(Tolerance));
        }

        // Coordinates is (0, 0, 0)
        SECTION("64 noded hexahedron B-matrix cell for coordinates(0, 0, 0)") {
          Eigen::Matrix<double, Dim, 1> xi;
          xi << 0.0, 0.0, 0.0;

          Eigen::Matrix<double, 64, Dim> coords;
          coords << -1, -1, -1, 1, -1, -1, 1, 1, -1, -1, 1, -1, -1, -1, 1, 1,
              -1, 1, 1, 1, 1, -1, 1, 1, -3, 3, -3, -1, 3, -3, 1, 3, -3, 3, 3,
              -3, -3, 3, -1, -1, 3, -1, 1, 3, -1, 3, 3, -1, -3, 3, 1, -1, 3, 1,
              1, 3, 1, 3, 3, 1, -3, 3, 3, -1, 3, 3, 1, 3, 3, 3, 3, 3, -3, 1, -3,
              -1, 1, -3, 1, 1, -3, 3, 1, -3, -3, 1, -1, 3, 1, -1, -3, 1, 1, 3,
              1, 1, -3, 1, 3, -1, 1, 3, 1, 1, 3, 3, 1, 3, -3, -1, -3, -1, -1,
              -3, 1, -1, -3, 3, -1, -3, -3, -1, -1, 3, -1, -1, -3, -1, 1, 3, -1,
              1, -3, -1, 3, -1, -1, 3, 1, -1, 3, 3, -1, 3, -3, -3, -3, -1, -3,
              -3, 1, -3, -3, 3, -3, -3, -3, -3, -1, -1, -3, -1, 1, -3, -1, 3,
              -3, -1, -3, -3, 1, -1, -3, 1, 1, -3, 1, 3, -3, 1, -3, -3, 3, -1,
              -3, 3, 1, -3, 3, 3, -3, 3;

          // Get B-Matrix
          auto bmatrix = hex->bmatrix(xi, coords, zero, zero_matrix);

          // Check gradient of shape functions
          auto gradsf = hex->grad_shapefn(xi, zero, zero_matrix);

          // Check dN/dx
          auto dn_dx = hex->dn_dx(xi, coords, zero, zero_matrix);
          REQUIRE(dn_dx.rows() == 64);
          REQUIRE(dn_dx.cols() == Dim);
          for (unsigned i = 0; i < 64; ++i) {
            REQUIRE(dn_dx(i, 0) == Approx(gradsf(i, 0)).epsilon(Tolerance));
            REQUIRE(dn_dx(i, 1) == Approx(gradsf(i, 1)).epsilon(Tolerance));
            REQUIRE(dn_dx(i, 2) == Approx(gradsf(i, 2)).epsilon(Tolerance));
          }

          // Check dN/dx local
          auto dn_dx_local = hex->dn_dx_local(xi, coords, zero, zero_matrix);
          REQUIRE(dn_dx_local.rows() == 64);
          REQUIRE(dn_dx_local.cols() == Dim);
          for (unsigned i = 0; i < 64; ++i) {
            REQUIRE(dn_dx_local(i, 0) ==
                    Approx(gradsf(i, 0)).epsilon(Tolerance));
            REQUIRE(dn_dx_local(i, 1) ==
                    Approx(gradsf(i, 1)).epsilon(Tolerance));
            REQUIRE(dn_dx_local(i, 2) ==
                    Approx(gradsf(i, 2)).epsilon(Tolerance));
          }

          // Check size of B-matrix
          REQUIRE(bmatrix.size() == 64);

          for (unsigned i = 0; i < 64; ++i) {
            REQUIRE(bmatrix.at(i)(0, 0) ==
                    Approx(gradsf(i, 0)).epsilon(Tolerance));
            REQUIRE(bmatrix.at(i)(0, 1) == Approx(0.).epsilon(Tolerance));
            REQUIRE(bmatrix.at(i)(0, 2) == Approx(0.).epsilon(Tolerance));
            REQUIRE(bmatrix.at(i)(1, 0) == Approx(0.).epsilon(Tolerance));
            REQUIRE(bmatrix.at(i)(1, 1) ==
                    Approx(gradsf(i, 1)).epsilon(Tolerance));
            REQUIRE(bmatrix.at(i)(1, 2) == Approx(0.).epsilon(Tolerance));
            REQUIRE(bmatrix.at(i)(2, 0) == Approx(0.).epsilon(Tolerance));
            REQUIRE(bmatrix.at(i)(2, 1) == Approx(0.).epsilon(Tolerance));
            REQUIRE(bmatrix.at(i)(2, 2) ==
                    Approx(gradsf(i, 2)).epsilon(Tolerance));
            REQUIRE(bmatrix.at(i)(3, 0) ==
                    Approx(gradsf(i, 1)).epsilon(Tolerance));
            REQUIRE(bmatrix.at(i)(3, 1) ==
                    Approx(gradsf(i, 0)).epsilon(Tolerance));
            REQUIRE(bmatrix.at(i)(3, 2) == Approx(0.).epsilon(Tolerance));
            REQUIRE(bmatrix.at(i)(4, 0) == Approx(0.).epsilon(Tolerance));
            REQUIRE(bmatrix.at(i)(4, 1) ==
                    Approx(gradsf(i, 2)).epsilon(Tolerance));
            REQUIRE(bmatrix.at(i)(4, 2) ==
                    Approx(gradsf(i, 1)).epsilon(Tolerance));
            REQUIRE(bmatrix.at(i)(5, 0) ==
                    Approx(gradsf(i, 2)).epsilon(Tolerance));
            REQUIRE(bmatrix.at(i)(5, 1) == Approx(0.).epsilon(Tolerance));
            REQUIRE(bmatrix.at(i)(5, 2) ==
                    Approx(gradsf(i, 0)).epsilon(Tolerance));
          }
        }

        // Initialise BSpline with kernel correction equal to true
        // There should be no difference in regular nodes
        bool kernel_correction = true;
        REQUIRE_NOTHROW(hex->initialise_bspline_connectivity_properties(
            nodal_coords, nodal_props, kernel_correction));

        // Coordinates is (0,0,0) after upgrade
        SECTION(
            "3D BSpline element for coordinates(0,0,0) after upgrade - kernel "
            "correction") {
          Eigen::Matrix<double, Dim, 1> coords;
          coords.setZero();
          auto shapefn = hex->shapefn(coords, zero, zero_matrix);

          // Check shape function
          REQUIRE(shapefn.size() == 64);
          REQUIRE(hex->nfunctions() == 64);
          REQUIRE(hex->nfunctions_local() == 8);
          REQUIRE(shapefn.sum() == Approx(1.).epsilon(Tolerance));

          REQUIRE(shapefn(0) == Approx(0.125).epsilon(Tolerance));
          REQUIRE(shapefn(1) == Approx(0.125).epsilon(Tolerance));
          REQUIRE(shapefn(2) == Approx(0.125).epsilon(Tolerance));
          REQUIRE(shapefn(3) == Approx(0.125).epsilon(Tolerance));
          REQUIRE(shapefn(4) == Approx(0.125).epsilon(Tolerance));
          REQUIRE(shapefn(5) == Approx(0.125).epsilon(Tolerance));
          REQUIRE(shapefn(6) == Approx(0.125).epsilon(Tolerance));
          REQUIRE(shapefn(7) == Approx(0.125).epsilon(Tolerance));
          REQUIRE(shapefn(8) == Approx(0).epsilon(Tolerance));
          REQUIRE(shapefn(9) == Approx(0).epsilon(Tolerance));
          REQUIRE(shapefn(10) == Approx(0).epsilon(Tolerance));
          REQUIRE(shapefn(11) == Approx(0).epsilon(Tolerance));
          REQUIRE(shapefn(12) == Approx(0).epsilon(Tolerance));
          REQUIRE(shapefn(13) == Approx(0).epsilon(Tolerance));
          REQUIRE(shapefn(14) == Approx(0).epsilon(Tolerance));
          REQUIRE(shapefn(15) == Approx(0).epsilon(Tolerance));
          REQUIRE(shapefn(16) == Approx(0).epsilon(Tolerance));
          REQUIRE(shapefn(17) == Approx(0).epsilon(Tolerance));
          REQUIRE(shapefn(18) == Approx(0).epsilon(Tolerance));
          REQUIRE(shapefn(19) == Approx(0).epsilon(Tolerance));
          REQUIRE(shapefn(20) == Approx(0).epsilon(Tolerance));
          REQUIRE(shapefn(21) == Approx(0).epsilon(Tolerance));
          REQUIRE(shapefn(22) == Approx(0).epsilon(Tolerance));
          REQUIRE(shapefn(23) == Approx(0).epsilon(Tolerance));
          REQUIRE(shapefn(24) == Approx(0).epsilon(Tolerance));
          REQUIRE(shapefn(25) == Approx(0).epsilon(Tolerance));
          REQUIRE(shapefn(26) == Approx(0).epsilon(Tolerance));
          REQUIRE(shapefn(27) == Approx(0).epsilon(Tolerance));
          REQUIRE(shapefn(28) == Approx(0).epsilon(Tolerance));
          REQUIRE(shapefn(29) == Approx(0).epsilon(Tolerance));
          REQUIRE(shapefn(30) == Approx(0).epsilon(Tolerance));
          REQUIRE(shapefn(31) == Approx(0).epsilon(Tolerance));
          REQUIRE(shapefn(32) == Approx(0).epsilon(Tolerance));
          REQUIRE(shapefn(33) == Approx(0).epsilon(Tolerance));
          REQUIRE(shapefn(34) == Approx(0).epsilon(Tolerance));
          REQUIRE(shapefn(35) == Approx(0).epsilon(Tolerance));
          REQUIRE(shapefn(36) == Approx(0).epsilon(Tolerance));
          REQUIRE(shapefn(37) == Approx(0).epsilon(Tolerance));
          REQUIRE(shapefn(38) == Approx(0).epsilon(Tolerance));
          REQUIRE(shapefn(39) == Approx(0).epsilon(Tolerance));
          REQUIRE(shapefn(40) == Approx(0).epsilon(Tolerance));
          REQUIRE(shapefn(41) == Approx(0).epsilon(Tolerance));
          REQUIRE(shapefn(42) == Approx(0).epsilon(Tolerance));
          REQUIRE(shapefn(43) == Approx(0).epsilon(Tolerance));
          REQUIRE(shapefn(44) == Approx(0).epsilon(Tolerance));
          REQUIRE(shapefn(45) == Approx(0).epsilon(Tolerance));
          REQUIRE(shapefn(46) == Approx(0).epsilon(Tolerance));
          REQUIRE(shapefn(47) == Approx(0).epsilon(Tolerance));
          REQUIRE(shapefn(48) == Approx(0).epsilon(Tolerance));
          REQUIRE(shapefn(49) == Approx(0).epsilon(Tolerance));
          REQUIRE(shapefn(50) == Approx(0).epsilon(Tolerance));
          REQUIRE(shapefn(51) == Approx(0).epsilon(Tolerance));
          REQUIRE(shapefn(52) == Approx(0).epsilon(Tolerance));
          REQUIRE(shapefn(53) == Approx(0).epsilon(Tolerance));
          REQUIRE(shapefn(54) == Approx(0).epsilon(Tolerance));
          REQUIRE(shapefn(55) == Approx(0).epsilon(Tolerance));
          REQUIRE(shapefn(56) == Approx(0).epsilon(Tolerance));
          REQUIRE(shapefn(57) == Approx(0).epsilon(Tolerance));
          REQUIRE(shapefn(58) == Approx(0).epsilon(Tolerance));
          REQUIRE(shapefn(59) == Approx(0).epsilon(Tolerance));
          REQUIRE(shapefn(60) == Approx(0).epsilon(Tolerance));
          REQUIRE(shapefn(61) == Approx(0).epsilon(Tolerance));
          REQUIRE(shapefn(62) == Approx(0).epsilon(Tolerance));
          REQUIRE(shapefn(63) == Approx(0).epsilon(Tolerance));

          // Check gradient of shape functions
          auto gradsf = hex->grad_shapefn(coords, zero, zero_matrix);
          REQUIRE(gradsf.rows() == 64);
          REQUIRE(gradsf.cols() == Dim);

          REQUIRE(gradsf(0, 0) == Approx(-0.125).epsilon(Tolerance));
          REQUIRE(gradsf(0, 1) == Approx(-0.125).epsilon(Tolerance));
          REQUIRE(gradsf(0, 2) == Approx(-0.125).epsilon(Tolerance));
          REQUIRE(gradsf(1, 0) == Approx(0.125).epsilon(Tolerance));
          REQUIRE(gradsf(1, 1) == Approx(-0.125).epsilon(Tolerance));
          REQUIRE(gradsf(1, 2) == Approx(-0.125).epsilon(Tolerance));
          REQUIRE(gradsf(2, 0) == Approx(0.125).epsilon(Tolerance));
          REQUIRE(gradsf(2, 1) == Approx(0.125).epsilon(Tolerance));
          REQUIRE(gradsf(2, 2) == Approx(-0.125).epsilon(Tolerance));
          REQUIRE(gradsf(3, 0) == Approx(-0.125).epsilon(Tolerance));
          REQUIRE(gradsf(3, 1) == Approx(0.125).epsilon(Tolerance));
          REQUIRE(gradsf(3, 2) == Approx(-0.125).epsilon(Tolerance));
          REQUIRE(gradsf(4, 0) == Approx(-0.125).epsilon(Tolerance));
          REQUIRE(gradsf(4, 1) == Approx(-0.125).epsilon(Tolerance));
          REQUIRE(gradsf(4, 2) == Approx(0.125).epsilon(Tolerance));
          REQUIRE(gradsf(5, 0) == Approx(0.125).epsilon(Tolerance));
          REQUIRE(gradsf(5, 1) == Approx(-0.125).epsilon(Tolerance));
          REQUIRE(gradsf(5, 2) == Approx(0.125).epsilon(Tolerance));
          REQUIRE(gradsf(6, 0) == Approx(0.125).epsilon(Tolerance));
          REQUIRE(gradsf(6, 1) == Approx(0.125).epsilon(Tolerance));
          REQUIRE(gradsf(6, 2) == Approx(0.125).epsilon(Tolerance));
          REQUIRE(gradsf(7, 0) == Approx(-0.125).epsilon(Tolerance));
          REQUIRE(gradsf(7, 1) == Approx(0.125).epsilon(Tolerance));
          REQUIRE(gradsf(7, 2) == Approx(0.125).epsilon(Tolerance));
          REQUIRE(gradsf(8, 0) == Approx(0).epsilon(Tolerance));
          REQUIRE(gradsf(8, 1) == Approx(0).epsilon(Tolerance));
          REQUIRE(gradsf(8, 2) == Approx(0).epsilon(Tolerance));
          REQUIRE(gradsf(9, 0) == Approx(-0).epsilon(Tolerance));
          REQUIRE(gradsf(9, 1) == Approx(0).epsilon(Tolerance));
          REQUIRE(gradsf(9, 2) == Approx(0).epsilon(Tolerance));
          REQUIRE(gradsf(10, 0) == Approx(0).epsilon(Tolerance));
          REQUIRE(gradsf(10, 1) == Approx(0).epsilon(Tolerance));
          REQUIRE(gradsf(10, 2) == Approx(0).epsilon(Tolerance));
          REQUIRE(gradsf(11, 0) == Approx(0).epsilon(Tolerance));
          REQUIRE(gradsf(11, 1) == Approx(0).epsilon(Tolerance));
          REQUIRE(gradsf(11, 2) == Approx(0).epsilon(Tolerance));
          REQUIRE(gradsf(12, 0) == Approx(0).epsilon(Tolerance));
          REQUIRE(gradsf(12, 1) == Approx(0).epsilon(Tolerance));
          REQUIRE(gradsf(12, 2) == Approx(-0).epsilon(Tolerance));
          REQUIRE(gradsf(13, 0) == Approx(-0).epsilon(Tolerance));
          REQUIRE(gradsf(13, 1) == Approx(0).epsilon(Tolerance));
          REQUIRE(gradsf(13, 2) == Approx(-0).epsilon(Tolerance));
          REQUIRE(gradsf(14, 0) == Approx(0).epsilon(Tolerance));
          REQUIRE(gradsf(14, 1) == Approx(0).epsilon(Tolerance));
          REQUIRE(gradsf(14, 2) == Approx(-0).epsilon(Tolerance));
          REQUIRE(gradsf(15, 0) == Approx(0).epsilon(Tolerance));
          REQUIRE(gradsf(15, 1) == Approx(0).epsilon(Tolerance));
          REQUIRE(gradsf(15, 2) == Approx(-0).epsilon(Tolerance));
          REQUIRE(gradsf(16, 0) == Approx(0).epsilon(Tolerance));
          REQUIRE(gradsf(16, 1) == Approx(0).epsilon(Tolerance));
          REQUIRE(gradsf(16, 2) == Approx(0).epsilon(Tolerance));
          REQUIRE(gradsf(17, 0) == Approx(-0).epsilon(Tolerance));
          REQUIRE(gradsf(17, 1) == Approx(0).epsilon(Tolerance));
          REQUIRE(gradsf(17, 2) == Approx(0).epsilon(Tolerance));
          REQUIRE(gradsf(18, 0) == Approx(0).epsilon(Tolerance));
          REQUIRE(gradsf(18, 1) == Approx(0).epsilon(Tolerance));
          REQUIRE(gradsf(18, 2) == Approx(0).epsilon(Tolerance));
          REQUIRE(gradsf(19, 0) == Approx(0).epsilon(Tolerance));
          REQUIRE(gradsf(19, 1) == Approx(0).epsilon(Tolerance));
          REQUIRE(gradsf(19, 2) == Approx(0).epsilon(Tolerance));
          REQUIRE(gradsf(20, 0) == Approx(0).epsilon(Tolerance));
          REQUIRE(gradsf(20, 1) == Approx(0).epsilon(Tolerance));
          REQUIRE(gradsf(20, 2) == Approx(0).epsilon(Tolerance));
          REQUIRE(gradsf(21, 0) == Approx(-0).epsilon(Tolerance));
          REQUIRE(gradsf(21, 1) == Approx(0).epsilon(Tolerance));
          REQUIRE(gradsf(21, 2) == Approx(0).epsilon(Tolerance));
          REQUIRE(gradsf(22, 0) == Approx(0).epsilon(Tolerance));
          REQUIRE(gradsf(22, 1) == Approx(0).epsilon(Tolerance));
          REQUIRE(gradsf(22, 2) == Approx(0).epsilon(Tolerance));
          REQUIRE(gradsf(23, 0) == Approx(0).epsilon(Tolerance));
          REQUIRE(gradsf(23, 1) == Approx(0).epsilon(Tolerance));
          REQUIRE(gradsf(23, 2) == Approx(0).epsilon(Tolerance));
          REQUIRE(gradsf(24, 0) == Approx(0).epsilon(Tolerance));
          REQUIRE(gradsf(24, 1) == Approx(0).epsilon(Tolerance));
          REQUIRE(gradsf(24, 2) == Approx(0).epsilon(Tolerance));
          REQUIRE(gradsf(25, 0) == Approx(-0).epsilon(Tolerance));
          REQUIRE(gradsf(25, 1) == Approx(0).epsilon(Tolerance));
          REQUIRE(gradsf(25, 2) == Approx(0).epsilon(Tolerance));
          REQUIRE(gradsf(26, 0) == Approx(0).epsilon(Tolerance));
          REQUIRE(gradsf(26, 1) == Approx(0).epsilon(Tolerance));
          REQUIRE(gradsf(26, 2) == Approx(0).epsilon(Tolerance));
          REQUIRE(gradsf(27, 0) == Approx(0).epsilon(Tolerance));
          REQUIRE(gradsf(27, 1) == Approx(0).epsilon(Tolerance));
          REQUIRE(gradsf(27, 2) == Approx(0).epsilon(Tolerance));
          REQUIRE(gradsf(28, 0) == Approx(0).epsilon(Tolerance));
          REQUIRE(gradsf(28, 1) == Approx(0).epsilon(Tolerance));
          REQUIRE(gradsf(28, 2) == Approx(-0).epsilon(Tolerance));
          REQUIRE(gradsf(29, 0) == Approx(0).epsilon(Tolerance));
          REQUIRE(gradsf(29, 1) == Approx(0).epsilon(Tolerance));
          REQUIRE(gradsf(29, 2) == Approx(-0).epsilon(Tolerance));
          REQUIRE(gradsf(30, 0) == Approx(0).epsilon(Tolerance));
          REQUIRE(gradsf(30, 1) == Approx(0).epsilon(Tolerance));
          REQUIRE(gradsf(30, 2) == Approx(0).epsilon(Tolerance));
          REQUIRE(gradsf(31, 0) == Approx(0).epsilon(Tolerance));
          REQUIRE(gradsf(31, 1) == Approx(0).epsilon(Tolerance));
          REQUIRE(gradsf(31, 2) == Approx(0).epsilon(Tolerance));
          REQUIRE(gradsf(32, 0) == Approx(0).epsilon(Tolerance));
          REQUIRE(gradsf(32, 1) == Approx(0).epsilon(Tolerance));
          REQUIRE(gradsf(32, 2) == Approx(0).epsilon(Tolerance));
          REQUIRE(gradsf(33, 0) == Approx(-0).epsilon(Tolerance));
          REQUIRE(gradsf(33, 1) == Approx(0).epsilon(Tolerance));
          REQUIRE(gradsf(33, 2) == Approx(0).epsilon(Tolerance));
          REQUIRE(gradsf(34, 0) == Approx(0).epsilon(Tolerance));
          REQUIRE(gradsf(34, 1) == Approx(0).epsilon(Tolerance));
          REQUIRE(gradsf(34, 2) == Approx(0).epsilon(Tolerance));
          REQUIRE(gradsf(35, 0) == Approx(0).epsilon(Tolerance));
          REQUIRE(gradsf(35, 1) == Approx(0).epsilon(Tolerance));
          REQUIRE(gradsf(35, 2) == Approx(0).epsilon(Tolerance));
          REQUIRE(gradsf(36, 0) == Approx(0).epsilon(Tolerance));
          REQUIRE(gradsf(36, 1) == Approx(-0).epsilon(Tolerance));
          REQUIRE(gradsf(36, 2) == Approx(0).epsilon(Tolerance));
          REQUIRE(gradsf(37, 0) == Approx(-0).epsilon(Tolerance));
          REQUIRE(gradsf(37, 1) == Approx(-0).epsilon(Tolerance));
          REQUIRE(gradsf(37, 2) == Approx(0).epsilon(Tolerance));
          REQUIRE(gradsf(38, 0) == Approx(0).epsilon(Tolerance));
          REQUIRE(gradsf(38, 1) == Approx(-0).epsilon(Tolerance));
          REQUIRE(gradsf(38, 2) == Approx(0).epsilon(Tolerance));
          REQUIRE(gradsf(39, 0) == Approx(0).epsilon(Tolerance));
          REQUIRE(gradsf(39, 1) == Approx(-0).epsilon(Tolerance));
          REQUIRE(gradsf(39, 2) == Approx(0).epsilon(Tolerance));
          REQUIRE(gradsf(40, 0) == Approx(0).epsilon(Tolerance));
          REQUIRE(gradsf(40, 1) == Approx(-0).epsilon(Tolerance));
          REQUIRE(gradsf(40, 2) == Approx(-0).epsilon(Tolerance));
          REQUIRE(gradsf(41, 0) == Approx(0).epsilon(Tolerance));
          REQUIRE(gradsf(41, 1) == Approx(-0).epsilon(Tolerance));
          REQUIRE(gradsf(41, 2) == Approx(-0).epsilon(Tolerance));
          REQUIRE(gradsf(42, 0) == Approx(0).epsilon(Tolerance));
          REQUIRE(gradsf(42, 1) == Approx(-0).epsilon(Tolerance));
          REQUIRE(gradsf(42, 2) == Approx(0).epsilon(Tolerance));
          REQUIRE(gradsf(43, 0) == Approx(0).epsilon(Tolerance));
          REQUIRE(gradsf(43, 1) == Approx(-0).epsilon(Tolerance));
          REQUIRE(gradsf(43, 2) == Approx(0).epsilon(Tolerance));
          REQUIRE(gradsf(44, 0) == Approx(0).epsilon(Tolerance));
          REQUIRE(gradsf(44, 1) == Approx(-0).epsilon(Tolerance));
          REQUIRE(gradsf(44, 2) == Approx(0).epsilon(Tolerance));
          REQUIRE(gradsf(45, 0) == Approx(-0).epsilon(Tolerance));
          REQUIRE(gradsf(45, 1) == Approx(-0).epsilon(Tolerance));
          REQUIRE(gradsf(45, 2) == Approx(0).epsilon(Tolerance));
          REQUIRE(gradsf(46, 0) == Approx(0).epsilon(Tolerance));
          REQUIRE(gradsf(46, 1) == Approx(-0).epsilon(Tolerance));
          REQUIRE(gradsf(46, 2) == Approx(0).epsilon(Tolerance));
          REQUIRE(gradsf(47, 0) == Approx(0).epsilon(Tolerance));
          REQUIRE(gradsf(47, 1) == Approx(-0).epsilon(Tolerance));
          REQUIRE(gradsf(47, 2) == Approx(0).epsilon(Tolerance));
          REQUIRE(gradsf(48, 0) == Approx(0).epsilon(Tolerance));
          REQUIRE(gradsf(48, 1) == Approx(0).epsilon(Tolerance));
          REQUIRE(gradsf(48, 2) == Approx(0).epsilon(Tolerance));
          REQUIRE(gradsf(49, 0) == Approx(-0).epsilon(Tolerance));
          REQUIRE(gradsf(49, 1) == Approx(0).epsilon(Tolerance));
          REQUIRE(gradsf(49, 2) == Approx(0).epsilon(Tolerance));
          REQUIRE(gradsf(50, 0) == Approx(0).epsilon(Tolerance));
          REQUIRE(gradsf(50, 1) == Approx(0).epsilon(Tolerance));
          REQUIRE(gradsf(50, 2) == Approx(0).epsilon(Tolerance));
          REQUIRE(gradsf(51, 0) == Approx(0).epsilon(Tolerance));
          REQUIRE(gradsf(51, 1) == Approx(0).epsilon(Tolerance));
          REQUIRE(gradsf(51, 2) == Approx(0).epsilon(Tolerance));
          REQUIRE(gradsf(52, 0) == Approx(0).epsilon(Tolerance));
          REQUIRE(gradsf(52, 1) == Approx(0).epsilon(Tolerance));
          REQUIRE(gradsf(52, 2) == Approx(-0).epsilon(Tolerance));
          REQUIRE(gradsf(53, 0) == Approx(-0).epsilon(Tolerance));
          REQUIRE(gradsf(53, 1) == Approx(0).epsilon(Tolerance));
          REQUIRE(gradsf(53, 2) == Approx(-0).epsilon(Tolerance));
          REQUIRE(gradsf(54, 0) == Approx(0).epsilon(Tolerance));
          REQUIRE(gradsf(54, 1) == Approx(0).epsilon(Tolerance));
          REQUIRE(gradsf(54, 2) == Approx(-0).epsilon(Tolerance));
          REQUIRE(gradsf(55, 0) == Approx(0).epsilon(Tolerance));
          REQUIRE(gradsf(55, 1) == Approx(0).epsilon(Tolerance));
          REQUIRE(gradsf(55, 2) == Approx(-0).epsilon(Tolerance));
          REQUIRE(gradsf(56, 0) == Approx(0).epsilon(Tolerance));
          REQUIRE(gradsf(56, 1) == Approx(0).epsilon(Tolerance));
          REQUIRE(gradsf(56, 2) == Approx(0).epsilon(Tolerance));
          REQUIRE(gradsf(57, 0) == Approx(-0).epsilon(Tolerance));
          REQUIRE(gradsf(57, 1) == Approx(0).epsilon(Tolerance));
          REQUIRE(gradsf(57, 2) == Approx(0).epsilon(Tolerance));
          REQUIRE(gradsf(58, 0) == Approx(0).epsilon(Tolerance));
          REQUIRE(gradsf(58, 1) == Approx(0).epsilon(Tolerance));
          REQUIRE(gradsf(58, 2) == Approx(0).epsilon(Tolerance));
          REQUIRE(gradsf(59, 0) == Approx(0).epsilon(Tolerance));
          REQUIRE(gradsf(59, 1) == Approx(0).epsilon(Tolerance));
          REQUIRE(gradsf(59, 2) == Approx(0).epsilon(Tolerance));
          REQUIRE(gradsf(60, 0) == Approx(0).epsilon(Tolerance));
          REQUIRE(gradsf(60, 1) == Approx(0).epsilon(Tolerance));
          REQUIRE(gradsf(60, 2) == Approx(0).epsilon(Tolerance));
          REQUIRE(gradsf(61, 0) == Approx(-0).epsilon(Tolerance));
          REQUIRE(gradsf(61, 1) == Approx(0).epsilon(Tolerance));
          REQUIRE(gradsf(61, 2) == Approx(0).epsilon(Tolerance));
          REQUIRE(gradsf(62, 0) == Approx(0).epsilon(Tolerance));
          REQUIRE(gradsf(62, 1) == Approx(0).epsilon(Tolerance));
          REQUIRE(gradsf(62, 2) == Approx(0).epsilon(Tolerance));
          REQUIRE(gradsf(63, 0) == Approx(0).epsilon(Tolerance));
          REQUIRE(gradsf(63, 1) == Approx(0).epsilon(Tolerance));
          REQUIRE(gradsf(63, 2) == Approx(0).epsilon(Tolerance));
        }

        // Coordinates is (0.5,-0.5,0.5) after upgrade
        SECTION(
            "3D BSpline element for coordinates(0.5,-0.5,0.5) after upgrade - "
            "kernel correction") {
          Eigen::Matrix<double, Dim, 1> coords;
          coords << 0.5, -0.5, 0.5;
          auto shapefn = hex->shapefn(coords, zero, zero_matrix);

          // Check shape function
          REQUIRE(shapefn.size() == 64);
          REQUIRE(shapefn.sum() == Approx(1.).epsilon(Tolerance));

          REQUIRE(shapefn(0) == Approx(0.0543823).epsilon(Tolerance));
          REQUIRE(shapefn(1) == Approx(0.132935).epsilon(Tolerance));
          REQUIRE(shapefn(2) == Approx(0.0543823).epsilon(Tolerance));
          REQUIRE(shapefn(3) == Approx(0.0222473).epsilon(Tolerance));
          REQUIRE(shapefn(4) == Approx(0.132935).epsilon(Tolerance));
          REQUIRE(shapefn(5) == Approx(0.324951).epsilon(Tolerance));
          REQUIRE(shapefn(6) == Approx(0.132935).epsilon(Tolerance));
          REQUIRE(shapefn(7) == Approx(0.0543823).epsilon(Tolerance));
          REQUIRE(shapefn(8) == Approx(0).epsilon(Tolerance));
          REQUIRE(shapefn(9) == Approx(0).epsilon(Tolerance));
          REQUIRE(shapefn(10) == Approx(0).epsilon(Tolerance));
          REQUIRE(shapefn(11) == Approx(0).epsilon(Tolerance));
          REQUIRE(shapefn(12) == Approx(0).epsilon(Tolerance));
          REQUIRE(shapefn(13) == Approx(0).epsilon(Tolerance));
          REQUIRE(shapefn(14) == Approx(0).epsilon(Tolerance));
          REQUIRE(shapefn(15) == Approx(0).epsilon(Tolerance));
          REQUIRE(shapefn(16) == Approx(0).epsilon(Tolerance));
          REQUIRE(shapefn(17) == Approx(0).epsilon(Tolerance));
          REQUIRE(shapefn(18) == Approx(0).epsilon(Tolerance));
          REQUIRE(shapefn(19) == Approx(0).epsilon(Tolerance));
          REQUIRE(shapefn(20) == Approx(0).epsilon(Tolerance));
          REQUIRE(shapefn(21) == Approx(0).epsilon(Tolerance));
          REQUIRE(shapefn(22) == Approx(0).epsilon(Tolerance));
          REQUIRE(shapefn(23) == Approx(0).epsilon(Tolerance));
          REQUIRE(shapefn(24) == Approx(0).epsilon(Tolerance));
          REQUIRE(shapefn(25) == Approx(0).epsilon(Tolerance));
          REQUIRE(shapefn(26) == Approx(0).epsilon(Tolerance));
          REQUIRE(shapefn(27) == Approx(0).epsilon(Tolerance));
          REQUIRE(shapefn(28) == Approx(0).epsilon(Tolerance));
          REQUIRE(shapefn(29) == Approx(0.00247192).epsilon(Tolerance));
          REQUIRE(shapefn(30) == Approx(0).epsilon(Tolerance));
          REQUIRE(shapefn(31) == Approx(0.00604248).epsilon(Tolerance));
          REQUIRE(shapefn(32) == Approx(0).epsilon(Tolerance));
          REQUIRE(shapefn(33) == Approx(0.00247192).epsilon(Tolerance));
          REQUIRE(shapefn(34) == Approx(0.00604248).epsilon(Tolerance));
          REQUIRE(shapefn(35) == Approx(0.000274658).epsilon(Tolerance));
          REQUIRE(shapefn(36) == Approx(0).epsilon(Tolerance));
          REQUIRE(shapefn(37) == Approx(0).epsilon(Tolerance));
          REQUIRE(shapefn(38) == Approx(0).epsilon(Tolerance));
          REQUIRE(shapefn(39) == Approx(0).epsilon(Tolerance));
          REQUIRE(shapefn(40) == Approx(0).epsilon(Tolerance));
          REQUIRE(shapefn(41) == Approx(0.00604248).epsilon(Tolerance));
          REQUIRE(shapefn(42) == Approx(0).epsilon(Tolerance));
          REQUIRE(shapefn(43) == Approx(0.0147705).epsilon(Tolerance));
          REQUIRE(shapefn(44) == Approx(0).epsilon(Tolerance));
          REQUIRE(shapefn(45) == Approx(0.00604248).epsilon(Tolerance));
          REQUIRE(shapefn(46) == Approx(0.0147705).epsilon(Tolerance));
          REQUIRE(shapefn(47) == Approx(0.000671387).epsilon(Tolerance));
          REQUIRE(shapefn(48) == Approx(0).epsilon(Tolerance));
          REQUIRE(shapefn(49) == Approx(0).epsilon(Tolerance));
          REQUIRE(shapefn(50) == Approx(0).epsilon(Tolerance));
          REQUIRE(shapefn(51) == Approx(0).epsilon(Tolerance));
          REQUIRE(shapefn(52) == Approx(0).epsilon(Tolerance));
          REQUIRE(shapefn(53) == Approx(0.00247192).epsilon(Tolerance));
          REQUIRE(shapefn(54) == Approx(0.00604248).epsilon(Tolerance));
          REQUIRE(shapefn(55) == Approx(0.000274658).epsilon(Tolerance));
          REQUIRE(shapefn(56) == Approx(0).epsilon(Tolerance));
          REQUIRE(shapefn(57) == Approx(0.00604248).epsilon(Tolerance));
          REQUIRE(shapefn(58) == Approx(0.0147705).epsilon(Tolerance));
          REQUIRE(shapefn(59) == Approx(0.000671387).epsilon(Tolerance));
          REQUIRE(shapefn(60) == Approx(0).epsilon(Tolerance));
          REQUIRE(shapefn(61) == Approx(0.000274658).epsilon(Tolerance));
          REQUIRE(shapefn(62) == Approx(0.000671387).epsilon(Tolerance));
          REQUIRE(shapefn(63) == Approx(3.05176e-05).epsilon(Tolerance));

          // Check gradient of shape functions
          auto gradsf = hex->grad_shapefn(coords, zero, zero_matrix);
          REQUIRE(gradsf.rows() == 64);
          REQUIRE(gradsf.cols() == Dim);

          Eigen::Matrix<double, 64, Dim> gradsf_ans;
          gradsf_ans << -0.0725098, -0.0197754, -0.0725098, 0.0483398,
              -0.0483398, -0.177246, 0.0197754, 0.0725098, -0.0725098,
              -0.0296631, 0.0296631, -0.0296631, -0.177246, -0.0483398,
              0.0483398, 0.118164, -0.118164, 0.118164, 0.0483398, 0.177246,
              0.0483398, -0.0725098, 0.0725098, 0.0197754, 0, 0, 0, -0, 0, 0, 0,
              0, 0, 0, 0, 0, 0, 0, -0, -0, 0, -0, 0, 0, -0, 0, 0, -0, 0, 0, 0,
              -0, 0, 0, 0, 0, 0, 0, 0, 0, 0, 0, 0, -0, 0, 0, 0, 0, 0, 0, 0, 0,
              0, 0, 0, -0, 0, 0, 0, 0, 0, 0, 0, 0, 0, 0, -0, 0.0098877,
              0.0032959, -0.0032959, 0, 0, 0, 0.0241699, 0.00805664, 0.00219727,
              0, 0, 0, -0.0032959, 0.0032959, 0.0098877, 0.00219727, 0.00805664,
              0.0241699, 0.00109863, 0.000366211, 0.00109863, 0, -0, 0, -0, -0,
              0, 0, -0, 0, 0, -0, 0, 0, -0, -0, 0.0241699, -0.00219727,
              -0.00805664, 0, -0, 0, 0.059082, -0.00537109, 0.00537109, 0, -0,
              0, -0.00805664, -0.00219727, 0.0241699, 0.00537109, -0.00537109,
              0.059082, 0.00268555, -0.000244141, 0.00268555, 0, -0, 0, -0, -0,
              0, 0, -0, 0, 0, -0, 0, 0, -0, -0, -0.0032959, -0.0098877,
              -0.0032959, 0.00219727, -0.0241699, -0.00805664, 0.00109863,
              -0.00109863, -0.000366211, 0, -0, 0, -0.00805664, -0.0241699,
              0.00219727, 0.00537109, -0.059082, 0.00537109, 0.00268555,
              -0.00268555, 0.000244141, 0, -0, 0, -0.000366211, -0.00109863,
              0.00109863, 0.000244141, -0.00268555, 0.00268555, 0.00012207,
              -0.00012207, 0.00012207;

          for (unsigned i = 0; i < gradsf.rows(); ++i)
            for (unsigned j = 0; j < gradsf.cols(); ++j)
              REQUIRE(gradsf(i, j) ==
                      Approx(gradsf_ans(i, j)).epsilon(Tolerance));
        }

        // Coordinates is (0,0,0)
        SECTION(
            "Eight noded local sf hexahedron element for coordinates(0,0,0) - "
            "kernel correction") {
          Eigen::Matrix<double, Dim, 1> coords;
          coords.setZero();
          auto shapefn = hex->shapefn_local(coords, zero, zero_matrix);

          // Check shape function
          REQUIRE(shapefn.size() == 8);

          REQUIRE(shapefn(0) == Approx(0.125).epsilon(Tolerance));
          REQUIRE(shapefn(1) == Approx(0.125).epsilon(Tolerance));
          REQUIRE(shapefn(2) == Approx(0.125).epsilon(Tolerance));
          REQUIRE(shapefn(3) == Approx(0.125).epsilon(Tolerance));
          REQUIRE(shapefn(4) == Approx(0.125).epsilon(Tolerance));
          REQUIRE(shapefn(5) == Approx(0.125).epsilon(Tolerance));
          REQUIRE(shapefn(6) == Approx(0.125).epsilon(Tolerance));
          REQUIRE(shapefn(7) == Approx(0.125).epsilon(Tolerance));
        }

        // Check Jacobian
        SECTION(
            "64-noded hexrilateral Jacobian with deformation gradient - kernel "
            "correction") {
          Eigen::Matrix<double, 64, Dim> coords;
          coords << -1, -1, -1, 1, -1, -1, 1, 1, -1, -1, 1, -1, -1, -1, 1, 1,
              -1, 1, 1, 1, 1, -1, 1, 1, -3, 3, -3, -1, 3, -3, 1, 3, -3, 3, 3,
              -3, -3, 3, -1, -1, 3, -1, 1, 3, -1, 3, 3, -1, -3, 3, 1, -1, 3, 1,
              1, 3, 1, 3, 3, 1, -3, 3, 3, -1, 3, 3, 1, 3, 3, 3, 3, 3, -3, 1, -3,
              -1, 1, -3, 1, 1, -3, 3, 1, -3, -3, 1, -1, 3, 1, -1, -3, 1, 1, 3,
              1, 1, -3, 1, 3, -1, 1, 3, 1, 1, 3, 3, 1, 3, -3, -1, -3, -1, -1,
              -3, 1, -1, -3, 3, -1, -3, -3, -1, -1, 3, -1, -1, -3, -1, 1, 3, -1,
              1, -3, -1, 3, -1, -1, 3, 1, -1, 3, 3, -1, 3, -3, -3, -3, -1, -3,
              -3, 1, -3, -3, 3, -3, -3, -3, -3, -1, -1, -3, -1, 1, -3, -1, 3,
              -3, -1, -3, -3, 1, -1, -3, 1, 1, -3, 1, 3, -3, 1, -3, -3, 3, -1,
              -3, 3, 1, -3, 3, 3, -3, 3;

          Eigen::Matrix<double, Dim, 1> psize;
          psize.setZero();
          Eigen::Matrix<double, Dim, Dim> defgrad;
          defgrad.setZero();

          Eigen::Matrix<double, Dim, 1> xi;
          xi << 0., 0., 0.;

          Eigen::Matrix<double, Dim, Dim> jacobian;
          // clang-format off
          jacobian << 1., 0., 0.,
                      0., 1., 0.,
                      0., 0., 1;
          // clang-format on

          // Get Jacobian
          auto jac = hex->jacobian(xi, coords, psize, defgrad);

          // Check size of jacobian
          REQUIRE(jac.size() == jacobian.size());

          // Check Jacobian
          for (unsigned i = 0; i < Dim; ++i)
            for (unsigned j = 0; j < Dim; ++j)
              REQUIRE(jac(i, j) == Approx(jacobian(i, j)).epsilon(Tolerance));
        }

        // Coordinates is (0, 0, 0)
        SECTION(
            "64 noded hexahedron B-matrix cell for coordinates(0, 0, 0) - "
            "kernel correction") {
          Eigen::Matrix<double, Dim, 1> xi;
          xi << 0.0, 0.0, 0.0;

          Eigen::Matrix<double, 64, Dim> coords;
          coords << -1, -1, -1, 1, -1, -1, 1, 1, -1, -1, 1, -1, -1, -1, 1, 1,
              -1, 1, 1, 1, 1, -1, 1, 1, -3, 3, -3, -1, 3, -3, 1, 3, -3, 3, 3,
              -3, -3, 3, -1, -1, 3, -1, 1, 3, -1, 3, 3, -1, -3, 3, 1, -1, 3, 1,
              1, 3, 1, 3, 3, 1, -3, 3, 3, -1, 3, 3, 1, 3, 3, 3, 3, 3, -3, 1, -3,
              -1, 1, -3, 1, 1, -3, 3, 1, -3, -3, 1, -1, 3, 1, -1, -3, 1, 1, 3,
              1, 1, -3, 1, 3, -1, 1, 3, 1, 1, 3, 3, 1, 3, -3, -1, -3, -1, -1,
              -3, 1, -1, -3, 3, -1, -3, -3, -1, -1, 3, -1, -1, -3, -1, 1, 3, -1,
              1, -3, -1, 3, -1, -1, 3, 1, -1, 3, 3, -1, 3, -3, -3, -3, -1, -3,
              -3, 1, -3, -3, 3, -3, -3, -3, -3, -1, -1, -3, -1, 1, -3, -1, 3,
              -3, -1, -3, -3, 1, -1, -3, 1, 1, -3, 1, 3, -3, 1, -3, -3, 3, -1,
              -3, 3, 1, -3, 3, 3, -3, 3;

          // Get B-Matrix
          auto bmatrix = hex->bmatrix(xi, coords, zero, zero_matrix);

          // Check gradient of shape functions
          auto gradsf = hex->grad_shapefn(xi, zero, zero_matrix);

          // Check dN/dx
          auto dn_dx = hex->dn_dx(xi, coords, zero, zero_matrix);
          REQUIRE(dn_dx.rows() == 64);
          REQUIRE(dn_dx.cols() == Dim);
          for (unsigned i = 0; i < 64; ++i) {
            REQUIRE(dn_dx(i, 0) == Approx(gradsf(i, 0)).epsilon(Tolerance));
            REQUIRE(dn_dx(i, 1) == Approx(gradsf(i, 1)).epsilon(Tolerance));
            REQUIRE(dn_dx(i, 2) == Approx(gradsf(i, 2)).epsilon(Tolerance));
          }

          // Check size of B-matrix
          REQUIRE(bmatrix.size() == 64);

          for (unsigned i = 0; i < 64; ++i) {
            REQUIRE(bmatrix.at(i)(0, 0) ==
                    Approx(gradsf(i, 0)).epsilon(Tolerance));
            REQUIRE(bmatrix.at(i)(0, 1) == Approx(0.).epsilon(Tolerance));
            REQUIRE(bmatrix.at(i)(0, 2) == Approx(0.).epsilon(Tolerance));
            REQUIRE(bmatrix.at(i)(1, 0) == Approx(0.).epsilon(Tolerance));
            REQUIRE(bmatrix.at(i)(1, 1) ==
                    Approx(gradsf(i, 1)).epsilon(Tolerance));
            REQUIRE(bmatrix.at(i)(1, 2) == Approx(0.).epsilon(Tolerance));
            REQUIRE(bmatrix.at(i)(2, 0) == Approx(0.).epsilon(Tolerance));
            REQUIRE(bmatrix.at(i)(2, 1) == Approx(0.).epsilon(Tolerance));
            REQUIRE(bmatrix.at(i)(2, 2) ==
                    Approx(gradsf(i, 2)).epsilon(Tolerance));
            REQUIRE(bmatrix.at(i)(3, 0) ==
                    Approx(gradsf(i, 1)).epsilon(Tolerance));
            REQUIRE(bmatrix.at(i)(3, 1) ==
                    Approx(gradsf(i, 0)).epsilon(Tolerance));
            REQUIRE(bmatrix.at(i)(3, 2) == Approx(0.).epsilon(Tolerance));
            REQUIRE(bmatrix.at(i)(4, 0) == Approx(0.).epsilon(Tolerance));
            REQUIRE(bmatrix.at(i)(4, 1) ==
                    Approx(gradsf(i, 2)).epsilon(Tolerance));
            REQUIRE(bmatrix.at(i)(4, 2) ==
                    Approx(gradsf(i, 1)).epsilon(Tolerance));
            REQUIRE(bmatrix.at(i)(5, 0) ==
                    Approx(gradsf(i, 2)).epsilon(Tolerance));
            REQUIRE(bmatrix.at(i)(5, 1) == Approx(0.).epsilon(Tolerance));
            REQUIRE(bmatrix.at(i)(5, 2) ==
                    Approx(gradsf(i, 0)).epsilon(Tolerance));
          }
        }
      }
    }

    // Initialising upgrade properties
    SECTION("3D BSpline element regular element - nnodes = 48") {
      Eigen::Matrix<double, 48, Dim> nodal_coords;
      // clang-format off
      nodal_coords <<-1,  -1, -1,
                      1,  -1, -1,
                      1,  1,  -1,
                      -1,  1,  -1,
                      -1, -1, 1,
                      1, -1, 1,
                      1,  1,  1,
                      -1, 1,  1,
                      -3,  3, -3,
                      -1,  3, -3,
                      1,  3, -3,
                      3,  3, -3,
                      -3,  3, -1,
                      -1,  3, -1,
                      1,  3, -1,
                      3,  3, -1,
                      -3,  3,  1,
                      -1,  3,  1,
                      1,  3,  1,
                      3,  3,  1,
                      -3,  3,  3,
                      -1,  3,  3,
                      1,  3,  3,
                      3,  3,  3,
                      -3,  1, -3,
                      -1,  1, -3,
                      1,  1, -3,
                      3,  1, -3,
                      -3,  1, -1,
                      3,  1, -1,
                      -3,  1,  1,
                      3,  1,  1,
                      -3,  1,  3,
                      -1,  1,  3,
                      1,  1,  3,
                      3,  1,  3,
                      -3, -1, -3,
                      -1, -1, -3,
                      1, -1, -3,
                      3, -1, -3,
                      -3, -1, -1,
                      3, -1, -1,
                      -3, -1,  1,
                      3, -1,  1,
                      -3, -1,  3,
                      -1, -1,  3,
                      1, -1,  3,
                      3, -1,  3;
      // clang-format on

      SECTION("3D BSpline element regular element lower y-axis support") {
        std::vector<std::vector<unsigned>> nodal_props{
            {0, 1, 0}, {0, 1, 0}, {0, 2, 0}, {0, 2, 0}, {0, 1, 0}, {0, 1, 0},
            {0, 2, 0}, {0, 2, 0}, {0, 0, 0}, {0, 0, 0}, {0, 0, 0}, {0, 0, 0},
            {0, 0, 0}, {0, 0, 0}, {0, 0, 0}, {0, 0, 0}, {0, 0, 0}, {0, 0, 0},
            {0, 0, 0}, {0, 0, 0}, {0, 0, 0}, {0, 0, 0}, {0, 0, 0}, {0, 0, 0},
            {0, 2, 0}, {0, 2, 0}, {0, 2, 0}, {0, 2, 0}, {0, 2, 0}, {0, 2, 0},
            {0, 2, 0}, {0, 2, 0}, {0, 2, 0}, {0, 2, 0}, {0, 2, 0}, {0, 2, 0},
            {0, 1, 0}, {0, 1, 0}, {0, 1, 0}, {0, 1, 0}, {0, 1, 0}, {0, 1, 0},
            {0, 1, 0}, {0, 1, 0}, {0, 1, 0}, {0, 1, 0}, {0, 1, 0}, {0, 1, 0}};

        REQUIRE_NOTHROW(hex->initialise_bspline_connectivity_properties(
            nodal_coords, nodal_props));

        // Coordinates is (0,0,0) after upgrade
        SECTION("3D BSpline element for coordinates(0,0,0) after upgrade") {
          Eigen::Matrix<double, Dim, 1> coords;
          coords.setZero();
          auto shapefn = hex->shapefn(coords, zero, zero_matrix);

          // Check shape function
          REQUIRE(shapefn.size() == 48);
          REQUIRE(hex->nfunctions() == 48);
          REQUIRE(hex->nfunctions_local() == 8);
          REQUIRE(shapefn.sum() == Approx(1.).epsilon(Tolerance));

          REQUIRE(shapefn(0) == Approx(0.166667).epsilon(Tolerance));
          REQUIRE(shapefn(1) == Approx(0.166667).epsilon(Tolerance));
          REQUIRE(shapefn(2) == Approx(0.0833333).epsilon(Tolerance));
          REQUIRE(shapefn(3) == Approx(0.0833333).epsilon(Tolerance));
          REQUIRE(shapefn(4) == Approx(0.166667).epsilon(Tolerance));
          REQUIRE(shapefn(5) == Approx(0.166667).epsilon(Tolerance));
          REQUIRE(shapefn(6) == Approx(0.0833333).epsilon(Tolerance));
          REQUIRE(shapefn(7) == Approx(0.0833333).epsilon(Tolerance));
          REQUIRE(shapefn(8) == Approx(0).epsilon(Tolerance));
          REQUIRE(shapefn(9) == Approx(0).epsilon(Tolerance));
          REQUIRE(shapefn(10) == Approx(0).epsilon(Tolerance));
          REQUIRE(shapefn(11) == Approx(0).epsilon(Tolerance));
          REQUIRE(shapefn(12) == Approx(0).epsilon(Tolerance));
          REQUIRE(shapefn(13) == Approx(0).epsilon(Tolerance));
          REQUIRE(shapefn(14) == Approx(0).epsilon(Tolerance));
          REQUIRE(shapefn(15) == Approx(0).epsilon(Tolerance));
          REQUIRE(shapefn(16) == Approx(0).epsilon(Tolerance));
          REQUIRE(shapefn(17) == Approx(0).epsilon(Tolerance));
          REQUIRE(shapefn(18) == Approx(0).epsilon(Tolerance));
          REQUIRE(shapefn(19) == Approx(0).epsilon(Tolerance));
          REQUIRE(shapefn(20) == Approx(0).epsilon(Tolerance));
          REQUIRE(shapefn(21) == Approx(0).epsilon(Tolerance));
          REQUIRE(shapefn(22) == Approx(0).epsilon(Tolerance));
          REQUIRE(shapefn(23) == Approx(0).epsilon(Tolerance));
          REQUIRE(shapefn(24) == Approx(0).epsilon(Tolerance));
          REQUIRE(shapefn(25) == Approx(0).epsilon(Tolerance));
          REQUIRE(shapefn(26) == Approx(0).epsilon(Tolerance));
          REQUIRE(shapefn(27) == Approx(0).epsilon(Tolerance));
          REQUIRE(shapefn(28) == Approx(0).epsilon(Tolerance));
          REQUIRE(shapefn(29) == Approx(0).epsilon(Tolerance));
          REQUIRE(shapefn(30) == Approx(0).epsilon(Tolerance));
          REQUIRE(shapefn(31) == Approx(0).epsilon(Tolerance));
          REQUIRE(shapefn(32) == Approx(0).epsilon(Tolerance));
          REQUIRE(shapefn(33) == Approx(0).epsilon(Tolerance));
          REQUIRE(shapefn(34) == Approx(0).epsilon(Tolerance));
          REQUIRE(shapefn(35) == Approx(0).epsilon(Tolerance));
          REQUIRE(shapefn(36) == Approx(0).epsilon(Tolerance));
          REQUIRE(shapefn(37) == Approx(0).epsilon(Tolerance));
          REQUIRE(shapefn(38) == Approx(0).epsilon(Tolerance));
          REQUIRE(shapefn(39) == Approx(0).epsilon(Tolerance));
          REQUIRE(shapefn(40) == Approx(0).epsilon(Tolerance));
          REQUIRE(shapefn(41) == Approx(0).epsilon(Tolerance));
          REQUIRE(shapefn(42) == Approx(0).epsilon(Tolerance));
          REQUIRE(shapefn(43) == Approx(0).epsilon(Tolerance));
          REQUIRE(shapefn(44) == Approx(0).epsilon(Tolerance));
          REQUIRE(shapefn(45) == Approx(0).epsilon(Tolerance));
          REQUIRE(shapefn(46) == Approx(0).epsilon(Tolerance));
          REQUIRE(shapefn(47) == Approx(0).epsilon(Tolerance));

          // Check gradient of shape functions
          auto gradsf = hex->grad_shapefn(coords, zero, zero_matrix);
          REQUIRE(gradsf.rows() == 48);
          REQUIRE(gradsf.cols() == Dim);

          Eigen::Matrix<double, 48, Dim> gradsf_ans;
          gradsf_ans << -0.166667, -0.166667, -0.166667, 0.166667, -0.166667,
              -0.166667, 0.0833333, 0.166667, -0.0833333, -0.0833333, 0.166667,
              -0.0833333, -0.166667, -0.166667, 0.166667, 0.166667, -0.166667,
              0.166667, 0.0833333, 0.166667, 0.0833333, -0.0833333, 0.166667,
              0.0833333, 0, 0, 0, -0, 0, 0, 0, 0, 0, 0, 0, 0, 0, 0, -0, -0, 0,
              -0, 0, 0, -0, 0, 0, -0, 0, 0, 0, -0, 0, 0, 0, 0, 0, 0, 0, 0, 0, 0,
              0, -0, 0, 0, 0, 0, 0, 0, 0, 0, 0, 0, 0, -0, 0, 0, 0, 0, 0, 0, 0,
              0, 0, 0, -0, 0, 0, -0, 0, 0, 0, 0, 0, 0, 0, 0, 0, -0, 0, 0, 0, 0,
              0, 0, 0, 0, 0, -0, 0, -0, -0, 0, 0, -0, 0, 0, -0, 0, 0, -0, -0, 0,
              -0, -0, 0, -0, 0, 0, -0, 0, 0, -0, 0, -0, -0, 0, 0, -0, 0, 0, -0,
              0;

          for (unsigned i = 0; i < gradsf.rows(); ++i)
            for (unsigned j = 0; j < gradsf.cols(); ++j)
              REQUIRE(gradsf(i, j) ==
                      Approx(gradsf_ans(i, j)).epsilon(Tolerance));
        }

        // Coordinates is (0.5,-0.5,0.5) after upgrade
        SECTION(
            "3D BSpline element for coordinates(0.5,-0.5,0.5) after upgrade") {
          Eigen::Matrix<double, Dim, 1> coords;
          coords << 0.5, -0.5, 0.5;
          auto shapefn = hex->shapefn(coords, zero, zero_matrix);

          // Check shape function
          REQUIRE(shapefn.size() == 48);
          REQUIRE(shapefn.sum() == Approx(1.).epsilon(Tolerance));

          REQUIRE(shapefn(0) == Approx(0.0725098).epsilon(Tolerance));
          REQUIRE(shapefn(1) == Approx(0.177246).epsilon(Tolerance));
          REQUIRE(shapefn(2) == Approx(0.0161133).epsilon(Tolerance));
          REQUIRE(shapefn(3) == Approx(0.0065918).epsilon(Tolerance));
          REQUIRE(shapefn(4) == Approx(0.177246).epsilon(Tolerance));
          REQUIRE(shapefn(5) == Approx(0.433268).epsilon(Tolerance));
          REQUIRE(shapefn(6) == Approx(0.039388).epsilon(Tolerance));
          REQUIRE(shapefn(7) == Approx(0.0161133).epsilon(Tolerance));
          REQUIRE(shapefn(8) == Approx(0).epsilon(Tolerance));
          REQUIRE(shapefn(9) == Approx(0).epsilon(Tolerance));
          REQUIRE(shapefn(10) == Approx(0).epsilon(Tolerance));
          REQUIRE(shapefn(11) == Approx(0).epsilon(Tolerance));
          REQUIRE(shapefn(12) == Approx(0).epsilon(Tolerance));
          REQUIRE(shapefn(13) == Approx(0).epsilon(Tolerance));
          REQUIRE(shapefn(14) == Approx(0).epsilon(Tolerance));
          REQUIRE(shapefn(15) == Approx(0).epsilon(Tolerance));
          REQUIRE(shapefn(16) == Approx(0).epsilon(Tolerance));
          REQUIRE(shapefn(17) == Approx(0).epsilon(Tolerance));
          REQUIRE(shapefn(18) == Approx(0).epsilon(Tolerance));
          REQUIRE(shapefn(19) == Approx(0).epsilon(Tolerance));
          REQUIRE(shapefn(20) == Approx(0).epsilon(Tolerance));
          REQUIRE(shapefn(21) == Approx(0).epsilon(Tolerance));
          REQUIRE(shapefn(22) == Approx(0).epsilon(Tolerance));
          REQUIRE(shapefn(23) == Approx(0).epsilon(Tolerance));
          REQUIRE(shapefn(24) == Approx(0).epsilon(Tolerance));
          REQUIRE(shapefn(25) == Approx(0).epsilon(Tolerance));
          REQUIRE(shapefn(26) == Approx(0).epsilon(Tolerance));
          REQUIRE(shapefn(27) == Approx(0).epsilon(Tolerance));
          REQUIRE(shapefn(28) == Approx(0).epsilon(Tolerance));
          REQUIRE(shapefn(29) == Approx(0.000732422).epsilon(Tolerance));
          REQUIRE(shapefn(30) == Approx(0).epsilon(Tolerance));
          REQUIRE(shapefn(31) == Approx(0.00179036).epsilon(Tolerance));
          REQUIRE(shapefn(32) == Approx(0).epsilon(Tolerance));
          REQUIRE(shapefn(33) == Approx(0.000732422).epsilon(Tolerance));
          REQUIRE(shapefn(34) == Approx(0.00179036).epsilon(Tolerance));
          REQUIRE(shapefn(35) == Approx(8.13802e-05).epsilon(Tolerance));
          REQUIRE(shapefn(36) == Approx(0).epsilon(Tolerance));
          REQUIRE(shapefn(37) == Approx(0).epsilon(Tolerance));
          REQUIRE(shapefn(38) == Approx(0).epsilon(Tolerance));
          REQUIRE(shapefn(39) == Approx(0).epsilon(Tolerance));
          REQUIRE(shapefn(40) == Approx(0).epsilon(Tolerance));
          REQUIRE(shapefn(41) == Approx(0.00805664).epsilon(Tolerance));
          REQUIRE(shapefn(42) == Approx(0).epsilon(Tolerance));
          REQUIRE(shapefn(43) == Approx(0.019694).epsilon(Tolerance));
          REQUIRE(shapefn(44) == Approx(0).epsilon(Tolerance));
          REQUIRE(shapefn(45) == Approx(0.00805664).epsilon(Tolerance));
          REQUIRE(shapefn(46) == Approx(0.019694).epsilon(Tolerance));
          REQUIRE(shapefn(47) == Approx(0.000895182).epsilon(Tolerance));

          // Check gradient of shape functions
          auto gradsf = hex->grad_shapefn(coords, zero, zero_matrix);
          REQUIRE(gradsf.rows() == 48);
          REQUIRE(gradsf.cols() == Dim);

          Eigen::Matrix<double, 48, Dim> gradsf_ans;
          gradsf_ans << -0.0966797, -0.0263672, -0.0966797, 0.0644531,
              -0.0644531, -0.236328, 0.00585938, 0.0644531, -0.0214844,
              -0.00878906, 0.0263672, -0.00878906, -0.236328, -0.0644531,
              0.0644531, 0.157552, -0.157552, 0.157552, 0.0143229, 0.157552,
              0.0143229, -0.0214844, 0.0644531, 0.00585938, 0, 0, 0, -0, 0, 0,
              0, 0, 0, 0, 0, 0, 0, 0, -0, -0, 0, -0, 0, 0, -0, 0, 0, -0, 0, 0,
              0, -0, 0, 0, 0, 0, 0, 0, 0, 0, 0, 0, 0, -0, 0, 0, 0, 0, 0, 0, 0,
              0, 0, 0, 0, -0, 0, 0, 0, 0, 0, 0, 0, 0, 0, 0, -0, 0.00292969,
              0.00292969, -0.000976562, 0, 0, 0, 0.00716146, 0.00716146,
              0.000651042, 0, 0, 0, -0.000976562, 0.00292969, 0.00292969,
              0.000651042, 0.00716146, 0.00716146, 0.000325521, 0.000325521,
              0.000325521, 0, -0, 0, -0, -0, 0, 0, -0, 0, 0, -0, 0, 0, -0, -0,
              0.0322266, -0.00292969, -0.0107422, 0, -0, 0, 0.078776,
              -0.00716146, 0.00716146, 0, -0, 0, -0.0107422, -0.00292969,
              0.0322266, 0.00716146, -0.00716146, 0.078776, 0.00358073,
              -0.000325521, 0.00358073;

          for (unsigned i = 0; i < gradsf.rows(); ++i)
            for (unsigned j = 0; j < gradsf.cols(); ++j)
              REQUIRE(gradsf(i, j) ==
                      Approx(gradsf_ans(i, j)).epsilon(Tolerance));
        }

        // Initialise BSpline with kernel correction equal to true
        bool kernel_correction = true;
        REQUIRE_NOTHROW(hex->initialise_bspline_connectivity_properties(
            nodal_coords, nodal_props, kernel_correction, 1, 1.e-8));

        // Coordinates is (0,0,0) after upgrade
        SECTION(
            "3D BSpline element for coordinates(0,0,0) after upgrade - kernel "
            "correction") {
          Eigen::Matrix<double, Dim, 1> coords;
          coords.setZero();
          auto shapefn = hex->shapefn(coords, zero, zero_matrix);

          // Check shape function
          REQUIRE(shapefn.size() == 48);
          REQUIRE(hex->nfunctions() == 48);
          REQUIRE(hex->nfunctions_local() == 8);
          REQUIRE(shapefn.sum() == Approx(1.).epsilon(Tolerance));

          REQUIRE(shapefn(0) == Approx(0.125).epsilon(Tolerance));
          REQUIRE(shapefn(1) == Approx(0.125).epsilon(Tolerance));
          REQUIRE(shapefn(2) == Approx(0.125).epsilon(Tolerance));
          REQUIRE(shapefn(3) == Approx(0.125).epsilon(Tolerance));
          REQUIRE(shapefn(4) == Approx(0.125).epsilon(Tolerance));
          REQUIRE(shapefn(5) == Approx(0.125).epsilon(Tolerance));
          REQUIRE(shapefn(6) == Approx(0.125).epsilon(Tolerance));
          REQUIRE(shapefn(7) == Approx(0.125).epsilon(Tolerance));
          REQUIRE(shapefn(8) == Approx(0).epsilon(Tolerance));
          REQUIRE(shapefn(9) == Approx(0).epsilon(Tolerance));
          REQUIRE(shapefn(10) == Approx(0).epsilon(Tolerance));
          REQUIRE(shapefn(11) == Approx(0).epsilon(Tolerance));
          REQUIRE(shapefn(12) == Approx(0).epsilon(Tolerance));
          REQUIRE(shapefn(13) == Approx(0).epsilon(Tolerance));
          REQUIRE(shapefn(14) == Approx(0).epsilon(Tolerance));
          REQUIRE(shapefn(15) == Approx(0).epsilon(Tolerance));
          REQUIRE(shapefn(16) == Approx(0).epsilon(Tolerance));
          REQUIRE(shapefn(17) == Approx(0).epsilon(Tolerance));
          REQUIRE(shapefn(18) == Approx(0).epsilon(Tolerance));
          REQUIRE(shapefn(19) == Approx(0).epsilon(Tolerance));
          REQUIRE(shapefn(20) == Approx(0).epsilon(Tolerance));
          REQUIRE(shapefn(21) == Approx(0).epsilon(Tolerance));
          REQUIRE(shapefn(22) == Approx(0).epsilon(Tolerance));
          REQUIRE(shapefn(23) == Approx(0).epsilon(Tolerance));
          REQUIRE(shapefn(24) == Approx(0).epsilon(Tolerance));
          REQUIRE(shapefn(25) == Approx(0).epsilon(Tolerance));
          REQUIRE(shapefn(26) == Approx(0).epsilon(Tolerance));
          REQUIRE(shapefn(27) == Approx(0).epsilon(Tolerance));
          REQUIRE(shapefn(28) == Approx(0).epsilon(Tolerance));
          REQUIRE(shapefn(29) == Approx(0).epsilon(Tolerance));
          REQUIRE(shapefn(30) == Approx(0).epsilon(Tolerance));
          REQUIRE(shapefn(31) == Approx(0).epsilon(Tolerance));
          REQUIRE(shapefn(32) == Approx(0).epsilon(Tolerance));
          REQUIRE(shapefn(33) == Approx(0).epsilon(Tolerance));
          REQUIRE(shapefn(34) == Approx(0).epsilon(Tolerance));
          REQUIRE(shapefn(35) == Approx(0).epsilon(Tolerance));
          REQUIRE(shapefn(36) == Approx(0).epsilon(Tolerance));
          REQUIRE(shapefn(37) == Approx(0).epsilon(Tolerance));
          REQUIRE(shapefn(38) == Approx(0).epsilon(Tolerance));
          REQUIRE(shapefn(39) == Approx(0).epsilon(Tolerance));
          REQUIRE(shapefn(40) == Approx(0).epsilon(Tolerance));
          REQUIRE(shapefn(41) == Approx(0).epsilon(Tolerance));
          REQUIRE(shapefn(42) == Approx(0).epsilon(Tolerance));
          REQUIRE(shapefn(43) == Approx(0).epsilon(Tolerance));
          REQUIRE(shapefn(44) == Approx(0).epsilon(Tolerance));
          REQUIRE(shapefn(45) == Approx(0).epsilon(Tolerance));
          REQUIRE(shapefn(46) == Approx(0).epsilon(Tolerance));
          REQUIRE(shapefn(47) == Approx(0).epsilon(Tolerance));

          // Check linear reproduction property
          Eigen::Matrix<double, Dim, 1> rep_coords;
          rep_coords.setZero();
          for (unsigned i = 0; i < shapefn.size(); i++) {
            rep_coords.noalias() +=
                shapefn(i) * nodal_coords.row(i).transpose();
          }
          for (unsigned j = 0; j < Dim; j++)
            REQUIRE(rep_coords(j) == Approx(coords(j)).epsilon(Tolerance));

          // Check gradient of shape functions
          auto gradsf = hex->grad_shapefn(coords, zero, zero_matrix);
          REQUIRE(gradsf.rows() == 48);
          REQUIRE(gradsf.cols() == Dim);

          Eigen::Matrix<double, 48, Dim> gradsf_ans;
          gradsf_ans << -0.125, -0.125, -0.125, 0.125, -0.125, -0.125, 0.125,
              0.125, -0.125, -0.125, 0.125, -0.125, -0.125, -0.125, 0.125,
              0.125, -0.125, 0.125, 0.125, 0.125, 0.125, -0.125, 0.125, 0.125,
              0, 0, 0, -0, 0, 0, 0, 0, 0, 0, 0, 0, 0, 0, -0, -0, 0, -0, 0, 0,
              -0, 0, 0, -0, 0, 0, 0, -0, 0, 0, 0, 0, 0, 0, 0, 0, 0, 0, 0, -0, 0,
              0, 0, 0, 0, 0, 0, 0, 0, 0, 0, -0, 0, 0, 0, 0, 0, 0, 0, 0, 0, 0,
              -0, 0, 0, -0, 0, 0, 0, 0, 0, 0, 0, 0, 0, -0, 0, 0, 0, 0, 0, 0, 0,
              0, 0, -0, 0, -0, -0, 0, 0, -0, 0, 0, -0, 0, 0, -0, -0, 0, -0, -0,
              0, -0, 0, 0, -0, 0, 0, -0, 0, -0, -0, 0, 0, -0, 0, 0, -0, 0;

          for (unsigned i = 0; i < gradsf.rows(); ++i)
            for (unsigned j = 0; j < gradsf.cols(); ++j)
              REQUIRE(gradsf(i, j) ==
                      Approx(gradsf_ans(i, j)).epsilon(Tolerance));

          // Check zero gradient sum property
          Eigen::Matrix<double, Dim, 1> grad_sum;
          grad_sum.setZero();
          for (unsigned i = 0; i < gradsf.rows(); i++) {
            grad_sum.noalias() += gradsf.row(i).transpose();
          }
          for (unsigned j = 0; j < Dim; j++)
            REQUIRE(grad_sum(j) == Approx(0.0).epsilon(Tolerance));

          // Check identity tensor product property
          Eigen::Matrix<double, Dim, Dim> identity =
              Eigen::Matrix<double, Dim, Dim>::Identity();
          Eigen::Matrix<double, Dim, Dim> identity_sum;
          identity_sum.setZero();
          for (unsigned i = 0; i < gradsf.rows(); i++) {
            identity_sum.noalias() +=
                nodal_coords.row(i).transpose() * gradsf.row(i);
          }
          for (unsigned j = 0; j < Dim; j++)
            for (unsigned k = 0; k < Dim; k++)
              REQUIRE(identity_sum(j, k) ==
                      Approx(identity(j, k)).epsilon(Tolerance));
        }

        // Coordinates is (0.5,-0.5,0.5) after upgrade
        SECTION(
            "3D BSpline element for coordinates(0.5,-0.5,0.5) after upgrade - "
            "kernel correction") {
          Eigen::Matrix<double, Dim, 1> coords;
          coords << 0.5, -0.5, 0.5;
          auto shapefn = hex->shapefn(coords, zero, zero_matrix);

          // Check shape function
          REQUIRE(shapefn.size() == 48);
          REQUIRE(shapefn.sum() == Approx(1.).epsilon(Tolerance));

          REQUIRE(shapefn(0) == Approx(0.0593262).epsilon(Tolerance));
          REQUIRE(shapefn(1) == Approx(0.14502).epsilon(Tolerance));
          REQUIRE(shapefn(2) == Approx(0.0483398).epsilon(Tolerance));
          REQUIRE(shapefn(3) == Approx(0.0197754).epsilon(Tolerance));
          REQUIRE(shapefn(4) == Approx(0.14502).epsilon(Tolerance));
          REQUIRE(shapefn(5) == Approx(0.354492).epsilon(Tolerance));
          REQUIRE(shapefn(6) == Approx(0.118164).epsilon(Tolerance));
          REQUIRE(shapefn(7) == Approx(0.0483398).epsilon(Tolerance));
          REQUIRE(shapefn(8) == Approx(0).epsilon(Tolerance));
          REQUIRE(shapefn(9) == Approx(0).epsilon(Tolerance));
          REQUIRE(shapefn(10) == Approx(0).epsilon(Tolerance));
          REQUIRE(shapefn(11) == Approx(0).epsilon(Tolerance));
          REQUIRE(shapefn(12) == Approx(0).epsilon(Tolerance));
          REQUIRE(shapefn(13) == Approx(0).epsilon(Tolerance));
          REQUIRE(shapefn(14) == Approx(0).epsilon(Tolerance));
          REQUIRE(shapefn(15) == Approx(0).epsilon(Tolerance));
          REQUIRE(shapefn(16) == Approx(0).epsilon(Tolerance));
          REQUIRE(shapefn(17) == Approx(0).epsilon(Tolerance));
          REQUIRE(shapefn(18) == Approx(0).epsilon(Tolerance));
          REQUIRE(shapefn(19) == Approx(0).epsilon(Tolerance));
          REQUIRE(shapefn(20) == Approx(0).epsilon(Tolerance));
          REQUIRE(shapefn(21) == Approx(0).epsilon(Tolerance));
          REQUIRE(shapefn(22) == Approx(0).epsilon(Tolerance));
          REQUIRE(shapefn(23) == Approx(0).epsilon(Tolerance));
          REQUIRE(shapefn(24) == Approx(0).epsilon(Tolerance));
          REQUIRE(shapefn(25) == Approx(0).epsilon(Tolerance));
          REQUIRE(shapefn(26) == Approx(0).epsilon(Tolerance));
          REQUIRE(shapefn(27) == Approx(0).epsilon(Tolerance));
          REQUIRE(shapefn(28) == Approx(0).epsilon(Tolerance));
          REQUIRE(shapefn(29) == Approx(0.00219727).epsilon(Tolerance));
          REQUIRE(shapefn(30) == Approx(0).epsilon(Tolerance));
          REQUIRE(shapefn(31) == Approx(0.00537109).epsilon(Tolerance));
          REQUIRE(shapefn(32) == Approx(0).epsilon(Tolerance));
          REQUIRE(shapefn(33) == Approx(0.00219727).epsilon(Tolerance));
          REQUIRE(shapefn(34) == Approx(0.00537109).epsilon(Tolerance));
          REQUIRE(shapefn(35) == Approx(0.000244141).epsilon(Tolerance));
          REQUIRE(shapefn(36) == Approx(0).epsilon(Tolerance));
          REQUIRE(shapefn(37) == Approx(0).epsilon(Tolerance));
          REQUIRE(shapefn(38) == Approx(0).epsilon(Tolerance));
          REQUIRE(shapefn(39) == Approx(0).epsilon(Tolerance));
          REQUIRE(shapefn(40) == Approx(0).epsilon(Tolerance));
          REQUIRE(shapefn(41) == Approx(0.0065918).epsilon(Tolerance));
          REQUIRE(shapefn(42) == Approx(0).epsilon(Tolerance));
          REQUIRE(shapefn(43) == Approx(0.0161133).epsilon(Tolerance));
          REQUIRE(shapefn(44) == Approx(0).epsilon(Tolerance));
          REQUIRE(shapefn(45) == Approx(0.0065918).epsilon(Tolerance));
          REQUIRE(shapefn(46) == Approx(0.0161133).epsilon(Tolerance));
          REQUIRE(shapefn(47) == Approx(0.000732422).epsilon(Tolerance));

          // Check linear reproduction property
          Eigen::Matrix<double, Dim, 1> rep_coords;
          rep_coords.setZero();
          for (unsigned i = 0; i < shapefn.size(); i++) {
            rep_coords.noalias() +=
                shapefn(i) * nodal_coords.row(i).transpose();
          }
          for (unsigned j = 0; j < Dim; j++)
            REQUIRE(rep_coords(j) == Approx(coords(j)).epsilon(Tolerance));

          // Check gradient of shape functions
          auto gradsf = hex->grad_shapefn(coords, zero, zero_matrix);
          REQUIRE(gradsf.rows() == 48);
          REQUIRE(gradsf.cols() == Dim);

          Eigen::Matrix<double, 48, Dim> gradsf_ans;
          gradsf_ans << -0.0842049, -0.0395508, -0.0842049, 0.0686114,
              -0.0966797, -0.205834, 0.0280683, 0.0966797, -0.0842049,
              -0.0344475, 0.0395508, -0.0344475, -0.205834, -0.0966797,
              0.0686114, 0.167717, -0.236328, 0.167717, 0.0686114, 0.236328,
              0.0686114, -0.0842049, 0.0966797, 0.0280683, -0, 0, -0, -0, 0, -0,
              0, 0, -0, 0, 0, -0, -0, 0, -0, -0, 0, -0, 0, 0, -0, 0, 0, -0, -0,
              0, 0, -0, 0, 0, 0, 0, 0, 0, 0, 0, -0, 0, 0, -0, 0, 0, 0, 0, 0, 0,
              0, 0, -0, 0, -0, -0, 0, -0, 0, 0, -0, 0, 0, -0, -0, 0, -0,
              0.00637916, 0.00439453, -0.00382749, -0, 0, 0, 0.0155935,
              0.0107422, 0.0031187, -0, 0, 0, -0.00382749, 0.00439453,
              0.00637916, 0.0031187, 0.0107422, 0.0155935, 0.000708795,
              0.000488281, 0.000708795, -0, -0, -0, -0, -0, -0, 0, -0, -0, 0,
              -0, -0, -0, -0, -0, 0.0155935, -0.00439453, -0.0093561, -0, -0, 0,
              0.0381174, -0.0107422, 0.00762349, -0, -0, 0, -0.0093561,
              -0.00439453, 0.0155935, 0.00762349, -0.0107422, 0.0381174,
              0.00173261, -0.000488281, 0.00173261;

          for (unsigned i = 0; i < gradsf.rows(); ++i)
            for (unsigned j = 0; j < gradsf.cols(); ++j)
              REQUIRE(gradsf(i, j) ==
                      Approx(gradsf_ans(i, j)).epsilon(Tolerance));

          // Check zero gradient sum property
          Eigen::Matrix<double, Dim, 1> grad_sum;
          grad_sum.setZero();
          for (unsigned i = 0; i < gradsf.rows(); i++) {
            grad_sum.noalias() += gradsf.row(i).transpose();
          }
          for (unsigned j = 0; j < Dim; j++)
            REQUIRE(grad_sum(j) == Approx(0.0).epsilon(Tolerance));

          // Check identity tensor product property
          Eigen::Matrix<double, Dim, Dim> identity =
              Eigen::Matrix<double, Dim, Dim>::Identity();
          Eigen::Matrix<double, Dim, Dim> identity_sum;
          identity_sum.setZero();
          for (unsigned i = 0; i < gradsf.rows(); i++) {
            identity_sum.noalias() +=
                nodal_coords.row(i).transpose() * gradsf.row(i);
          }
          for (unsigned j = 0; j < Dim; j++)
            for (unsigned k = 0; k < Dim; k++)
              REQUIRE(identity_sum(j, k) ==
                      Approx(identity(j, k)).epsilon(Tolerance));
        }
      }
    }

    // Initialising upgrade properties
    SECTION("3D BSpline element regular element - nnodes = 36") {
      Eigen::Matrix<double, 36, Dim> nodal_coords;
      // clang-format off
      nodal_coords <<-1,  -1, -1,
                      1,  -1, -1,
                      1,  1,  -1,
                      -1,  1,  -1,
                      -1, -1, 1,
                      1, -1, 1,
                      1,  1,  1,
                      -1, 1,  1,
                      -3,  3, -1,
                      -1,  3, -1,
                      1,  3, -1,
                      3,  3, -1,
                      -3,  3,  1,
                      -1,  3,  1,
                      1,  3,  1,
                      3,  3,  1,
                      -3,  3,  3,
                      -1,  3,  3,
                      1,  3,  3,
                      3,  3,  3,
                      -3,  1, -1,
                      3,  1, -1,
                      -3,  1,  1,
                      3,  1,  1,
                      -3,  1,  3,
                      -1,  1,  3,
                      1,  1,  3,
                      3,  1,  3,
                      -3, -1, -1,
                      3, -1, -1,
                      -3, -1,  1,
                      3, -1,  1,
                      -3, -1,  3,
                      -1, -1,  3,
                      1, -1,  3,
                      3, -1,  3;
      // clang-format on

      SECTION("3D BSpline element regular element lower y-axis support") {
        std::vector<std::vector<unsigned>> nodal_props{
            {0, 1, 1}, {0, 1, 1}, {0, 2, 1}, {0, 2, 1}, {0, 1, 2}, {0, 1, 2},
            {0, 2, 2}, {0, 2, 2}, {0, 0, 1}, {0, 0, 1}, {0, 0, 1}, {0, 0, 1},
            {0, 0, 2}, {0, 0, 2}, {0, 0, 2}, {0, 0, 2}, {0, 0, 0}, {0, 0, 0},
            {0, 0, 0}, {0, 0, 0}, {0, 2, 1}, {0, 2, 1}, {0, 2, 2}, {0, 2, 2},
            {0, 2, 0}, {0, 2, 0}, {0, 2, 0}, {0, 2, 0}, {0, 1, 1}, {0, 1, 1},
            {0, 1, 2}, {0, 1, 2}, {0, 1, 0}, {0, 1, 0}, {0, 1, 0}, {0, 1, 0}};

        REQUIRE_NOTHROW(hex->initialise_bspline_connectivity_properties(
            nodal_coords, nodal_props));

        // Coordinates is (0,0,0) after upgrade
        SECTION("3D BSpline element for coordinates(0,0,0) after upgrade") {
          Eigen::Matrix<double, Dim, 1> coords;
          coords.setZero();
          auto shapefn = hex->shapefn(coords, zero, zero_matrix);

          // Check shape function
          REQUIRE(shapefn.size() == 36);
          REQUIRE(hex->nfunctions() == 36);
          REQUIRE(hex->nfunctions_local() == 8);
          REQUIRE(shapefn.sum() == Approx(1.).epsilon(Tolerance));

          REQUIRE(shapefn(0) == Approx(0.222222).epsilon(Tolerance));
          REQUIRE(shapefn(1) == Approx(0.222222).epsilon(Tolerance));
          REQUIRE(shapefn(2) == Approx(0.111111).epsilon(Tolerance));
          REQUIRE(shapefn(3) == Approx(0.111111).epsilon(Tolerance));
          REQUIRE(shapefn(4) == Approx(0.111111).epsilon(Tolerance));
          REQUIRE(shapefn(5) == Approx(0.111111).epsilon(Tolerance));
          REQUIRE(shapefn(6) == Approx(0.0555556).epsilon(Tolerance));
          REQUIRE(shapefn(7) == Approx(0.0555556).epsilon(Tolerance));
          REQUIRE(shapefn(8) == Approx(0).epsilon(Tolerance));
          REQUIRE(shapefn(9) == Approx(0).epsilon(Tolerance));
          REQUIRE(shapefn(10) == Approx(0).epsilon(Tolerance));
          REQUIRE(shapefn(11) == Approx(0).epsilon(Tolerance));
          REQUIRE(shapefn(12) == Approx(0).epsilon(Tolerance));
          REQUIRE(shapefn(13) == Approx(0).epsilon(Tolerance));
          REQUIRE(shapefn(14) == Approx(0).epsilon(Tolerance));
          REQUIRE(shapefn(15) == Approx(0).epsilon(Tolerance));
          REQUIRE(shapefn(16) == Approx(0).epsilon(Tolerance));
          REQUIRE(shapefn(17) == Approx(0).epsilon(Tolerance));
          REQUIRE(shapefn(18) == Approx(0).epsilon(Tolerance));
          REQUIRE(shapefn(19) == Approx(0).epsilon(Tolerance));
          REQUIRE(shapefn(20) == Approx(0).epsilon(Tolerance));
          REQUIRE(shapefn(21) == Approx(0).epsilon(Tolerance));
          REQUIRE(shapefn(22) == Approx(0).epsilon(Tolerance));
          REQUIRE(shapefn(23) == Approx(0).epsilon(Tolerance));
          REQUIRE(shapefn(24) == Approx(0).epsilon(Tolerance));
          REQUIRE(shapefn(25) == Approx(0).epsilon(Tolerance));
          REQUIRE(shapefn(26) == Approx(0).epsilon(Tolerance));
          REQUIRE(shapefn(27) == Approx(0).epsilon(Tolerance));
          REQUIRE(shapefn(28) == Approx(0).epsilon(Tolerance));
          REQUIRE(shapefn(29) == Approx(0).epsilon(Tolerance));
          REQUIRE(shapefn(30) == Approx(0).epsilon(Tolerance));
          REQUIRE(shapefn(31) == Approx(0).epsilon(Tolerance));
          REQUIRE(shapefn(32) == Approx(0).epsilon(Tolerance));
          REQUIRE(shapefn(33) == Approx(0).epsilon(Tolerance));
          REQUIRE(shapefn(34) == Approx(0).epsilon(Tolerance));
          REQUIRE(shapefn(35) == Approx(0).epsilon(Tolerance));

          // Check gradient of shape functions
          auto gradsf = hex->grad_shapefn(coords, zero, zero_matrix);
          REQUIRE(gradsf.rows() == 36);
          REQUIRE(gradsf.cols() == Dim);

          Eigen::Matrix<double, 36, Dim> gradsf_ans;
          gradsf_ans << -0.222222, -0.222222, -0.222222, 0.222222, -0.222222,
              -0.222222, 0.111111, 0.222222, -0.111111, -0.111111, 0.222222,
              -0.111111, -0.111111, -0.111111, 0.222222, 0.111111, -0.111111,
              0.222222, 0.0555556, 0.111111, 0.111111, -0.0555556, 0.111111,
              0.111111, 0, 0, -0, -0, 0, -0, 0, 0, -0, 0, 0, -0, 0, 0, 0, -0, 0,
              0, 0, 0, 0, 0, 0, 0, 0, 0, 0, -0, 0, 0, 0, 0, 0, 0, 0, 0, 0, 0,
              -0, 0, 0, -0, 0, 0, 0, 0, 0, 0, 0, 0, 0, -0, 0, 0, 0, 0, 0, 0, 0,
              0, 0, -0, -0, 0, -0, -0, 0, -0, 0, 0, -0, 0, 0, -0, 0, -0, -0, 0,
              0, -0, 0, 0, -0, 0;

          for (unsigned i = 0; i < gradsf.rows(); ++i)
            for (unsigned j = 0; j < gradsf.cols(); ++j)
              REQUIRE(gradsf(i, j) ==
                      Approx(gradsf_ans(i, j)).epsilon(Tolerance));
        }

        // Coordinates is (0.5,-0.5,0.5) after upgrade
        SECTION(
            "3D BSpline element for coordinates(0.5,-0.5,0.5) after upgrade") {
          Eigen::Matrix<double, Dim, 1> coords;
          coords << 0.5, -0.5, 0.5;
          auto shapefn = hex->shapefn(coords, zero, zero_matrix);

          // Check shape function
          REQUIRE(shapefn.size() == 36);
          REQUIRE(shapefn.sum() == Approx(1.).epsilon(Tolerance));

          REQUIRE(shapefn(0) == Approx(0.0966797).epsilon(Tolerance));
          REQUIRE(shapefn(1) == Approx(0.236328).epsilon(Tolerance));
          REQUIRE(shapefn(2) == Approx(0.0214844).epsilon(Tolerance));
          REQUIRE(shapefn(3) == Approx(0.00878906).epsilon(Tolerance));
          REQUIRE(shapefn(4) == Approx(0.153076).epsilon(Tolerance));
          REQUIRE(shapefn(5) == Approx(0.374186).epsilon(Tolerance));
          REQUIRE(shapefn(6) == Approx(0.0340169).epsilon(Tolerance));
          REQUIRE(shapefn(7) == Approx(0.013916).epsilon(Tolerance));
          REQUIRE(shapefn(8) == Approx(0).epsilon(Tolerance));
          REQUIRE(shapefn(9) == Approx(0).epsilon(Tolerance));
          REQUIRE(shapefn(10) == Approx(0).epsilon(Tolerance));
          REQUIRE(shapefn(11) == Approx(0).epsilon(Tolerance));
          REQUIRE(shapefn(12) == Approx(0).epsilon(Tolerance));
          REQUIRE(shapefn(13) == Approx(0).epsilon(Tolerance));
          REQUIRE(shapefn(14) == Approx(0).epsilon(Tolerance));
          REQUIRE(shapefn(15) == Approx(0).epsilon(Tolerance));
          REQUIRE(shapefn(16) == Approx(0).epsilon(Tolerance));
          REQUIRE(shapefn(17) == Approx(0).epsilon(Tolerance));
          REQUIRE(shapefn(18) == Approx(0).epsilon(Tolerance));
          REQUIRE(shapefn(19) == Approx(0).epsilon(Tolerance));
          REQUIRE(shapefn(20) == Approx(0).epsilon(Tolerance));
          REQUIRE(shapefn(21) == Approx(0.000976562).epsilon(Tolerance));
          REQUIRE(shapefn(22) == Approx(0).epsilon(Tolerance));
          REQUIRE(shapefn(23) == Approx(0.00154622).epsilon(Tolerance));
          REQUIRE(shapefn(24) == Approx(0).epsilon(Tolerance));
          REQUIRE(shapefn(25) == Approx(0.000732422).epsilon(Tolerance));
          REQUIRE(shapefn(26) == Approx(0.00179036).epsilon(Tolerance));
          REQUIRE(shapefn(27) == Approx(8.13802e-05).epsilon(Tolerance));
          REQUIRE(shapefn(28) == Approx(0).epsilon(Tolerance));
          REQUIRE(shapefn(29) == Approx(0.0107422).epsilon(Tolerance));
          REQUIRE(shapefn(30) == Approx(0).epsilon(Tolerance));
          REQUIRE(shapefn(31) == Approx(0.0170085).epsilon(Tolerance));
          REQUIRE(shapefn(32) == Approx(0).epsilon(Tolerance));
          REQUIRE(shapefn(33) == Approx(0.00805664).epsilon(Tolerance));
          REQUIRE(shapefn(34) == Approx(0.019694).epsilon(Tolerance));
          REQUIRE(shapefn(35) == Approx(0.000895182).epsilon(Tolerance));

          // Check gradient of shape functions
          auto gradsf = hex->grad_shapefn(coords, zero, zero_matrix);
          REQUIRE(gradsf.rows() == 36);
          REQUIRE(gradsf.cols() == Dim);

          Eigen::Matrix<double, 36, Dim> gradsf_ans;
          gradsf_ans << -0.128906, -0.0351562, -0.128906, 0.0859375, -0.0859375,
              -0.315104, 0.0078125, 0.0859375, -0.0286458, -0.0117188,
              0.0351562, -0.0117188, -0.204102, -0.0556641, 0.0966797, 0.136068,
              -0.136068, 0.236328, 0.0123698, 0.136068, 0.0214844, -0.0185547,
              0.0556641, 0.00878906, 0, 0, -0, -0, 0, -0, 0, 0, -0, 0, 0, -0, 0,
              0, 0, -0, 0, 0, 0, 0, 0, 0, 0, 0, 0, 0, 0, -0, 0, 0, 0, 0, 0, 0,
              0, 0, 0, 0, -0, 0.00390625, 0.00390625, -0.00130208, 0, 0, 0,
              0.0061849, 0.0061849, 0.000976562, 0, 0, 0, -0.000976562,
              0.00292969, 0.00292969, 0.000651042, 0.00716146, 0.00716146,
              0.000325521, 0.000325521, 0.000325521, 0, -0, -0, 0.0429688,
              -0.00390625, -0.0143229, 0, -0, 0, 0.0680339, -0.0061849,
              0.0107422, 0, -0, 0, -0.0107422, -0.00292969, 0.0322266,
              0.00716146, -0.00716146, 0.078776, 0.00358073, -0.000325521,
              0.00358073;

          for (unsigned i = 0; i < gradsf.rows(); ++i)
            for (unsigned j = 0; j < gradsf.cols(); ++j)
              REQUIRE(gradsf(i, j) ==
                      Approx(gradsf_ans(i, j)).epsilon(Tolerance));
        }

        // Initialise BSpline with kernel correction equal to true
        bool kernel_correction = true;
        REQUIRE_NOTHROW(hex->initialise_bspline_connectivity_properties(
            nodal_coords, nodal_props, kernel_correction));

        // Coordinates is (0,0,0) after upgrade
        SECTION(
            "3D BSpline element for coordinates(0,0,0) after upgrade - kernel "
            "correction") {
          Eigen::Matrix<double, Dim, 1> coords;
          coords.setZero();
          auto shapefn = hex->shapefn(coords, zero, zero_matrix);

          // Check shape function
          REQUIRE(shapefn.size() == 36);
          REQUIRE(hex->nfunctions() == 36);
          REQUIRE(hex->nfunctions_local() == 8);
          REQUIRE(shapefn.sum() == Approx(1.).epsilon(Tolerance));

          REQUIRE(shapefn(0) == Approx(0.125).epsilon(Tolerance));
          REQUIRE(shapefn(1) == Approx(0.125).epsilon(Tolerance));
          REQUIRE(shapefn(2) == Approx(0.125).epsilon(Tolerance));
          REQUIRE(shapefn(3) == Approx(0.125).epsilon(Tolerance));
          REQUIRE(shapefn(4) == Approx(0.125).epsilon(Tolerance));
          REQUIRE(shapefn(5) == Approx(0.125).epsilon(Tolerance));
          REQUIRE(shapefn(6) == Approx(0.125).epsilon(Tolerance));
          REQUIRE(shapefn(7) == Approx(0.125).epsilon(Tolerance));
          REQUIRE(shapefn(8) == Approx(0).epsilon(Tolerance));
          REQUIRE(shapefn(9) == Approx(0).epsilon(Tolerance));
          REQUIRE(shapefn(10) == Approx(0).epsilon(Tolerance));
          REQUIRE(shapefn(11) == Approx(0).epsilon(Tolerance));
          REQUIRE(shapefn(12) == Approx(0).epsilon(Tolerance));
          REQUIRE(shapefn(13) == Approx(0).epsilon(Tolerance));
          REQUIRE(shapefn(14) == Approx(0).epsilon(Tolerance));
          REQUIRE(shapefn(15) == Approx(0).epsilon(Tolerance));
          REQUIRE(shapefn(16) == Approx(0).epsilon(Tolerance));
          REQUIRE(shapefn(17) == Approx(0).epsilon(Tolerance));
          REQUIRE(shapefn(18) == Approx(0).epsilon(Tolerance));
          REQUIRE(shapefn(19) == Approx(0).epsilon(Tolerance));
          REQUIRE(shapefn(20) == Approx(0).epsilon(Tolerance));
          REQUIRE(shapefn(21) == Approx(0).epsilon(Tolerance));
          REQUIRE(shapefn(22) == Approx(0).epsilon(Tolerance));
          REQUIRE(shapefn(23) == Approx(0).epsilon(Tolerance));
          REQUIRE(shapefn(24) == Approx(0).epsilon(Tolerance));
          REQUIRE(shapefn(25) == Approx(0).epsilon(Tolerance));
          REQUIRE(shapefn(26) == Approx(0).epsilon(Tolerance));
          REQUIRE(shapefn(27) == Approx(0).epsilon(Tolerance));
          REQUIRE(shapefn(28) == Approx(0).epsilon(Tolerance));
          REQUIRE(shapefn(29) == Approx(0).epsilon(Tolerance));
          REQUIRE(shapefn(30) == Approx(0).epsilon(Tolerance));
          REQUIRE(shapefn(31) == Approx(0).epsilon(Tolerance));
          REQUIRE(shapefn(32) == Approx(0).epsilon(Tolerance));
          REQUIRE(shapefn(33) == Approx(0).epsilon(Tolerance));
          REQUIRE(shapefn(34) == Approx(0).epsilon(Tolerance));
          REQUIRE(shapefn(35) == Approx(0).epsilon(Tolerance));

          // Check linear reproduction property
          Eigen::Matrix<double, Dim, 1> rep_coords;
          rep_coords.setZero();
          for (unsigned i = 0; i < shapefn.size(); i++) {
            rep_coords.noalias() +=
                shapefn(i) * nodal_coords.row(i).transpose();
          }
          for (unsigned j = 0; j < Dim; j++)
            REQUIRE(rep_coords(j) == Approx(coords(j)).epsilon(Tolerance));

          // Check gradient of shape functions
          auto gradsf = hex->grad_shapefn(coords, zero, zero_matrix);
          REQUIRE(gradsf.rows() == 36);
          REQUIRE(gradsf.cols() == Dim);

          Eigen::Matrix<double, 36, Dim> gradsf_ans;
          gradsf_ans << -0.125, -0.125, -0.125, 0.125, -0.125, -0.125, 0.125,
              0.125, -0.125, -0.125, 0.125, -0.125, -0.125, -0.125, 0.125,
              0.125, -0.125, 0.125, 0.125, 0.125, 0.125, -0.125, 0.125, 0.125,
              0, 0, -0, -0, 0, -0, 0, 0, -0, 0, 0, -0, 0, 0, 0, -0, 0, 0, 0, 0,
              0, 0, 0, 0, 0, 0, 0, -0, 0, 0, 0, 0, 0, 0, 0, 0, 0, 0, -0, 0, 0,
              -0, 0, 0, 0, 0, 0, 0, 0, 0, 0, -0, 0, 0, 0, 0, 0, 0, 0, 0, 0, -0,
              -0, 0, -0, -0, 0, -0, 0, 0, -0, 0, 0, -0, 0, -0, -0, 0, 0, -0, 0,
              0, -0, 0;

          for (unsigned i = 0; i < gradsf.rows(); ++i)
            for (unsigned j = 0; j < gradsf.cols(); ++j)
              REQUIRE(gradsf(i, j) ==
                      Approx(gradsf_ans(i, j)).epsilon(Tolerance));

          // Check zero gradient sum property
          Eigen::Matrix<double, Dim, 1> grad_sum;
          grad_sum.setZero();
          for (unsigned i = 0; i < gradsf.rows(); i++) {
            grad_sum.noalias() += gradsf.row(i).transpose();
          }
          for (unsigned j = 0; j < Dim; j++)
            REQUIRE(grad_sum(j) == Approx(0.0).epsilon(Tolerance));

          // Check identity tensor product property
          Eigen::Matrix<double, Dim, Dim> identity =
              Eigen::Matrix<double, Dim, Dim>::Identity();
          Eigen::Matrix<double, Dim, Dim> identity_sum;
          identity_sum.setZero();
          for (unsigned i = 0; i < gradsf.rows(); i++) {
            identity_sum.noalias() +=
                nodal_coords.row(i).transpose() * gradsf.row(i);
          }
          for (unsigned j = 0; j < Dim; j++)
            for (unsigned k = 0; k < Dim; k++)
              REQUIRE(identity_sum(j, k) ==
                      Approx(identity(j, k)).epsilon(Tolerance));
        }

        // Coordinates is (0.5,-0.5,0.5) after upgrade
        SECTION(
            "3D BSpline element for coordinates(0.5,-0.5,0.5) after upgrade - "
            "kernel correction") {
          Eigen::Matrix<double, Dim, 1> coords;
          coords << 0.5, -0.5, 0.5;
          auto shapefn = hex->shapefn(coords, zero, zero_matrix);

          // Check shape function
          REQUIRE(shapefn.size() == 36);
          REQUIRE(shapefn.sum() == Approx(1.).epsilon(Tolerance));

          REQUIRE(shapefn(0) == Approx(0.0593262).epsilon(Tolerance));
          REQUIRE(shapefn(1) == Approx(0.14502).epsilon(Tolerance));
          REQUIRE(shapefn(2) == Approx(0.0483398).epsilon(Tolerance));
          REQUIRE(shapefn(3) == Approx(0.0197754).epsilon(Tolerance));
          REQUIRE(shapefn(4) == Approx(0.14502).epsilon(Tolerance));
          REQUIRE(shapefn(5) == Approx(0.354492).epsilon(Tolerance));
          REQUIRE(shapefn(6) == Approx(0.118164).epsilon(Tolerance));
          REQUIRE(shapefn(7) == Approx(0.0483398).epsilon(Tolerance));
          REQUIRE(shapefn(8) == Approx(0).epsilon(Tolerance));
          REQUIRE(shapefn(9) == Approx(0).epsilon(Tolerance));
          REQUIRE(shapefn(10) == Approx(0).epsilon(Tolerance));
          REQUIRE(shapefn(11) == Approx(0).epsilon(Tolerance));
          REQUIRE(shapefn(12) == Approx(0).epsilon(Tolerance));
          REQUIRE(shapefn(13) == Approx(0).epsilon(Tolerance));
          REQUIRE(shapefn(14) == Approx(0).epsilon(Tolerance));
          REQUIRE(shapefn(15) == Approx(0).epsilon(Tolerance));
          REQUIRE(shapefn(16) == Approx(0).epsilon(Tolerance));
          REQUIRE(shapefn(17) == Approx(0).epsilon(Tolerance));
          REQUIRE(shapefn(18) == Approx(0).epsilon(Tolerance));
          REQUIRE(shapefn(19) == Approx(0).epsilon(Tolerance));
          REQUIRE(shapefn(20) == Approx(0).epsilon(Tolerance));
          REQUIRE(shapefn(21) == Approx(0.00219727).epsilon(Tolerance));
          REQUIRE(shapefn(22) == Approx(0).epsilon(Tolerance));
          REQUIRE(shapefn(23) == Approx(0.00537109).epsilon(Tolerance));
          REQUIRE(shapefn(24) == Approx(0).epsilon(Tolerance));
          REQUIRE(shapefn(25) == Approx(0.00219727).epsilon(Tolerance));
          REQUIRE(shapefn(26) == Approx(0.00537109).epsilon(Tolerance));
          REQUIRE(shapefn(27) == Approx(0.000244141).epsilon(Tolerance));
          REQUIRE(shapefn(28) == Approx(0).epsilon(Tolerance));
          REQUIRE(shapefn(29) == Approx(0.0065918).epsilon(Tolerance));
          REQUIRE(shapefn(30) == Approx(0).epsilon(Tolerance));
          REQUIRE(shapefn(31) == Approx(0.0161133).epsilon(Tolerance));
          REQUIRE(shapefn(32) == Approx(0).epsilon(Tolerance));
          REQUIRE(shapefn(33) == Approx(0.0065918).epsilon(Tolerance));
          REQUIRE(shapefn(34) == Approx(0.0161133).epsilon(Tolerance));
          REQUIRE(shapefn(35) == Approx(0.000732422).epsilon(Tolerance));

          // Check linear reproduction property
          Eigen::Matrix<double, Dim, 1> rep_coords;
          rep_coords.setZero();
          for (unsigned i = 0; i < shapefn.size(); i++) {
            rep_coords.noalias() +=
                shapefn(i) * nodal_coords.row(i).transpose();
          }
          for (unsigned j = 0; j < Dim; j++)
            REQUIRE(rep_coords(j) == Approx(coords(j)).epsilon(Tolerance));

          // Check gradient of shape functions
          auto gradsf = hex->grad_shapefn(coords, zero, zero_matrix);
          REQUIRE(gradsf.rows() == 36);
          REQUIRE(gradsf.cols() == Dim);

          Eigen::Matrix<double, 36, Dim> gradsf_ans;
          gradsf_ans << -0.0842049, -0.0395508, -0.0842049, 0.0686114,
              -0.0966797, -0.205834, 0.0280683, 0.0966797, -0.0842049,
              -0.0344475, 0.0395508, -0.0344475, -0.205834, -0.0966797,
              0.0686114, 0.167717, -0.236328, 0.167717, 0.0686114, 0.236328,
              0.0686114, -0.0842049, 0.0966797, 0.0280683, -0, 0, -0, -0, 0, -0,
              0, 0, -0, 0, 0, -0, -0, 0, 0, -0, 0, 0, 0, 0, 0, 0, 0, 0, -0, 0,
              0, -0, 0, 0, 0, 0, 0, 0, 0, 0, -0, 0, -0, 0.00637916, 0.00439453,
              -0.00382749, -0, 0, 0, 0.0155935, 0.0107422, 0.0031187, -0, 0, 0,
              -0.00382749, 0.00439453, 0.00637916, 0.0031187, 0.0107422,
              0.0155935, 0.000708795, 0.000488281, 0.000708795, -0, -0, -0,
              0.0155935, -0.00439453, -0.0093561, -0, -0, 0, 0.0381174,
              -0.0107422, 0.00762349, -0, -0, 0, -0.0093561, -0.00439453,
              0.0155935, 0.00762349, -0.0107422, 0.0381174, 0.00173261,
              -0.000488281, 0.00173261;

          for (unsigned i = 0; i < gradsf.rows(); ++i)
            for (unsigned j = 0; j < gradsf.cols(); ++j)
              REQUIRE(gradsf(i, j) ==
                      Approx(gradsf_ans(i, j)).epsilon(Tolerance));

          // Check zero gradient sum property
          Eigen::Matrix<double, Dim, 1> grad_sum;
          grad_sum.setZero();
          for (unsigned i = 0; i < gradsf.rows(); i++) {
            grad_sum.noalias() += gradsf.row(i).transpose();
          }
          for (unsigned j = 0; j < Dim; j++)
            REQUIRE(grad_sum(j) == Approx(0.0).epsilon(Tolerance));

          // Check identity tensor product property
          Eigen::Matrix<double, Dim, Dim> identity =
              Eigen::Matrix<double, Dim, Dim>::Identity();
          Eigen::Matrix<double, Dim, Dim> identity_sum;
          identity_sum.setZero();
          for (unsigned i = 0; i < gradsf.rows(); i++) {
            identity_sum.noalias() +=
                nodal_coords.row(i).transpose() * gradsf.row(i);
          }
          for (unsigned j = 0; j < Dim; j++)
            for (unsigned k = 0; k < Dim; k++)
              REQUIRE(identity_sum(j, k) ==
                      Approx(identity(j, k)).epsilon(Tolerance));
        }
      }
    }

    // Initialising upgrade properties
    SECTION("3D BSpline element regular element - nnodes = 27") {
      Eigen::Matrix<double, 27, Dim> nodal_coords;
      // clang-format off
        nodal_coords <<-1,  -1, -1,
                        1,  -1, -1,
                        1,  1,  -1,
                        -1,  1,  -1,
                        -1, -1, 1,
                        1, -1, 1,
                        1,  1,  1,
                        -1, 1,  1,
                        -3,  3, -1,
                        -1,  3, -1,
                        1,  3, -1,
                        -3,  3,  1,
                        -1,  3,  1,
                        1,  3,  1,
                        -3,  3,  3,
                        -1,  3,  3,
                        1,  3,  3,
                        -3,  1, -1,
                        -3,  1,  1,
                        -3,  1,  3,
                        -1,  1,  3,
                        1,  1,  3,
                        -3, -1, -1,
                        -3, -1,  1,
                        -3, -1,  3,
                        -1, -1,  3,
                        1, -1,  3;
      // clang-format on

      SECTION("3D BSpline element regular element lower y-axis support") {
        std::vector<std::vector<unsigned>> nodal_props{
            {3, 1, 1}, {4, 1, 1}, {4, 2, 1}, {3, 2, 1}, {3, 1, 2}, {4, 1, 2},
            {4, 2, 2}, {3, 2, 2}, {0, 0, 1}, {3, 0, 1}, {4, 0, 1}, {0, 0, 2},
            {3, 0, 2}, {4, 0, 2}, {0, 0, 0}, {3, 0, 0}, {4, 0, 0}, {0, 2, 1},
            {0, 2, 2}, {0, 2, 0}, {3, 2, 0}, {4, 2, 0}, {0, 1, 1}, {0, 1, 2},
            {0, 1, 0}, {3, 1, 0}, {4, 1, 0}};

        REQUIRE_NOTHROW(hex->initialise_bspline_connectivity_properties(
            nodal_coords, nodal_props));

        // Coordinates is (0,0,0) after upgrade
        SECTION("3D BSpline element for coordinates(0,0,0) after upgrade") {
          Eigen::Matrix<double, Dim, 1> coords;
          coords.setZero();
          auto shapefn = hex->shapefn(coords, zero, zero_matrix);

          // Check shape function
          REQUIRE(shapefn.size() == 27);
          REQUIRE(hex->nfunctions() == 27);
          REQUIRE(hex->nfunctions_local() == 8);
          REQUIRE(shapefn.sum() == Approx(1.).epsilon(Tolerance));

          REQUIRE(shapefn(0) == Approx(0.148148).epsilon(Tolerance));
          REQUIRE(shapefn(1) == Approx(0.296296).epsilon(Tolerance));
          REQUIRE(shapefn(2) == Approx(0.148148).epsilon(Tolerance));
          REQUIRE(shapefn(3) == Approx(0.0740741).epsilon(Tolerance));
          REQUIRE(shapefn(4) == Approx(0.0740741).epsilon(Tolerance));
          REQUIRE(shapefn(5) == Approx(0.148148).epsilon(Tolerance));
          REQUIRE(shapefn(6) == Approx(0.0740741).epsilon(Tolerance));
          REQUIRE(shapefn(7) == Approx(0.037037).epsilon(Tolerance));
          REQUIRE(shapefn(8) == Approx(0).epsilon(Tolerance));
          REQUIRE(shapefn(9) == Approx(0).epsilon(Tolerance));
          REQUIRE(shapefn(10) == Approx(0).epsilon(Tolerance));
          REQUIRE(shapefn(11) == Approx(0).epsilon(Tolerance));
          REQUIRE(shapefn(12) == Approx(0).epsilon(Tolerance));
          REQUIRE(shapefn(13) == Approx(0).epsilon(Tolerance));
          REQUIRE(shapefn(14) == Approx(0).epsilon(Tolerance));
          REQUIRE(shapefn(15) == Approx(0).epsilon(Tolerance));
          REQUIRE(shapefn(16) == Approx(0).epsilon(Tolerance));
          REQUIRE(shapefn(17) == Approx(0).epsilon(Tolerance));
          REQUIRE(shapefn(18) == Approx(0).epsilon(Tolerance));
          REQUIRE(shapefn(19) == Approx(0).epsilon(Tolerance));
          REQUIRE(shapefn(20) == Approx(0).epsilon(Tolerance));
          REQUIRE(shapefn(21) == Approx(0).epsilon(Tolerance));
          REQUIRE(shapefn(22) == Approx(0).epsilon(Tolerance));
          REQUIRE(shapefn(23) == Approx(0).epsilon(Tolerance));
          REQUIRE(shapefn(24) == Approx(0).epsilon(Tolerance));
          REQUIRE(shapefn(25) == Approx(0).epsilon(Tolerance));
          REQUIRE(shapefn(26) == Approx(0).epsilon(Tolerance));

          // Check gradient of shape functions
          auto gradsf = hex->grad_shapefn(coords, zero, zero_matrix);
          REQUIRE(gradsf.rows() == 27);
          REQUIRE(gradsf.cols() == Dim);

          Eigen::Matrix<double, 27, Dim> gradsf_ans;
          gradsf_ans << -0.296296, -0.148148, -0.148148, 0.296296, -0.296296,
              -0.296296, 0.148148, 0.296296, -0.148148, -0.148148, 0.148148,
              -0.0740741, -0.148148, -0.0740741, 0.148148, 0.148148, -0.148148,
              0.296296, 0.0740741, 0.148148, 0.148148, -0.0740741, 0.0740741,
              0.0740741, 0, 0, -0, -0, 0, -0, 0, 0, -0, 0, 0, 0, -0, 0, 0, 0, 0,
              0, 0, 0, 0, -0, 0, 0, 0, 0, 0, 0, 0, -0, 0, 0, 0, 0, 0, 0, -0, 0,
              0, 0, 0, 0, 0, -0, -0, 0, -0, 0, 0, -0, 0, -0, -0, 0, 0, -0, 0;

          for (unsigned i = 0; i < gradsf.rows(); ++i)
            for (unsigned j = 0; j < gradsf.cols(); ++j)
              REQUIRE(gradsf(i, j) ==
                      Approx(gradsf_ans(i, j)).epsilon(Tolerance));
        }

        // Coordinates is (0.5,-0.5,0.5) after upgrade
        SECTION(
            "3D BSpline element for coordinates(0.5,-0.5,0.5) after "
            "upgrade") {
          Eigen::Matrix<double, Dim, 1> coords;
          coords << 0.5, -0.5, 0.5;
          auto shapefn = hex->shapefn(coords, zero, zero_matrix);

          // Check shape function
          REQUIRE(shapefn.size() == 27);
          REQUIRE(shapefn.sum() == Approx(1.).epsilon(Tolerance));

          REQUIRE(shapefn(0) == Approx(0.0286458).epsilon(Tolerance));
          REQUIRE(shapefn(1) == Approx(0.315104).epsilon(Tolerance));
          REQUIRE(shapefn(2) == Approx(0.0286458).epsilon(Tolerance));
          REQUIRE(shapefn(3) == Approx(0.00260417).epsilon(Tolerance));
          REQUIRE(shapefn(4) == Approx(0.0453559).epsilon(Tolerance));
          REQUIRE(shapefn(5) == Approx(0.498915).epsilon(Tolerance));
          REQUIRE(shapefn(6) == Approx(0.0453559).epsilon(Tolerance));
          REQUIRE(shapefn(7) == Approx(0.00412326).epsilon(Tolerance));
          REQUIRE(shapefn(8) == Approx(0).epsilon(Tolerance));
          REQUIRE(shapefn(9) == Approx(0).epsilon(Tolerance));
          REQUIRE(shapefn(10) == Approx(0).epsilon(Tolerance));
          REQUIRE(shapefn(11) == Approx(0).epsilon(Tolerance));
          REQUIRE(shapefn(12) == Approx(0).epsilon(Tolerance));
          REQUIRE(shapefn(13) == Approx(0).epsilon(Tolerance));
          REQUIRE(shapefn(14) == Approx(0).epsilon(Tolerance));
          REQUIRE(shapefn(15) == Approx(0).epsilon(Tolerance));
          REQUIRE(shapefn(16) == Approx(0).epsilon(Tolerance));
          REQUIRE(shapefn(17) == Approx(0).epsilon(Tolerance));
          REQUIRE(shapefn(18) == Approx(0).epsilon(Tolerance));
          REQUIRE(shapefn(19) == Approx(0).epsilon(Tolerance));
          REQUIRE(shapefn(20) == Approx(0.000217014).epsilon(Tolerance));
          REQUIRE(shapefn(21) == Approx(0.00238715).epsilon(Tolerance));
          REQUIRE(shapefn(22) == Approx(0).epsilon(Tolerance));
          REQUIRE(shapefn(23) == Approx(0).epsilon(Tolerance));
          REQUIRE(shapefn(24) == Approx(0).epsilon(Tolerance));
          REQUIRE(shapefn(25) == Approx(0.00238715).epsilon(Tolerance));
          REQUIRE(shapefn(26) == Approx(0.0262587).epsilon(Tolerance));

          // Check gradient of shape functions
          auto gradsf = hex->grad_shapefn(coords, zero, zero_matrix);
          REQUIRE(gradsf.rows() == 27);
          REQUIRE(gradsf.cols() == Dim);

          Eigen::Matrix<double, 27, Dim> gradsf_ans;
          gradsf_ans << -0.114583, -0.0104167, -0.0381944, 0.114583, -0.114583,
              -0.420139, 0.0104167, 0.114583, -0.0381944, -0.0104167, 0.0104167,
              -0.00347222, -0.181424, -0.0164931, 0.0286458, 0.181424,
              -0.181424, 0.315104, 0.0164931, 0.181424, 0.0286458, -0.0164931,
              0.0164931, 0.00260417, 0, 0, -0, -0, 0, -0, 0, 0, -0, 0, 0, 0, -0,
              0, 0, 0, 0, 0, 0, 0, 0, -0, 0, 0, 0, 0, 0, 0, 0, -0, 0, 0, 0, 0,
              0, 0, -0.000868056, 0.000868056, 0.000868056, 0.000868056,
              0.00954861, 0.00954861, 0, -0, -0, 0, -0, 0, 0, -0, 0,
              -0.00954861, -0.000868056, 0.00954861, 0.00954861, -0.00954861,
              0.105035;

          for (unsigned i = 0; i < gradsf.rows(); ++i)
            for (unsigned j = 0; j < gradsf.cols(); ++j)
              REQUIRE(gradsf(i, j) ==
                      Approx(gradsf_ans(i, j)).epsilon(Tolerance));
        }

        // Initialise BSpline with kernel correction equal to true
        bool kernel_correction = true;
        REQUIRE_NOTHROW(hex->initialise_bspline_connectivity_properties(
            nodal_coords, nodal_props, kernel_correction));

        // Coordinates is (0,0,0) after upgrade
        SECTION(
            "3D BSpline element for coordinates(0,0,0) after upgrade - kernel "
            "correction") {
          Eigen::Matrix<double, Dim, 1> coords;
          coords.setZero();
          auto shapefn = hex->shapefn(coords, zero, zero_matrix);

          // Check shape function
          REQUIRE(shapefn.size() == 27);
          REQUIRE(hex->nfunctions() == 27);
          REQUIRE(hex->nfunctions_local() == 8);
          REQUIRE(shapefn.sum() == Approx(1.).epsilon(Tolerance));

          REQUIRE(shapefn(0) == Approx(0.125).epsilon(Tolerance));
          REQUIRE(shapefn(1) == Approx(0.125).epsilon(Tolerance));
          REQUIRE(shapefn(2) == Approx(0.125).epsilon(Tolerance));
          REQUIRE(shapefn(3) == Approx(0.125).epsilon(Tolerance));
          REQUIRE(shapefn(4) == Approx(0.125).epsilon(Tolerance));
          REQUIRE(shapefn(5) == Approx(0.125).epsilon(Tolerance));
          REQUIRE(shapefn(6) == Approx(0.125).epsilon(Tolerance));
          REQUIRE(shapefn(7) == Approx(0.125).epsilon(Tolerance));
          REQUIRE(shapefn(8) == Approx(0).epsilon(Tolerance));
          REQUIRE(shapefn(9) == Approx(0).epsilon(Tolerance));
          REQUIRE(shapefn(10) == Approx(0).epsilon(Tolerance));
          REQUIRE(shapefn(11) == Approx(0).epsilon(Tolerance));
          REQUIRE(shapefn(12) == Approx(0).epsilon(Tolerance));
          REQUIRE(shapefn(13) == Approx(0).epsilon(Tolerance));
          REQUIRE(shapefn(14) == Approx(0).epsilon(Tolerance));
          REQUIRE(shapefn(15) == Approx(0).epsilon(Tolerance));
          REQUIRE(shapefn(16) == Approx(0).epsilon(Tolerance));
          REQUIRE(shapefn(17) == Approx(0).epsilon(Tolerance));
          REQUIRE(shapefn(18) == Approx(0).epsilon(Tolerance));
          REQUIRE(shapefn(19) == Approx(0).epsilon(Tolerance));
          REQUIRE(shapefn(20) == Approx(0).epsilon(Tolerance));
          REQUIRE(shapefn(21) == Approx(0).epsilon(Tolerance));
          REQUIRE(shapefn(22) == Approx(0).epsilon(Tolerance));
          REQUIRE(shapefn(23) == Approx(0).epsilon(Tolerance));
          REQUIRE(shapefn(24) == Approx(0).epsilon(Tolerance));
          REQUIRE(shapefn(25) == Approx(0).epsilon(Tolerance));
          REQUIRE(shapefn(26) == Approx(0).epsilon(Tolerance));

          // Check linear reproduction property
          Eigen::Matrix<double, Dim, 1> rep_coords;
          rep_coords.setZero();
          for (unsigned i = 0; i < shapefn.size(); i++) {
            rep_coords.noalias() +=
                shapefn(i) * nodal_coords.row(i).transpose();
          }
          for (unsigned j = 0; j < Dim; j++)
            REQUIRE(rep_coords(j) == Approx(coords(j)).epsilon(Tolerance));

          // Check gradient of shape functions
          auto gradsf = hex->grad_shapefn(coords, zero, zero_matrix);
          REQUIRE(gradsf.rows() == 27);
          REQUIRE(gradsf.cols() == Dim);

          Eigen::Matrix<double, 27, Dim> gradsf_ans;
          gradsf_ans << -0.125, -0.125, -0.125, 0.125, -0.125, -0.125, 0.125,
              0.125, -0.125, -0.125, 0.125, -0.125, -0.125, -0.125, 0.125,
              0.125, -0.125, 0.125, 0.125, 0.125, 0.125, -0.125, 0.125, 0.125,
              0, 0, -0, -0, 0, -0, 0, 0, -0, 0, 0, 0, -0, 0, 0, 0, 0, 0, 0, 0,
              0, -0, 0, 0, 0, 0, 0, 0, 0, -0, 0, 0, 0, 0, 0, 0, -0, 0, 0, 0, 0,
              0, 0, -0, -0, 0, -0, 0, 0, -0, 0, -0, -0, 0, 0, -0, 0;

          for (unsigned i = 0; i < gradsf.rows(); ++i)
            for (unsigned j = 0; j < gradsf.cols(); ++j)
              REQUIRE(gradsf(i, j) ==
                      Approx(gradsf_ans(i, j)).epsilon(Tolerance));

          // Check zero gradient sum property
          Eigen::Matrix<double, Dim, 1> grad_sum;
          grad_sum.setZero();
          for (unsigned i = 0; i < gradsf.rows(); i++) {
            grad_sum.noalias() += gradsf.row(i).transpose();
          }
          for (unsigned j = 0; j < Dim; j++)
            REQUIRE(grad_sum(j) == Approx(0.0).epsilon(Tolerance));

          // Check identity tensor product property
          Eigen::Matrix<double, Dim, Dim> identity =
              Eigen::Matrix<double, Dim, Dim>::Identity();
          Eigen::Matrix<double, Dim, Dim> identity_sum;
          identity_sum.setZero();
          for (unsigned i = 0; i < gradsf.rows(); i++) {
            identity_sum.noalias() +=
                nodal_coords.row(i).transpose() * gradsf.row(i);
          }
          for (unsigned j = 0; j < Dim; j++)
            for (unsigned k = 0; k < Dim; k++)
              REQUIRE(identity_sum(j, k) ==
                      Approx(identity(j, k)).epsilon(Tolerance));
        }

        // Coordinates is (0.5,-0.5,0.5) after upgrade
        SECTION(
            "3D BSpline element for coordinates(0.5,-0.5,0.5) after "
            "upgrade - kernel correction") {
          Eigen::Matrix<double, Dim, 1> coords;
          coords << 0.5, -0.5, 0.5;
          auto shapefn = hex->shapefn(coords, zero, zero_matrix);

          // Check shape function
          REQUIRE(shapefn.size() == 27);
          REQUIRE(shapefn.sum() == Approx(1.).epsilon(Tolerance));

          REQUIRE(shapefn(0) == Approx(0.0531917).epsilon(Tolerance));
          REQUIRE(shapefn(1) == Approx(0.157746).epsilon(Tolerance));
          REQUIRE(shapefn(2) == Approx(0.0531917).epsilon(Tolerance));
          REQUIRE(shapefn(3) == Approx(0.0171208).epsilon(Tolerance));
          REQUIRE(shapefn(4) == Approx(0.130024).epsilon(Tolerance));
          REQUIRE(shapefn(5) == Approx(0.385601).epsilon(Tolerance));
          REQUIRE(shapefn(6) == Approx(0.130024).epsilon(Tolerance));
          REQUIRE(shapefn(7) == Approx(0.0418509).epsilon(Tolerance));
          REQUIRE(shapefn(8) == Approx(0).epsilon(Tolerance));
          REQUIRE(shapefn(9) == Approx(0).epsilon(Tolerance));
          REQUIRE(shapefn(10) == Approx(0).epsilon(Tolerance));
          REQUIRE(shapefn(11) == Approx(0).epsilon(Tolerance));
          REQUIRE(shapefn(12) == Approx(0).epsilon(Tolerance));
          REQUIRE(shapefn(13) == Approx(0).epsilon(Tolerance));
          REQUIRE(shapefn(14) == Approx(0).epsilon(Tolerance));
          REQUIRE(shapefn(15) == Approx(0).epsilon(Tolerance));
          REQUIRE(shapefn(16) == Approx(0).epsilon(Tolerance));
          REQUIRE(shapefn(17) == Approx(0).epsilon(Tolerance));
          REQUIRE(shapefn(18) == Approx(0).epsilon(Tolerance));
          REQUIRE(shapefn(19) == Approx(0).epsilon(Tolerance));
          REQUIRE(shapefn(20) == Approx(0.00190232).epsilon(Tolerance));
          REQUIRE(shapefn(21) == Approx(0.00591018).epsilon(Tolerance));
          REQUIRE(shapefn(22) == Approx(0).epsilon(Tolerance));
          REQUIRE(shapefn(23) == Approx(0).epsilon(Tolerance));
          REQUIRE(shapefn(24) == Approx(0).epsilon(Tolerance));
          REQUIRE(shapefn(25) == Approx(0.00591018).epsilon(Tolerance));
          REQUIRE(shapefn(26) == Approx(0.0175273).epsilon(Tolerance));

          // Check linear reproduction property
          Eigen::Matrix<double, Dim, 1> rep_coords;
          rep_coords.setZero();
          for (unsigned i = 0; i < shapefn.size(); i++) {
            rep_coords.noalias() +=
                shapefn(i) * nodal_coords.row(i).transpose();
          }
          for (unsigned j = 0; j < Dim; j++)
            REQUIRE(rep_coords(j) == Approx(coords(j)).epsilon(Tolerance));

          // Check gradient of shape functions
          auto gradsf = hex->grad_shapefn(coords, zero, zero_matrix);
          REQUIRE(gradsf.rows() == 27);
          REQUIRE(gradsf.cols() == Dim);

          Eigen::Matrix<double, 27, Dim> gradsf_ans;
          gradsf_ans << -0.0997984, -0.0408266, -0.0869212, 0.0997984,
              -0.0997984, -0.212474, 0.0408266, 0.0997984, -0.0869212,
              -0.0408266, 0.0408266, -0.0355587, -0.243952, -0.0997984,
              0.0708247, 0.243952, -0.243952, 0.173127, 0.0997984, 0.243952,
              0.0708247, -0.0997984, 0.0997984, 0.0289737, -0., 0., -0., -0.,
              0., -0., 0., 0., -0., -0., 0., 0., -0., 0., 0., 0., 0., 0., -0.,
              0., 0., -0., 0., 0., 0., 0., 0., -0., 0., -0., -0., 0., 0., -0.,
              0., 0., -0.00453629, 0.00453629, 0.00658494, 0.00453629,
              0.0110887, 0.0160965, -0., -0., -0., -0., -0., 0., -0., -0., 0.,
              -0.0110887, -0.00453629, 0.0160965, 0.0110887, -0.0110887,
              0.039347;

          for (unsigned i = 0; i < gradsf.rows(); ++i)
            for (unsigned j = 0; j < gradsf.cols(); ++j)
              REQUIRE(gradsf(i, j) ==
                      Approx(gradsf_ans(i, j)).epsilon(Tolerance));

          // Check zero gradient sum property
          Eigen::Matrix<double, Dim, 1> grad_sum;
          grad_sum.setZero();
          for (unsigned i = 0; i < gradsf.rows(); i++) {
            grad_sum.noalias() += gradsf.row(i).transpose();
          }
          for (unsigned j = 0; j < Dim; j++)
            REQUIRE(grad_sum(j) == Approx(0.0).epsilon(Tolerance));

          // Check identity tensor product property
          Eigen::Matrix<double, Dim, Dim> identity =
              Eigen::Matrix<double, Dim, Dim>::Identity();
          Eigen::Matrix<double, Dim, Dim> identity_sum;
          identity_sum.setZero();
          for (unsigned i = 0; i < gradsf.rows(); i++) {
            identity_sum.noalias() +=
                nodal_coords.row(i).transpose() * gradsf.row(i);
          }
          for (unsigned j = 0; j < Dim; j++)
            for (unsigned k = 0; k < Dim; k++)
              REQUIRE(identity_sum(j, k) ==
                      Approx(identity(j, k)).epsilon(Tolerance));
        }
      }
    }
  }
}
>>>>>>> c1af250b
<|MERGE_RESOLUTION|>--- conflicted
+++ resolved
@@ -1,4 +1,3 @@
-<<<<<<< HEAD
 // hexahedron element test
 #include <memory>
 
@@ -1526,7 +1525,7 @@
         // Initialise BSpline with kernel correction equal to true
         bool kernel_correction = true;
         REQUIRE_NOTHROW(hex->initialise_bspline_connectivity_properties(
-            nodal_coords, nodal_props, kernel_correction));
+            nodal_coords, nodal_props, kernel_correction, 1, 1.e-8));
 
         // Coordinates is (0,0,0) after upgrade
         SECTION(
@@ -1607,17 +1606,15 @@
           REQUIRE(gradsf.cols() == Dim);
 
           Eigen::Matrix<double, 48, Dim> gradsf_ans;
-          gradsf_ans << -0.166667, -0.125, -0.166667, 0.166667, -0.125,
-              -0.166667, 0.0833333, 0.125, -0.0833333, -0.0833333, 0.125,
-              -0.0833333, -0.166667, -0.125, 0.166667, 0.166667, -0.125,
-              0.166667, 0.0833333, 0.125, 0.0833333, -0.0833333, 0.125,
-              0.0833333, -0, 0, -0, -0, 0, -0, 0, 0, -0, 0, 0, -0, -0, 0, -0,
-              -0, 0, -0, 0, 0, -0, 0, 0, -0, -0, 0, 0, -0, 0, 0, 0, 0, 0, 0, 0,
-              0, -0, 0, 0, -0, 0, 0, 0, 0, 0, 0, 0, 0, -0, 0, -0, -0, 0, -0, 0,
-              0, -0, 0, 0, -0, -0, 0, -0, 0, 0, -0, -0, 0, 0, 0, 0, 0, -0, 0, 0,
-              -0, 0, 0, 0, 0, 0, 0, 0, 0, -0, -0, -0, -0, -0, -0, 0, -0, -0, 0,
-              -0, -0, -0, -0, -0, 0, -0, -0, -0, -0, 0, 0, -0, 0, -0, -0, 0, -0,
-              -0, 0, 0, -0, 0, 0, -0, 0;
+          gradsf_ans << -0.125, -0.125, -0.125, 0.125, -0.125, -0.125, 0.125,
+              0.125, -0.125, -0.125, 0.125, -0.125, -0.125, -0.125, 0.125,
+              0.125, -0.125, 0.125, 0.125, 0.125, 0.125, -0.125, 0.125, 0.125,
+              0, 0, 0, -0, 0, 0, 0, 0, 0, 0, 0, 0, 0, 0, -0, -0, 0, -0, 0, 0,
+              -0, 0, 0, -0, 0, 0, 0, -0, 0, 0, 0, 0, 0, 0, 0, 0, 0, 0, 0, -0, 0,
+              0, 0, 0, 0, 0, 0, 0, 0, 0, 0, -0, 0, 0, 0, 0, 0, 0, 0, 0, 0, 0,
+              -0, 0, 0, -0, 0, 0, 0, 0, 0, 0, 0, 0, 0, -0, 0, 0, 0, 0, 0, 0, 0,
+              0, 0, -0, 0, -0, -0, 0, 0, -0, 0, 0, -0, 0, 0, -0, -0, 0, -0, -0,
+              0, -0, 0, 0, -0, 0, 0, -0, 0, -0, -0, 0, 0, -0, 0, 0, -0, 0;
 
           for (unsigned i = 0; i < gradsf.rows(); ++i)
             for (unsigned j = 0; j < gradsf.cols(); ++j)
@@ -1725,21 +1722,22 @@
           REQUIRE(gradsf.cols() == Dim);
 
           Eigen::Matrix<double, 48, Dim> gradsf_ans;
-          gradsf_ans << -0.108765, -0.0395508, -0.108765, 0.088623, -0.0966797,
-              -0.265869, 0.00805664, 0.0966797, -0.0241699, -0.0098877,
-              0.0395508, -0.0098877, -0.265869, -0.0966797, 0.088623, 0.216634,
-              -0.236328, 0.216634, 0.019694, 0.236328, 0.019694, -0.0241699,
-              0.0966797, 0.00805664, -0, 0, -0, -0, 0, -0, 0, 0, -0, 0, 0, -0,
-              -0, 0, -0, -0, 0, -0, 0, 0, -0, 0, 0, -0, -0, 0, 0, -0, 0, 0, 0,
-              0, 0, 0, 0, 0, -0, 0, 0, -0, 0, 0, 0, 0, 0, 0, 0, 0, -0, 0, -0,
-              -0, 0, -0, 0, 0, -0, 0, 0, -0, -0, 0, -0, 0.00183105, 0.00439453,
-              -0.00109863, -0, 0, 0, 0.00447591, 0.0107422, 0.000895182, -0, 0,
-              0, -0.00109863, 0.00439453, 0.00183105, 0.000895182, 0.0107422,
-              0.00447591, 0.000203451, 0.000488281, 0.000203451, -0, -0, -0, -0,
-              -0, -0, 0, -0, -0, 0, -0, -0, -0, -0, -0, 0.0201416, -0.00439453,
-              -0.012085, -0, -0, 0, 0.049235, -0.0107422, 0.00984701, -0, -0, 0,
-              -0.012085, -0.00439453, 0.0201416, 0.00984701, -0.0107422,
-              0.049235, 0.00223796, -0.000488281, 0.00223796;
+          gradsf_ans << -0.0842049, -0.0395508, -0.0842049, 0.0686114,
+              -0.0966797, -0.205834, 0.0280683, 0.0966797, -0.0842049,
+              -0.0344475, 0.0395508, -0.0344475, -0.205834, -0.0966797,
+              0.0686114, 0.167717, -0.236328, 0.167717, 0.0686114, 0.236328,
+              0.0686114, -0.0842049, 0.0966797, 0.0280683, -0, 0, -0, -0, 0, -0,
+              0, 0, -0, 0, 0, -0, -0, 0, -0, -0, 0, -0, 0, 0, -0, 0, 0, -0, -0,
+              0, 0, -0, 0, 0, 0, 0, 0, 0, 0, 0, -0, 0, 0, -0, 0, 0, 0, 0, 0, 0,
+              0, 0, -0, 0, -0, -0, 0, -0, 0, 0, -0, 0, 0, -0, -0, 0, -0,
+              0.00637916, 0.00439453, -0.00382749, -0, 0, 0, 0.0155935,
+              0.0107422, 0.0031187, -0, 0, 0, -0.00382749, 0.00439453,
+              0.00637916, 0.0031187, 0.0107422, 0.0155935, 0.000708795,
+              0.000488281, 0.000708795, -0, -0, -0, -0, -0, -0, 0, -0, -0, 0,
+              -0, -0, -0, -0, -0, 0.0155935, -0.00439453, -0.0093561, -0, -0, 0,
+              0.0381174, -0.0107422, 0.00762349, -0, -0, 0, -0.0093561,
+              -0.00439453, 0.0155935, 0.00762349, -0.0107422, 0.0381174,
+              0.00173261, -0.000488281, 0.00173261;
 
           for (unsigned i = 0; i < gradsf.rows(); ++i)
             for (unsigned j = 0; j < gradsf.cols(); ++j)
@@ -1991,807 +1989,6 @@
           REQUIRE(hex->nfunctions_local() == 8);
           REQUIRE(shapefn.sum() == Approx(1.).epsilon(Tolerance));
 
-          REQUIRE(shapefn(0) == Approx(0.111111).epsilon(Tolerance));
-          REQUIRE(shapefn(1) == Approx(0.111111).epsilon(Tolerance));
-          REQUIRE(shapefn(2) == Approx(0.138889).epsilon(Tolerance));
-          REQUIRE(shapefn(3) == Approx(0.138889).epsilon(Tolerance));
-          REQUIRE(shapefn(4) == Approx(0.138889).epsilon(Tolerance));
-          REQUIRE(shapefn(5) == Approx(0.138889).epsilon(Tolerance));
-          REQUIRE(shapefn(6) == Approx(0.111111).epsilon(Tolerance));
-          REQUIRE(shapefn(7) == Approx(0.111111).epsilon(Tolerance));
-          REQUIRE(shapefn(8) == Approx(0).epsilon(Tolerance));
-          REQUIRE(shapefn(9) == Approx(0).epsilon(Tolerance));
-          REQUIRE(shapefn(10) == Approx(0).epsilon(Tolerance));
-          REQUIRE(shapefn(11) == Approx(0).epsilon(Tolerance));
-          REQUIRE(shapefn(12) == Approx(0).epsilon(Tolerance));
-          REQUIRE(shapefn(13) == Approx(0).epsilon(Tolerance));
-          REQUIRE(shapefn(14) == Approx(0).epsilon(Tolerance));
-          REQUIRE(shapefn(15) == Approx(0).epsilon(Tolerance));
-          REQUIRE(shapefn(16) == Approx(0).epsilon(Tolerance));
-          REQUIRE(shapefn(17) == Approx(0).epsilon(Tolerance));
-          REQUIRE(shapefn(18) == Approx(0).epsilon(Tolerance));
-          REQUIRE(shapefn(19) == Approx(0).epsilon(Tolerance));
-          REQUIRE(shapefn(20) == Approx(0).epsilon(Tolerance));
-          REQUIRE(shapefn(21) == Approx(0).epsilon(Tolerance));
-          REQUIRE(shapefn(22) == Approx(0).epsilon(Tolerance));
-          REQUIRE(shapefn(23) == Approx(0).epsilon(Tolerance));
-          REQUIRE(shapefn(24) == Approx(0).epsilon(Tolerance));
-          REQUIRE(shapefn(25) == Approx(0).epsilon(Tolerance));
-          REQUIRE(shapefn(26) == Approx(0).epsilon(Tolerance));
-          REQUIRE(shapefn(27) == Approx(0).epsilon(Tolerance));
-          REQUIRE(shapefn(28) == Approx(0).epsilon(Tolerance));
-          REQUIRE(shapefn(29) == Approx(0).epsilon(Tolerance));
-          REQUIRE(shapefn(30) == Approx(0).epsilon(Tolerance));
-          REQUIRE(shapefn(31) == Approx(0).epsilon(Tolerance));
-          REQUIRE(shapefn(32) == Approx(0).epsilon(Tolerance));
-          REQUIRE(shapefn(33) == Approx(0).epsilon(Tolerance));
-          REQUIRE(shapefn(34) == Approx(0).epsilon(Tolerance));
-          REQUIRE(shapefn(35) == Approx(0).epsilon(Tolerance));
-
-          // Check linear reproduction property
-          Eigen::Matrix<double, Dim, 1> rep_coords;
-          rep_coords.setZero();
-          for (unsigned i = 0; i < shapefn.size(); i++) {
-            rep_coords.noalias() +=
-                shapefn(i) * nodal_coords.row(i).transpose();
-          }
-          for (unsigned j = 0; j < Dim; j++)
-            REQUIRE(rep_coords(j) == Approx(coords(j)).epsilon(Tolerance));
-
-          // Check gradient of shape functions
-          auto gradsf = hex->grad_shapefn(coords, zero, zero_matrix);
-          REQUIRE(gradsf.rows() == 36);
-          REQUIRE(gradsf.cols() == Dim);
-
-          Eigen::Matrix<double, 36, Dim> gradsf_ans;
-          gradsf_ans << -0.222222, -0.166667, -0.166667, 0.222222, -0.166667,
-              -0.166667, 0.111111, 0.166667, -0.0833333, -0.111111, 0.166667,
-              -0.0833333, -0.111111, -0.0833333, 0.166667, 0.111111, -0.0833333,
-              0.166667, 0.0555556, 0.0833333, 0.0833333, -0.0555556, 0.0833333,
-              0.0833333, -0, 0, -0, -0, 0, -0, 0, 0, -0, 0, 0, -0, -0, 0, 0, -0,
-              0, 0, 0, 0, 0, 0, 0, 0, -0, 0, 0, -0, 0, 0, 0, 0, 0, 0, 0, 0, -0,
-              0, -0, 0, 0, -0, -0, 0, 0, 0, 0, 0, -0, 0, 0, -0, 0, 0, 0, 0, 0,
-              0, 0, 0, -0, -0, -0, 0, -0, -0, -0, -0, 0, 0, -0, 0, -0, -0, 0,
-              -0, -0, 0, 0, -0, 0, 0, -0, 0;
-
-          for (unsigned i = 0; i < gradsf.rows(); ++i)
-            for (unsigned j = 0; j < gradsf.cols(); ++j)
-              REQUIRE(gradsf(i, j) ==
-                      Approx(gradsf_ans(i, j)).epsilon(Tolerance));
-
-          // Check zero gradient sum property
-          Eigen::Matrix<double, Dim, 1> grad_sum;
-          grad_sum.setZero();
-          for (unsigned i = 0; i < gradsf.rows(); i++) {
-            grad_sum.noalias() += gradsf.row(i).transpose();
-          }
-          for (unsigned j = 0; j < Dim; j++)
-            REQUIRE(grad_sum(j) == Approx(0.0).epsilon(Tolerance));
-
-          // Check identity tensor product property
-          Eigen::Matrix<double, Dim, Dim> identity =
-              Eigen::Matrix<double, Dim, Dim>::Identity();
-          Eigen::Matrix<double, Dim, Dim> identity_sum;
-          identity_sum.setZero();
-          for (unsigned i = 0; i < gradsf.rows(); i++) {
-            identity_sum.noalias() +=
-                nodal_coords.row(i).transpose() * gradsf.row(i);
-          }
-          for (unsigned j = 0; j < Dim; j++)
-            for (unsigned k = 0; k < Dim; k++)
-              REQUIRE(identity_sum(j, k) ==
-                      Approx(identity(j, k)).epsilon(Tolerance));
-        }
-
-        // Coordinates is (0.5,-0.5,0.5) after upgrade
-        SECTION(
-            "3D BSpline element for coordinates(0.5,-0.5,0.5) after upgrade - "
-            "kernel correction") {
-          Eigen::Matrix<double, Dim, 1> coords;
-          coords << 0.5, -0.5, 0.5;
-          auto shapefn = hex->shapefn(coords, zero, zero_matrix);
-
-          // Check shape function
-          REQUIRE(shapefn.size() == 36);
-          REQUIRE(shapefn.sum() == Approx(1.).epsilon(Tolerance));
-
-          REQUIRE(shapefn(0) == Approx(0.0584547).epsilon(Tolerance));
-          REQUIRE(shapefn(1) == Approx(0.142889).epsilon(Tolerance));
-          REQUIRE(shapefn(2) == Approx(0.0598649).epsilon(Tolerance));
-          REQUIRE(shapefn(3) == Approx(0.0244902).epsilon(Tolerance));
-          REQUIRE(shapefn(4) == Approx(0.142368).epsilon(Tolerance));
-          REQUIRE(shapefn(5) == Approx(0.34801).epsilon(Tolerance));
-          REQUIRE(shapefn(6) == Approx(0.105856).epsilon(Tolerance));
-          REQUIRE(shapefn(7) == Approx(0.0433048).epsilon(Tolerance));
-          REQUIRE(shapefn(8) == Approx(0).epsilon(Tolerance));
-          REQUIRE(shapefn(9) == Approx(0).epsilon(Tolerance));
-          REQUIRE(shapefn(10) == Approx(0).epsilon(Tolerance));
-          REQUIRE(shapefn(11) == Approx(0).epsilon(Tolerance));
-          REQUIRE(shapefn(12) == Approx(0).epsilon(Tolerance));
-          REQUIRE(shapefn(13) == Approx(0).epsilon(Tolerance));
-          REQUIRE(shapefn(14) == Approx(0).epsilon(Tolerance));
-          REQUIRE(shapefn(15) == Approx(0).epsilon(Tolerance));
-          REQUIRE(shapefn(16) == Approx(0).epsilon(Tolerance));
-          REQUIRE(shapefn(17) == Approx(0).epsilon(Tolerance));
-          REQUIRE(shapefn(18) == Approx(0).epsilon(Tolerance));
-          REQUIRE(shapefn(19) == Approx(0).epsilon(Tolerance));
-          REQUIRE(shapefn(20) == Approx(0).epsilon(Tolerance));
-          REQUIRE(shapefn(21) == Approx(0.00272113).epsilon(Tolerance));
-          REQUIRE(shapefn(22) == Approx(0).epsilon(Tolerance));
-          REQUIRE(shapefn(23) == Approx(0.00481164).epsilon(Tolerance));
-          REQUIRE(shapefn(24) == Approx(0).epsilon(Tolerance));
-          REQUIRE(shapefn(25) == Approx(0.00251755).epsilon(Tolerance));
-          REQUIRE(shapefn(26) == Approx(0.006154).epsilon(Tolerance));
-          REQUIRE(shapefn(27) == Approx(0.000279727).epsilon(Tolerance));
-          REQUIRE(shapefn(28) == Approx(0).epsilon(Tolerance));
-          REQUIRE(shapefn(29) == Approx(0.00649497).epsilon(Tolerance));
-          REQUIRE(shapefn(30) == Approx(0).epsilon(Tolerance));
-          REQUIRE(shapefn(31) == Approx(0.0158187).epsilon(Tolerance));
-          REQUIRE(shapefn(32) == Approx(0).epsilon(Tolerance));
-          REQUIRE(shapefn(33) == Approx(0.0101149).epsilon(Tolerance));
-          REQUIRE(shapefn(34) == Approx(0.0247252).epsilon(Tolerance));
-          REQUIRE(shapefn(35) == Approx(0.00112387).epsilon(Tolerance));
-
-          // Check linear reproduction property
-          Eigen::Matrix<double, Dim, 1> rep_coords;
-          rep_coords.setZero();
-          for (unsigned i = 0; i < shapefn.size(); i++) {
-            rep_coords.noalias() +=
-                shapefn(i) * nodal_coords.row(i).transpose();
-          }
-          for (unsigned j = 0; j < Dim; j++)
-            REQUIRE(rep_coords(j) == Approx(coords(j)).epsilon(Tolerance));
-
-          // Check gradient of shape functions
-          auto gradsf = hex->grad_shapefn(coords, zero, zero_matrix);
-          REQUIRE(gradsf.rows() == 36);
-          REQUIRE(gradsf.cols() == Dim);
-
-          Eigen::Matrix<double, 36, Dim> gradsf_ans;
-          gradsf_ans << -0.14502, -0.0527344, -0.110117, 0.118164, -0.128906,
-              -0.269174, 0.0107422, 0.128906, -0.0244703, -0.0131836, 0.0527344,
-              -0.0100106, -0.229614, -0.0834961, 0.0913268, 0.187093, -0.204102,
-              0.223243, 0.0170085, 0.204102, 0.0202948, -0.020874, 0.0834961,
-              0.00830244, -0, 0, -0, -0, 0, -0, 0, 0, -0, 0, 0, -0, -0, 0, 0,
-              -0, 0, 0, 0, 0, 0, 0, 0, 0, -0, 0, 0, -0, 0, 0, 0, 0, 0, 0, 0, 0,
-              -0, 0, -0, 0.00244141, 0.00585937, -0.00111229, -0, 0, 0,
-              0.00386556, 0.00927734, 0.000922493, -0, 0, 0, -0.00109863,
-              0.00439453, 0.00170816, 0.000895182, 0.0107422, 0.00417549,
-              0.000203451, 0.000488281, 0.000189795, -0, -0, -0, 0.0268555,
-              -0.00585938, -0.0122352, -0, -0, 0, 0.0425212, -0.00927734,
-              0.0101474, -0, -0, 0, -0.012085, -0.00439453, 0.0187897,
-              0.00984701, -0.0107422, 0.0459304, 0.00223796, -0.000488281,
-              0.00208775;
-
-          for (unsigned i = 0; i < gradsf.rows(); ++i)
-            for (unsigned j = 0; j < gradsf.cols(); ++j)
-              REQUIRE(gradsf(i, j) ==
-                      Approx(gradsf_ans(i, j)).epsilon(Tolerance));
-
-          // Check zero gradient sum property
-          Eigen::Matrix<double, Dim, 1> grad_sum;
-          grad_sum.setZero();
-          for (unsigned i = 0; i < gradsf.rows(); i++) {
-            grad_sum.noalias() += gradsf.row(i).transpose();
-          }
-          for (unsigned j = 0; j < Dim; j++)
-            REQUIRE(grad_sum(j) == Approx(0.0).epsilon(Tolerance));
-
-          // Check identity tensor product property
-          Eigen::Matrix<double, Dim, Dim> identity =
-              Eigen::Matrix<double, Dim, Dim>::Identity();
-          Eigen::Matrix<double, Dim, Dim> identity_sum;
-          identity_sum.setZero();
-          for (unsigned i = 0; i < gradsf.rows(); i++) {
-            identity_sum.noalias() +=
-                nodal_coords.row(i).transpose() * gradsf.row(i);
-          }
-          for (unsigned j = 0; j < Dim; j++)
-            for (unsigned k = 0; k < Dim; k++)
-              REQUIRE(identity_sum(j, k) ==
-                      Approx(identity(j, k)).epsilon(Tolerance));
-        }
-      }
-    }
-
-    // Initialising upgrade properties
-    SECTION("3D BSpline element regular element - nnodes = 27") {
-      Eigen::Matrix<double, 27, Dim> nodal_coords;
-      // clang-format off
-        nodal_coords <<-1,  -1, -1,
-                        1,  -1, -1,
-                        1,  1,  -1,
-                        -1,  1,  -1,
-                        -1, -1, 1,
-                        1, -1, 1,
-                        1,  1,  1,
-                        -1, 1,  1,
-                        -3,  3, -1,
-                        -1,  3, -1,
-                        1,  3, -1,
-                        -3,  3,  1,
-                        -1,  3,  1,
-                        1,  3,  1,
-                        -3,  3,  3,
-                        -1,  3,  3,
-                        1,  3,  3,
-                        -3,  1, -1,
-                        -3,  1,  1,
-                        -3,  1,  3,
-                        -1,  1,  3,
-                        1,  1,  3,
-                        -3, -1, -1,
-                        -3, -1,  1,
-                        -3, -1,  3,
-                        -1, -1,  3,
-                        1, -1,  3;
-      // clang-format on
-
-      SECTION("3D BSpline element regular element lower y-axis support") {
-        std::vector<std::vector<unsigned>> nodal_props{
-            {3, 1, 1}, {4, 1, 1}, {4, 2, 1}, {3, 2, 1}, {3, 1, 2}, {4, 1, 2},
-            {4, 2, 2}, {3, 2, 2}, {0, 0, 1}, {3, 0, 1}, {4, 0, 1}, {0, 0, 2},
-            {3, 0, 2}, {4, 0, 2}, {0, 0, 0}, {3, 0, 0}, {4, 0, 0}, {0, 2, 1},
-            {0, 2, 2}, {0, 2, 0}, {3, 2, 0}, {4, 2, 0}, {0, 1, 1}, {0, 1, 2},
-            {0, 1, 0}, {3, 1, 0}, {4, 1, 0}};
-
-        REQUIRE_NOTHROW(hex->initialise_bspline_connectivity_properties(
-            nodal_coords, nodal_props));
-
-        // Coordinates is (0,0,0) after upgrade
-        SECTION("3D BSpline element for coordinates(0,0,0) after upgrade") {
-          Eigen::Matrix<double, Dim, 1> coords;
-          coords.setZero();
-          auto shapefn = hex->shapefn(coords, zero, zero_matrix);
-
-          // Check shape function
-          REQUIRE(shapefn.size() == 27);
-          REQUIRE(hex->nfunctions() == 27);
-          REQUIRE(hex->nfunctions_local() == 8);
-          REQUIRE(shapefn.sum() == Approx(1.).epsilon(Tolerance));
-
-          REQUIRE(shapefn(0) == Approx(0.148148).epsilon(Tolerance));
-          REQUIRE(shapefn(1) == Approx(0.296296).epsilon(Tolerance));
-          REQUIRE(shapefn(2) == Approx(0.148148).epsilon(Tolerance));
-          REQUIRE(shapefn(3) == Approx(0.0740741).epsilon(Tolerance));
-          REQUIRE(shapefn(4) == Approx(0.0740741).epsilon(Tolerance));
-          REQUIRE(shapefn(5) == Approx(0.148148).epsilon(Tolerance));
-          REQUIRE(shapefn(6) == Approx(0.0740741).epsilon(Tolerance));
-          REQUIRE(shapefn(7) == Approx(0.037037).epsilon(Tolerance));
-          REQUIRE(shapefn(8) == Approx(0).epsilon(Tolerance));
-          REQUIRE(shapefn(9) == Approx(0).epsilon(Tolerance));
-          REQUIRE(shapefn(10) == Approx(0).epsilon(Tolerance));
-          REQUIRE(shapefn(11) == Approx(0).epsilon(Tolerance));
-          REQUIRE(shapefn(12) == Approx(0).epsilon(Tolerance));
-          REQUIRE(shapefn(13) == Approx(0).epsilon(Tolerance));
-          REQUIRE(shapefn(14) == Approx(0).epsilon(Tolerance));
-          REQUIRE(shapefn(15) == Approx(0).epsilon(Tolerance));
-          REQUIRE(shapefn(16) == Approx(0).epsilon(Tolerance));
-          REQUIRE(shapefn(17) == Approx(0).epsilon(Tolerance));
-          REQUIRE(shapefn(18) == Approx(0).epsilon(Tolerance));
-          REQUIRE(shapefn(19) == Approx(0).epsilon(Tolerance));
-          REQUIRE(shapefn(20) == Approx(0).epsilon(Tolerance));
-          REQUIRE(shapefn(21) == Approx(0).epsilon(Tolerance));
-          REQUIRE(shapefn(22) == Approx(0).epsilon(Tolerance));
-          REQUIRE(shapefn(23) == Approx(0).epsilon(Tolerance));
-          REQUIRE(shapefn(24) == Approx(0).epsilon(Tolerance));
-          REQUIRE(shapefn(25) == Approx(0).epsilon(Tolerance));
-          REQUIRE(shapefn(26) == Approx(0).epsilon(Tolerance));
-
-          // Check gradient of shape functions
-          auto gradsf = hex->grad_shapefn(coords, zero, zero_matrix);
-          REQUIRE(gradsf.rows() == 27);
-          REQUIRE(gradsf.cols() == Dim);
-
-          Eigen::Matrix<double, 27, Dim> gradsf_ans;
-          gradsf_ans << -0.296296, -0.148148, -0.148148, 0.296296, -0.296296,
-              -0.296296, 0.148148, 0.296296, -0.148148, -0.148148, 0.148148,
-              -0.0740741, -0.148148, -0.0740741, 0.148148, 0.148148, -0.148148,
-              0.296296, 0.0740741, 0.148148, 0.148148, -0.0740741, 0.0740741,
-              0.0740741, 0, 0, -0, -0, 0, -0, 0, 0, -0, 0, 0, 0, -0, 0, 0, 0, 0,
-              0, 0, 0, 0, -0, 0, 0, 0, 0, 0, 0, 0, -0, 0, 0, 0, 0, 0, 0, -0, 0,
-              0, 0, 0, 0, 0, -0, -0, 0, -0, 0, 0, -0, 0, -0, -0, 0, 0, -0, 0;
-
-          for (unsigned i = 0; i < gradsf.rows(); ++i)
-            for (unsigned j = 0; j < gradsf.cols(); ++j)
-              REQUIRE(gradsf(i, j) ==
-                      Approx(gradsf_ans(i, j)).epsilon(Tolerance));
-        }
-
-        // Coordinates is (0.5,-0.5,0.5) after upgrade
-        SECTION(
-            "3D BSpline element for coordinates(0.5,-0.5,0.5) after "
-            "upgrade") {
-          Eigen::Matrix<double, Dim, 1> coords;
-          coords << 0.5, -0.5, 0.5;
-          auto shapefn = hex->shapefn(coords, zero, zero_matrix);
-
-          // Check shape function
-          REQUIRE(shapefn.size() == 27);
-          REQUIRE(shapefn.sum() == Approx(1.).epsilon(Tolerance));
-
-          REQUIRE(shapefn(0) == Approx(0.0286458).epsilon(Tolerance));
-          REQUIRE(shapefn(1) == Approx(0.315104).epsilon(Tolerance));
-          REQUIRE(shapefn(2) == Approx(0.0286458).epsilon(Tolerance));
-          REQUIRE(shapefn(3) == Approx(0.00260417).epsilon(Tolerance));
-          REQUIRE(shapefn(4) == Approx(0.0453559).epsilon(Tolerance));
-          REQUIRE(shapefn(5) == Approx(0.498915).epsilon(Tolerance));
-          REQUIRE(shapefn(6) == Approx(0.0453559).epsilon(Tolerance));
-          REQUIRE(shapefn(7) == Approx(0.00412326).epsilon(Tolerance));
-          REQUIRE(shapefn(8) == Approx(0).epsilon(Tolerance));
-          REQUIRE(shapefn(9) == Approx(0).epsilon(Tolerance));
-          REQUIRE(shapefn(10) == Approx(0).epsilon(Tolerance));
-          REQUIRE(shapefn(11) == Approx(0).epsilon(Tolerance));
-          REQUIRE(shapefn(12) == Approx(0).epsilon(Tolerance));
-          REQUIRE(shapefn(13) == Approx(0).epsilon(Tolerance));
-          REQUIRE(shapefn(14) == Approx(0).epsilon(Tolerance));
-          REQUIRE(shapefn(15) == Approx(0).epsilon(Tolerance));
-          REQUIRE(shapefn(16) == Approx(0).epsilon(Tolerance));
-          REQUIRE(shapefn(17) == Approx(0).epsilon(Tolerance));
-          REQUIRE(shapefn(18) == Approx(0).epsilon(Tolerance));
-          REQUIRE(shapefn(19) == Approx(0).epsilon(Tolerance));
-          REQUIRE(shapefn(20) == Approx(0.000217014).epsilon(Tolerance));
-          REQUIRE(shapefn(21) == Approx(0.00238715).epsilon(Tolerance));
-          REQUIRE(shapefn(22) == Approx(0).epsilon(Tolerance));
-          REQUIRE(shapefn(23) == Approx(0).epsilon(Tolerance));
-          REQUIRE(shapefn(24) == Approx(0).epsilon(Tolerance));
-          REQUIRE(shapefn(25) == Approx(0.00238715).epsilon(Tolerance));
-          REQUIRE(shapefn(26) == Approx(0.0262587).epsilon(Tolerance));
-
-          // Check gradient of shape functions
-          auto gradsf = hex->grad_shapefn(coords, zero, zero_matrix);
-          REQUIRE(gradsf.rows() == 27);
-          REQUIRE(gradsf.cols() == Dim);
-
-          Eigen::Matrix<double, 27, Dim> gradsf_ans;
-          gradsf_ans << -0.114583, -0.0104167, -0.0381944, 0.114583, -0.114583,
-              -0.420139, 0.0104167, 0.114583, -0.0381944, -0.0104167, 0.0104167,
-              -0.00347222, -0.181424, -0.0164931, 0.0286458, 0.181424,
-              -0.181424, 0.315104, 0.0164931, 0.181424, 0.0286458, -0.0164931,
-              0.0164931, 0.00260417, 0, 0, -0, -0, 0, -0, 0, 0, -0, 0, 0, 0, -0,
-              0, 0, 0, 0, 0, 0, 0, 0, -0, 0, 0, 0, 0, 0, 0, 0, -0, 0, 0, 0, 0,
-              0, 0, -0.000868056, 0.000868056, 0.000868056, 0.000868056,
-              0.00954861, 0.00954861, 0, -0, -0, 0, -0, 0, 0, -0, 0,
-              -0.00954861, -0.000868056, 0.00954861, 0.00954861, -0.00954861,
-              0.105035;
-
-          for (unsigned i = 0; i < gradsf.rows(); ++i)
-            for (unsigned j = 0; j < gradsf.cols(); ++j)
-              REQUIRE(gradsf(i, j) ==
-                      Approx(gradsf_ans(i, j)).epsilon(Tolerance));
-        }
-
-        // Initialise BSpline with kernel correction equal to true
-        bool kernel_correction = true;
-        REQUIRE_NOTHROW(hex->initialise_bspline_connectivity_properties(
-            nodal_coords, nodal_props, kernel_correction));
-
-        // Coordinates is (0,0,0) after upgrade
-        SECTION(
-            "3D BSpline element for coordinates(0,0,0) after upgrade - kernel "
-            "correction") {
-          Eigen::Matrix<double, Dim, 1> coords;
-          coords.setZero();
-          auto shapefn = hex->shapefn(coords, zero, zero_matrix);
-
-          // Check shape function
-          REQUIRE(shapefn.size() == 27);
-          REQUIRE(hex->nfunctions() == 27);
-          REQUIRE(hex->nfunctions_local() == 8);
-          REQUIRE(shapefn.sum() == Approx(1.).epsilon(Tolerance));
-
-          REQUIRE(shapefn(0) == Approx(0.148148).epsilon(Tolerance));
-          REQUIRE(shapefn(1) == Approx(0.0740741).epsilon(Tolerance));
-          REQUIRE(shapefn(2) == Approx(0.148148).epsilon(Tolerance));
-          REQUIRE(shapefn(3) == Approx(0.12963).epsilon(Tolerance));
-          REQUIRE(shapefn(4) == Approx(0.12963).epsilon(Tolerance));
-          REQUIRE(shapefn(5) == Approx(0.148148).epsilon(Tolerance));
-          REQUIRE(shapefn(6) == Approx(0.12963).epsilon(Tolerance));
-          REQUIRE(shapefn(7) == Approx(0.0925926).epsilon(Tolerance));
-          REQUIRE(shapefn(8) == Approx(0).epsilon(Tolerance));
-          REQUIRE(shapefn(9) == Approx(0).epsilon(Tolerance));
-          REQUIRE(shapefn(10) == Approx(0).epsilon(Tolerance));
-          REQUIRE(shapefn(11) == Approx(0).epsilon(Tolerance));
-          REQUIRE(shapefn(12) == Approx(0).epsilon(Tolerance));
-          REQUIRE(shapefn(13) == Approx(0).epsilon(Tolerance));
-          REQUIRE(shapefn(14) == Approx(0).epsilon(Tolerance));
-          REQUIRE(shapefn(15) == Approx(0).epsilon(Tolerance));
-          REQUIRE(shapefn(16) == Approx(0).epsilon(Tolerance));
-          REQUIRE(shapefn(17) == Approx(0).epsilon(Tolerance));
-          REQUIRE(shapefn(18) == Approx(0).epsilon(Tolerance));
-          REQUIRE(shapefn(19) == Approx(0).epsilon(Tolerance));
-          REQUIRE(shapefn(20) == Approx(0).epsilon(Tolerance));
-          REQUIRE(shapefn(21) == Approx(0).epsilon(Tolerance));
-          REQUIRE(shapefn(22) == Approx(0).epsilon(Tolerance));
-          REQUIRE(shapefn(23) == Approx(0).epsilon(Tolerance));
-          REQUIRE(shapefn(24) == Approx(0).epsilon(Tolerance));
-          REQUIRE(shapefn(25) == Approx(0).epsilon(Tolerance));
-          REQUIRE(shapefn(26) == Approx(0).epsilon(Tolerance));
-
-          // Check linear reproduction property
-          Eigen::Matrix<double, Dim, 1> rep_coords;
-          rep_coords.setZero();
-          for (unsigned i = 0; i < shapefn.size(); i++) {
-            rep_coords.noalias() +=
-                shapefn(i) * nodal_coords.row(i).transpose();
-          }
-          for (unsigned j = 0; j < Dim; j++)
-            REQUIRE(rep_coords(j) == Approx(coords(j)).epsilon(Tolerance));
-
-          // Check gradient of shape functions
-          auto gradsf = hex->grad_shapefn(coords, zero, zero_matrix);
-          REQUIRE(gradsf.rows() == 27);
-          REQUIRE(gradsf.cols() == Dim);
-
-          Eigen::Matrix<double, 27, Dim> gradsf_ans;
-          gradsf_ans << -0.222222, -0.111111, -0.111111, 0.222222, -0.222222,
-              -0.222222, 0.111111, 0.222222, -0.111111, -0.111111, 0.111111,
-              -0.0555556, -0.111111, -0.0555556, 0.111111, 0.111111, -0.111111,
-              0.222222, 0.0555556, 0.111111, 0.111111, -0.0555556, 0.0555556,
-              0.0555556, -0, 0, -0, -0, 0, -0, 0, 0, -0, -0, 0, 0, -0, 0, 0, 0,
-              0, 0, -0, 0, 0, -0, 0, 0, 0, 0, 0, -0, 0, -0, -0, 0, 0, -0, 0, 0,
-              -0, 0, 0, 0, 0, 0, -0, -0, -0, -0, -0, 0, -0, -0, 0, -0, -0, 0, 0,
-              -0, 0;
-
-          for (unsigned i = 0; i < gradsf.rows(); ++i)
-            for (unsigned j = 0; j < gradsf.cols(); ++j)
-              REQUIRE(gradsf(i, j) ==
-                      Approx(gradsf_ans(i, j)).epsilon(Tolerance));
-
-          // Check zero gradient sum property
-          Eigen::Matrix<double, Dim, 1> grad_sum;
-          grad_sum.setZero();
-          for (unsigned i = 0; i < gradsf.rows(); i++) {
-            grad_sum.noalias() += gradsf.row(i).transpose();
-          }
-          for (unsigned j = 0; j < Dim; j++)
-            REQUIRE(grad_sum(j) == Approx(0.0).epsilon(Tolerance));
-
-          // Check identity tensor product property
-          Eigen::Matrix<double, Dim, Dim> identity =
-              Eigen::Matrix<double, Dim, Dim>::Identity();
-          Eigen::Matrix<double, Dim, Dim> identity_sum;
-          identity_sum.setZero();
-          for (unsigned i = 0; i < gradsf.rows(); i++) {
-            identity_sum.noalias() +=
-                nodal_coords.row(i).transpose() * gradsf.row(i);
-          }
-          for (unsigned j = 0; j < Dim; j++)
-            for (unsigned k = 0; k < Dim; k++)
-              REQUIRE(identity_sum(j, k) ==
-                      Approx(identity(j, k)).epsilon(Tolerance));
-        }
-
-        // Coordinates is (0.5,-0.5,0.5) after upgrade
-        SECTION(
-            "3D BSpline element for coordinates(0.5,-0.5,0.5) after "
-            "upgrade - kernel correction") {
-          Eigen::Matrix<double, Dim, 1> coords;
-          coords << 0.5, -0.5, 0.5;
-          auto shapefn = hex->shapefn(coords, zero, zero_matrix);
-
-          // Check shape function
-          REQUIRE(shapefn.size() == 27);
-          REQUIRE(shapefn.sum() == Approx(1.).epsilon(Tolerance));
-
-          REQUIRE(shapefn(0) == Approx(0.0746116).epsilon(Tolerance));
-          REQUIRE(shapefn(1) == Approx(0.133227).epsilon(Tolerance));
-          REQUIRE(shapefn(2) == Approx(0.0746116).epsilon(Tolerance));
-          REQUIRE(shapefn(3) == Approx(0.0124647).epsilon(Tolerance));
-          REQUIRE(shapefn(4) == Approx(0.132895).epsilon(Tolerance));
-          REQUIRE(shapefn(5) == Approx(0.373302).epsilon(Tolerance));
-          REQUIRE(shapefn(6) == Approx(0.132895).epsilon(Tolerance));
-          REQUIRE(shapefn(7) == Approx(0.0210776).epsilon(Tolerance));
-          REQUIRE(shapefn(8) == Approx(0).epsilon(Tolerance));
-          REQUIRE(shapefn(9) == Approx(0).epsilon(Tolerance));
-          REQUIRE(shapefn(10) == Approx(0).epsilon(Tolerance));
-          REQUIRE(shapefn(11) == Approx(0).epsilon(Tolerance));
-          REQUIRE(shapefn(12) == Approx(0).epsilon(Tolerance));
-          REQUIRE(shapefn(13) == Approx(0).epsilon(Tolerance));
-          REQUIRE(shapefn(14) == Approx(0).epsilon(Tolerance));
-          REQUIRE(shapefn(15) == Approx(0).epsilon(Tolerance));
-          REQUIRE(shapefn(16) == Approx(0).epsilon(Tolerance));
-          REQUIRE(shapefn(17) == Approx(0).epsilon(Tolerance));
-          REQUIRE(shapefn(18) == Approx(0).epsilon(Tolerance));
-          REQUIRE(shapefn(19) == Approx(0).epsilon(Tolerance));
-          REQUIRE(shapefn(20) == Approx(0.00117997).epsilon(Tolerance));
-          REQUIRE(shapefn(21) == Approx(0.0077713).epsilon(Tolerance));
-          REQUIRE(shapefn(22) == Approx(0).epsilon(Tolerance));
-          REQUIRE(shapefn(23) == Approx(0).epsilon(Tolerance));
-          REQUIRE(shapefn(24) == Approx(0).epsilon(Tolerance));
-          REQUIRE(shapefn(25) == Approx(0.0077713).epsilon(Tolerance));
-          REQUIRE(shapefn(26) == Approx(0.0281927).epsilon(Tolerance));
-
-          // Check linear reproduction property
-          Eigen::Matrix<double, Dim, 1> rep_coords;
-          rep_coords.setZero();
-          for (unsigned i = 0; i < shapefn.size(); i++) {
-            rep_coords.noalias() +=
-                shapefn(i) * nodal_coords.row(i).transpose();
-          }
-          for (unsigned j = 0; j < Dim; j++)
-            REQUIRE(rep_coords(j) == Approx(coords(j)).epsilon(Tolerance));
-
-          // Check gradient of shape functions
-          auto gradsf = hex->grad_shapefn(coords, zero, zero_matrix);
-          REQUIRE(gradsf.rows() == 27);
-          REQUIRE(gradsf.cols() == Dim);
-
-          Eigen::Matrix<double, 27, Dim> gradsf_ans;
-          gradsf_ans << -0.171875, -0.015625, -0.0326271, 0.171875, -0.171875,
-              -0.358898, 0.015625, 0.171875, -0.0326271, -0.015625, 0.015625,
-              -0.0029661, -0.272135, -0.0247396, 0.0270598, 0.272135, -0.272135,
-              0.297658, 0.0247396, 0.272135, 0.0270598, -0.0247396, 0.0247396,
-              0.00245998, -0, 0, -0, -0, 0, -0, 0, 0, -0, -0, 0, 0, -0, 0, 0, 0,
-              0, 0, -0, 0, 0, -0, 0, 0, 0, 0, 0, -0, 0, -0, -0, 0, 0, -0, 0, 0,
-              -0.00130208, 0.00130208, 0.000506121, 0.00130208, 0.0143229,
-              0.00556733, -0, -0, -0, -0, -0, 0, -0, -0, 0, -0.0143229,
-              -0.00130208, 0.00556733, 0.0143229, -0.0143229, 0.0612406;
-
-          for (unsigned i = 0; i < gradsf.rows(); ++i)
-            for (unsigned j = 0; j < gradsf.cols(); ++j)
-              REQUIRE(gradsf(i, j) ==
-                      Approx(gradsf_ans(i, j)).epsilon(Tolerance));
-
-          // Check zero gradient sum property
-          Eigen::Matrix<double, Dim, 1> grad_sum;
-          grad_sum.setZero();
-          for (unsigned i = 0; i < gradsf.rows(); i++) {
-            grad_sum.noalias() += gradsf.row(i).transpose();
-          }
-          for (unsigned j = 0; j < Dim; j++)
-            REQUIRE(grad_sum(j) == Approx(0.0).epsilon(Tolerance));
-
-          // Check identity tensor product property
-          Eigen::Matrix<double, Dim, Dim> identity =
-              Eigen::Matrix<double, Dim, Dim>::Identity();
-          Eigen::Matrix<double, Dim, Dim> identity_sum;
-          identity_sum.setZero();
-          for (unsigned i = 0; i < gradsf.rows(); i++) {
-            identity_sum.noalias() +=
-                nodal_coords.row(i).transpose() * gradsf.row(i);
-          }
-          for (unsigned j = 0; j < Dim; j++)
-            for (unsigned k = 0; k < Dim; k++)
-              REQUIRE(identity_sum(j, k) ==
-                      Approx(identity(j, k)).epsilon(Tolerance));
-        }
-      }
-    }
-  }
-}
-=======
-// hexahedron element test
-#include <memory>
-
-#include "catch.hpp"
-
-#include "hexahedron_bspline_element.h"
-
-//! \brief Check hexahedron element class
-TEST_CASE("Hexahedron bspline elements are checked",
-          "[hex][element][3D][bspline]") {
-  const unsigned Dim = 3;
-  const double Tolerance = 1.E-6;
-
-  Eigen::Vector3d zero = Eigen::Vector3d::Zero();
-  const Eigen::Matrix3d zero_matrix = Eigen::Matrix3d::Zero();
-
-  //! Check for center element nodes
-  SECTION("Quadratic Hexahedron BSpline Element") {
-    const unsigned npolynomials = 2;
-    std::shared_ptr<mpm::Element<Dim>> hex =
-        std::make_shared<mpm::HexahedronBSplineElement<Dim, npolynomials>>();
-
-    // Check degree
-    REQUIRE(hex->degree() == mpm::ElementDegree::Quadratic);
-    REQUIRE(hex->shapefn_type() == mpm::ShapefnType::BSPLINE);
-
-    // Coordinates is (0,0,0) before upgrade
-    SECTION("3D BSpline element for coordinate (0.,0.,0.) before upgrade") {
-
-      // Coordinate location of point (x,y)
-      Eigen::Matrix<double, Dim, 1> coords;
-      coords.setZero();
-      auto shapefn = hex->shapefn(coords, zero, zero_matrix);
-
-      // Check shape function
-      REQUIRE(shapefn.size() == 8);
-      REQUIRE(hex->nfunctions() == 8);
-      REQUIRE(hex->nfunctions_local() == 8);
-
-      REQUIRE(shapefn(0) == Approx(0.125).epsilon(Tolerance));
-      REQUIRE(shapefn(1) == Approx(0.125).epsilon(Tolerance));
-      REQUIRE(shapefn(2) == Approx(0.125).epsilon(Tolerance));
-      REQUIRE(shapefn(3) == Approx(0.125).epsilon(Tolerance));
-      REQUIRE(shapefn(4) == Approx(0.125).epsilon(Tolerance));
-      REQUIRE(shapefn(5) == Approx(0.125).epsilon(Tolerance));
-      REQUIRE(shapefn(6) == Approx(0.125).epsilon(Tolerance));
-      REQUIRE(shapefn(7) == Approx(0.125).epsilon(Tolerance));
-
-      // Check gradient of shape functions
-      auto gradsf = hex->grad_shapefn(coords, zero, zero_matrix);
-      REQUIRE(gradsf.rows() == 8);
-      REQUIRE(gradsf.cols() == Dim);
-
-      REQUIRE(gradsf(0, 0) == Approx(-0.125).epsilon(Tolerance));
-      REQUIRE(gradsf(1, 0) == Approx(0.125).epsilon(Tolerance));
-      REQUIRE(gradsf(2, 0) == Approx(0.125).epsilon(Tolerance));
-      REQUIRE(gradsf(3, 0) == Approx(-0.125).epsilon(Tolerance));
-      REQUIRE(gradsf(4, 0) == Approx(-0.125).epsilon(Tolerance));
-      REQUIRE(gradsf(5, 0) == Approx(0.125).epsilon(Tolerance));
-      REQUIRE(gradsf(6, 0) == Approx(0.125).epsilon(Tolerance));
-      REQUIRE(gradsf(7, 0) == Approx(-0.125).epsilon(Tolerance));
-
-      REQUIRE(gradsf(0, 1) == Approx(-0.125).epsilon(Tolerance));
-      REQUIRE(gradsf(1, 1) == Approx(-0.125).epsilon(Tolerance));
-      REQUIRE(gradsf(2, 1) == Approx(0.125).epsilon(Tolerance));
-      REQUIRE(gradsf(3, 1) == Approx(0.125).epsilon(Tolerance));
-      REQUIRE(gradsf(4, 1) == Approx(-0.125).epsilon(Tolerance));
-      REQUIRE(gradsf(5, 1) == Approx(-0.125).epsilon(Tolerance));
-      REQUIRE(gradsf(6, 1) == Approx(0.125).epsilon(Tolerance));
-      REQUIRE(gradsf(7, 1) == Approx(0.125).epsilon(Tolerance));
-
-      REQUIRE(gradsf(0, 2) == Approx(-0.125).epsilon(Tolerance));
-      REQUIRE(gradsf(1, 2) == Approx(-0.125).epsilon(Tolerance));
-      REQUIRE(gradsf(2, 2) == Approx(-0.125).epsilon(Tolerance));
-      REQUIRE(gradsf(3, 2) == Approx(-0.125).epsilon(Tolerance));
-      REQUIRE(gradsf(4, 2) == Approx(0.125).epsilon(Tolerance));
-      REQUIRE(gradsf(5, 2) == Approx(0.125).epsilon(Tolerance));
-      REQUIRE(gradsf(6, 2) == Approx(0.125).epsilon(Tolerance));
-      REQUIRE(gradsf(7, 2) == Approx(0.125).epsilon(Tolerance));
-    }
-
-    // Coordinates is (-1, -1, -1);
-    SECTION(
-        "3D BSpline element for coordinate (-1., -1., -1.) before upgrade") {
-      Eigen::Matrix<double, Dim, 1> coords;
-      coords << -1., -1., -1.;
-      auto shapefn = hex->shapefn(coords, zero, zero_matrix);
-      // Check shape function
-      REQUIRE(shapefn.size() == 8);
-
-      REQUIRE(shapefn(0) == Approx(1.0).epsilon(Tolerance));
-      REQUIRE(shapefn(1) == Approx(0.0).epsilon(Tolerance));
-      REQUIRE(shapefn(2) == Approx(0.0).epsilon(Tolerance));
-      REQUIRE(shapefn(3) == Approx(0.0).epsilon(Tolerance));
-      REQUIRE(shapefn(4) == Approx(0.0).epsilon(Tolerance));
-      REQUIRE(shapefn(5) == Approx(0.0).epsilon(Tolerance));
-      REQUIRE(shapefn(6) == Approx(0.0).epsilon(Tolerance));
-      REQUIRE(shapefn(7) == Approx(0.0).epsilon(Tolerance));
-
-      // Check gradient of shape functions
-      auto gradsf = hex->grad_shapefn(coords, zero, zero_matrix);
-      REQUIRE(gradsf.rows() == 8);
-      REQUIRE(gradsf.cols() == Dim);
-
-      REQUIRE(gradsf(0, 0) == Approx(-0.5).epsilon(Tolerance));
-      REQUIRE(gradsf(1, 0) == Approx(0.5).epsilon(Tolerance));
-      REQUIRE(gradsf(2, 0) == Approx(0.0).epsilon(Tolerance));
-      REQUIRE(gradsf(3, 0) == Approx(0.0).epsilon(Tolerance));
-      REQUIRE(gradsf(4, 0) == Approx(0.0).epsilon(Tolerance));
-      REQUIRE(gradsf(5, 0) == Approx(0.0).epsilon(Tolerance));
-      REQUIRE(gradsf(6, 0) == Approx(0.0).epsilon(Tolerance));
-      REQUIRE(gradsf(7, 0) == Approx(0.0).epsilon(Tolerance));
-
-      REQUIRE(gradsf(0, 1) == Approx(-0.5).epsilon(Tolerance));
-      REQUIRE(gradsf(1, 1) == Approx(0.0).epsilon(Tolerance));
-      REQUIRE(gradsf(2, 1) == Approx(0.0).epsilon(Tolerance));
-      REQUIRE(gradsf(3, 1) == Approx(0.5).epsilon(Tolerance));
-      REQUIRE(gradsf(4, 1) == Approx(0.0).epsilon(Tolerance));
-      REQUIRE(gradsf(5, 1) == Approx(0.0).epsilon(Tolerance));
-      REQUIRE(gradsf(6, 1) == Approx(0.0).epsilon(Tolerance));
-      REQUIRE(gradsf(7, 1) == Approx(0.0).epsilon(Tolerance));
-
-      REQUIRE(gradsf(0, 2) == Approx(-0.5).epsilon(Tolerance));
-      REQUIRE(gradsf(1, 2) == Approx(0.0).epsilon(Tolerance));
-      REQUIRE(gradsf(2, 2) == Approx(0.0).epsilon(Tolerance));
-      REQUIRE(gradsf(3, 2) == Approx(0.0).epsilon(Tolerance));
-      REQUIRE(gradsf(4, 2) == Approx(0.5).epsilon(Tolerance));
-      REQUIRE(gradsf(5, 2) == Approx(0.0).epsilon(Tolerance));
-      REQUIRE(gradsf(6, 2) == Approx(0.0).epsilon(Tolerance));
-      REQUIRE(gradsf(7, 2) == Approx(0.0).epsilon(Tolerance));
-    }
-
-    // Initialising upgrade properties
-    SECTION("3D BSpline element regular element - nnodes = 64") {
-      Eigen::Matrix<double, 64, Dim> nodal_coords;
-      // clang-format off
-      nodal_coords <<-1,  -1, -1,
-                      1,  -1, -1,
-                      1,  1,  -1,
-                      -1,  1,  -1,
-                      -1, -1, 1,
-                      1, -1, 1,
-                      1,  1,  1,
-                      -1, 1,  1,
-                      -3,  3, -3,
-                      -1,  3, -3,
-                      1,  3, -3,
-                      3,  3, -3,
-                      -3,  3, -1,
-                      -1,  3, -1,
-                      1,  3, -1,
-                      3,  3, -1,
-                      -3,  3,  1,
-                      -1,  3,  1,
-                      1,  3,  1,
-                      3,  3,  1,
-                      -3,  3,  3,
-                      -1,  3,  3,
-                      1,  3,  3,
-                      3,  3,  3,
-                      -3,  1, -3,
-                      -1,  1, -3,
-                      1,  1, -3,
-                      3,  1, -3,
-                      -3,  1, -1,
-                      3,  1, -1,
-                      -3,  1,  1,
-                      3,  1,  1,
-                      -3,  1,  3,
-                      -1,  1,  3,
-                      1,  1,  3,
-                      3,  1,  3,
-                      -3, -1, -3,
-                      -1, -1, -3,
-                      1, -1, -3,
-                      3, -1, -3,
-                      -3, -1, -1,
-                      3, -1, -1,
-                      -3, -1,  1,
-                      3, -1,  1,
-                      -3, -1,  3,
-                      -1, -1,  3,
-                      1, -1,  3,
-                      3, -1,  3,
-                      -3, -3, -3,
-                      -1, -3, -3,
-                      1, -3, -3,
-                      3, -3, -3,
-                      -3, -3, -1,
-                      -1, -3, -1,
-                      1, -3, -1,
-                      3, -3, -1,
-                      -3, -3,  1,
-                      -1, -3,  1,
-                      1, -3,  1,
-                      3, -3,  1,
-                      -3, -3,  3,
-                      -1, -3,  3,
-                      1, -3,  3,
-                      3, -3,  3;
-      // clang-format on
-
-      SECTION("3D BSpline element regular element no support") {
-        std::vector<std::vector<unsigned>> nodal_props{
-            {0, 0, 0}, {0, 0, 0}, {0, 0, 0}, {0, 0, 0}, {0, 0, 0}, {0, 0, 0},
-            {0, 0, 0}, {0, 0, 0}, {0, 0, 0}, {0, 0, 0}, {0, 0, 0}, {0, 0, 0},
-            {0, 0, 0}, {0, 0, 0}, {0, 0, 0}, {0, 0, 0}, {0, 0, 0}, {0, 0, 0},
-            {0, 0, 0}, {0, 0, 0}, {0, 0, 0}, {0, 0, 0}, {0, 0, 0}, {0, 0, 0},
-            {0, 0, 0}, {0, 0, 0}, {0, 0, 0}, {0, 0, 0}, {0, 0, 0}, {0, 0, 0},
-            {0, 0, 0}, {0, 0, 0}, {0, 0, 0}, {0, 0, 0}, {0, 0, 0}, {0, 0, 0},
-            {0, 0, 0}, {0, 0, 0}, {0, 0, 0}, {0, 0, 0}, {0, 0, 0}, {0, 0, 0},
-            {0, 0, 0}, {0, 0, 0}, {0, 0, 0}, {0, 0, 0}, {0, 0, 0}, {0, 0, 0},
-            {0, 0, 0}, {0, 0, 0}, {0, 0, 0}, {0, 0, 0}, {0, 0, 0}, {0, 0, 0},
-            {0, 0, 0}, {0, 0, 0}, {0, 0, 0}, {0, 0, 0}, {0, 0, 0}, {0, 0, 0},
-            {0, 0, 0}, {0, 0, 0}, {0, 0, 0}, {0, 0, 0}};
-
-        REQUIRE_NOTHROW(hex->initialise_bspline_connectivity_properties(
-            nodal_coords, nodal_props));
-
-        // Coordinates is (0,0,0) after upgrade
-        SECTION("3D BSpline element for coordinates(0,0,0) after upgrade") {
-          Eigen::Matrix<double, Dim, 1> coords;
-          coords.setZero();
-          auto shapefn = hex->shapefn(coords, zero, zero_matrix);
-
-          // Check shape function
-          REQUIRE(shapefn.size() == 64);
-          REQUIRE(hex->nfunctions() == 64);
-          REQUIRE(hex->nfunctions_local() == 8);
-          REQUIRE(shapefn.sum() == Approx(1.).epsilon(Tolerance));
-
           REQUIRE(shapefn(0) == Approx(0.125).epsilon(Tolerance));
           REQUIRE(shapefn(1) == Approx(0.125).epsilon(Tolerance));
           REQUIRE(shapefn(2) == Approx(0.125).epsilon(Tolerance));
@@ -2828,1766 +2025,6 @@
           REQUIRE(shapefn(33) == Approx(0).epsilon(Tolerance));
           REQUIRE(shapefn(34) == Approx(0).epsilon(Tolerance));
           REQUIRE(shapefn(35) == Approx(0).epsilon(Tolerance));
-          REQUIRE(shapefn(36) == Approx(0).epsilon(Tolerance));
-          REQUIRE(shapefn(37) == Approx(0).epsilon(Tolerance));
-          REQUIRE(shapefn(38) == Approx(0).epsilon(Tolerance));
-          REQUIRE(shapefn(39) == Approx(0).epsilon(Tolerance));
-          REQUIRE(shapefn(40) == Approx(0).epsilon(Tolerance));
-          REQUIRE(shapefn(41) == Approx(0).epsilon(Tolerance));
-          REQUIRE(shapefn(42) == Approx(0).epsilon(Tolerance));
-          REQUIRE(shapefn(43) == Approx(0).epsilon(Tolerance));
-          REQUIRE(shapefn(44) == Approx(0).epsilon(Tolerance));
-          REQUIRE(shapefn(45) == Approx(0).epsilon(Tolerance));
-          REQUIRE(shapefn(46) == Approx(0).epsilon(Tolerance));
-          REQUIRE(shapefn(47) == Approx(0).epsilon(Tolerance));
-          REQUIRE(shapefn(48) == Approx(0).epsilon(Tolerance));
-          REQUIRE(shapefn(49) == Approx(0).epsilon(Tolerance));
-          REQUIRE(shapefn(50) == Approx(0).epsilon(Tolerance));
-          REQUIRE(shapefn(51) == Approx(0).epsilon(Tolerance));
-          REQUIRE(shapefn(52) == Approx(0).epsilon(Tolerance));
-          REQUIRE(shapefn(53) == Approx(0).epsilon(Tolerance));
-          REQUIRE(shapefn(54) == Approx(0).epsilon(Tolerance));
-          REQUIRE(shapefn(55) == Approx(0).epsilon(Tolerance));
-          REQUIRE(shapefn(56) == Approx(0).epsilon(Tolerance));
-          REQUIRE(shapefn(57) == Approx(0).epsilon(Tolerance));
-          REQUIRE(shapefn(58) == Approx(0).epsilon(Tolerance));
-          REQUIRE(shapefn(59) == Approx(0).epsilon(Tolerance));
-          REQUIRE(shapefn(60) == Approx(0).epsilon(Tolerance));
-          REQUIRE(shapefn(61) == Approx(0).epsilon(Tolerance));
-          REQUIRE(shapefn(62) == Approx(0).epsilon(Tolerance));
-          REQUIRE(shapefn(63) == Approx(0).epsilon(Tolerance));
-
-          // Check gradient of shape functions
-          auto gradsf = hex->grad_shapefn(coords, zero, zero_matrix);
-          REQUIRE(gradsf.rows() == 64);
-          REQUIRE(gradsf.cols() == Dim);
-
-          REQUIRE(gradsf(0, 0) == Approx(-0.125).epsilon(Tolerance));
-          REQUIRE(gradsf(0, 1) == Approx(-0.125).epsilon(Tolerance));
-          REQUIRE(gradsf(0, 2) == Approx(-0.125).epsilon(Tolerance));
-          REQUIRE(gradsf(1, 0) == Approx(0.125).epsilon(Tolerance));
-          REQUIRE(gradsf(1, 1) == Approx(-0.125).epsilon(Tolerance));
-          REQUIRE(gradsf(1, 2) == Approx(-0.125).epsilon(Tolerance));
-          REQUIRE(gradsf(2, 0) == Approx(0.125).epsilon(Tolerance));
-          REQUIRE(gradsf(2, 1) == Approx(0.125).epsilon(Tolerance));
-          REQUIRE(gradsf(2, 2) == Approx(-0.125).epsilon(Tolerance));
-          REQUIRE(gradsf(3, 0) == Approx(-0.125).epsilon(Tolerance));
-          REQUIRE(gradsf(3, 1) == Approx(0.125).epsilon(Tolerance));
-          REQUIRE(gradsf(3, 2) == Approx(-0.125).epsilon(Tolerance));
-          REQUIRE(gradsf(4, 0) == Approx(-0.125).epsilon(Tolerance));
-          REQUIRE(gradsf(4, 1) == Approx(-0.125).epsilon(Tolerance));
-          REQUIRE(gradsf(4, 2) == Approx(0.125).epsilon(Tolerance));
-          REQUIRE(gradsf(5, 0) == Approx(0.125).epsilon(Tolerance));
-          REQUIRE(gradsf(5, 1) == Approx(-0.125).epsilon(Tolerance));
-          REQUIRE(gradsf(5, 2) == Approx(0.125).epsilon(Tolerance));
-          REQUIRE(gradsf(6, 0) == Approx(0.125).epsilon(Tolerance));
-          REQUIRE(gradsf(6, 1) == Approx(0.125).epsilon(Tolerance));
-          REQUIRE(gradsf(6, 2) == Approx(0.125).epsilon(Tolerance));
-          REQUIRE(gradsf(7, 0) == Approx(-0.125).epsilon(Tolerance));
-          REQUIRE(gradsf(7, 1) == Approx(0.125).epsilon(Tolerance));
-          REQUIRE(gradsf(7, 2) == Approx(0.125).epsilon(Tolerance));
-          REQUIRE(gradsf(8, 0) == Approx(0).epsilon(Tolerance));
-          REQUIRE(gradsf(8, 1) == Approx(0).epsilon(Tolerance));
-          REQUIRE(gradsf(8, 2) == Approx(0).epsilon(Tolerance));
-          REQUIRE(gradsf(9, 0) == Approx(-0).epsilon(Tolerance));
-          REQUIRE(gradsf(9, 1) == Approx(0).epsilon(Tolerance));
-          REQUIRE(gradsf(9, 2) == Approx(0).epsilon(Tolerance));
-          REQUIRE(gradsf(10, 0) == Approx(0).epsilon(Tolerance));
-          REQUIRE(gradsf(10, 1) == Approx(0).epsilon(Tolerance));
-          REQUIRE(gradsf(10, 2) == Approx(0).epsilon(Tolerance));
-          REQUIRE(gradsf(11, 0) == Approx(0).epsilon(Tolerance));
-          REQUIRE(gradsf(11, 1) == Approx(0).epsilon(Tolerance));
-          REQUIRE(gradsf(11, 2) == Approx(0).epsilon(Tolerance));
-          REQUIRE(gradsf(12, 0) == Approx(0).epsilon(Tolerance));
-          REQUIRE(gradsf(12, 1) == Approx(0).epsilon(Tolerance));
-          REQUIRE(gradsf(12, 2) == Approx(-0).epsilon(Tolerance));
-          REQUIRE(gradsf(13, 0) == Approx(-0).epsilon(Tolerance));
-          REQUIRE(gradsf(13, 1) == Approx(0).epsilon(Tolerance));
-          REQUIRE(gradsf(13, 2) == Approx(-0).epsilon(Tolerance));
-          REQUIRE(gradsf(14, 0) == Approx(0).epsilon(Tolerance));
-          REQUIRE(gradsf(14, 1) == Approx(0).epsilon(Tolerance));
-          REQUIRE(gradsf(14, 2) == Approx(-0).epsilon(Tolerance));
-          REQUIRE(gradsf(15, 0) == Approx(0).epsilon(Tolerance));
-          REQUIRE(gradsf(15, 1) == Approx(0).epsilon(Tolerance));
-          REQUIRE(gradsf(15, 2) == Approx(-0).epsilon(Tolerance));
-          REQUIRE(gradsf(16, 0) == Approx(0).epsilon(Tolerance));
-          REQUIRE(gradsf(16, 1) == Approx(0).epsilon(Tolerance));
-          REQUIRE(gradsf(16, 2) == Approx(0).epsilon(Tolerance));
-          REQUIRE(gradsf(17, 0) == Approx(-0).epsilon(Tolerance));
-          REQUIRE(gradsf(17, 1) == Approx(0).epsilon(Tolerance));
-          REQUIRE(gradsf(17, 2) == Approx(0).epsilon(Tolerance));
-          REQUIRE(gradsf(18, 0) == Approx(0).epsilon(Tolerance));
-          REQUIRE(gradsf(18, 1) == Approx(0).epsilon(Tolerance));
-          REQUIRE(gradsf(18, 2) == Approx(0).epsilon(Tolerance));
-          REQUIRE(gradsf(19, 0) == Approx(0).epsilon(Tolerance));
-          REQUIRE(gradsf(19, 1) == Approx(0).epsilon(Tolerance));
-          REQUIRE(gradsf(19, 2) == Approx(0).epsilon(Tolerance));
-          REQUIRE(gradsf(20, 0) == Approx(0).epsilon(Tolerance));
-          REQUIRE(gradsf(20, 1) == Approx(0).epsilon(Tolerance));
-          REQUIRE(gradsf(20, 2) == Approx(0).epsilon(Tolerance));
-          REQUIRE(gradsf(21, 0) == Approx(-0).epsilon(Tolerance));
-          REQUIRE(gradsf(21, 1) == Approx(0).epsilon(Tolerance));
-          REQUIRE(gradsf(21, 2) == Approx(0).epsilon(Tolerance));
-          REQUIRE(gradsf(22, 0) == Approx(0).epsilon(Tolerance));
-          REQUIRE(gradsf(22, 1) == Approx(0).epsilon(Tolerance));
-          REQUIRE(gradsf(22, 2) == Approx(0).epsilon(Tolerance));
-          REQUIRE(gradsf(23, 0) == Approx(0).epsilon(Tolerance));
-          REQUIRE(gradsf(23, 1) == Approx(0).epsilon(Tolerance));
-          REQUIRE(gradsf(23, 2) == Approx(0).epsilon(Tolerance));
-          REQUIRE(gradsf(24, 0) == Approx(0).epsilon(Tolerance));
-          REQUIRE(gradsf(24, 1) == Approx(0).epsilon(Tolerance));
-          REQUIRE(gradsf(24, 2) == Approx(0).epsilon(Tolerance));
-          REQUIRE(gradsf(25, 0) == Approx(-0).epsilon(Tolerance));
-          REQUIRE(gradsf(25, 1) == Approx(0).epsilon(Tolerance));
-          REQUIRE(gradsf(25, 2) == Approx(0).epsilon(Tolerance));
-          REQUIRE(gradsf(26, 0) == Approx(0).epsilon(Tolerance));
-          REQUIRE(gradsf(26, 1) == Approx(0).epsilon(Tolerance));
-          REQUIRE(gradsf(26, 2) == Approx(0).epsilon(Tolerance));
-          REQUIRE(gradsf(27, 0) == Approx(0).epsilon(Tolerance));
-          REQUIRE(gradsf(27, 1) == Approx(0).epsilon(Tolerance));
-          REQUIRE(gradsf(27, 2) == Approx(0).epsilon(Tolerance));
-          REQUIRE(gradsf(28, 0) == Approx(0).epsilon(Tolerance));
-          REQUIRE(gradsf(28, 1) == Approx(0).epsilon(Tolerance));
-          REQUIRE(gradsf(28, 2) == Approx(-0).epsilon(Tolerance));
-          REQUIRE(gradsf(29, 0) == Approx(0).epsilon(Tolerance));
-          REQUIRE(gradsf(29, 1) == Approx(0).epsilon(Tolerance));
-          REQUIRE(gradsf(29, 2) == Approx(-0).epsilon(Tolerance));
-          REQUIRE(gradsf(30, 0) == Approx(0).epsilon(Tolerance));
-          REQUIRE(gradsf(30, 1) == Approx(0).epsilon(Tolerance));
-          REQUIRE(gradsf(30, 2) == Approx(0).epsilon(Tolerance));
-          REQUIRE(gradsf(31, 0) == Approx(0).epsilon(Tolerance));
-          REQUIRE(gradsf(31, 1) == Approx(0).epsilon(Tolerance));
-          REQUIRE(gradsf(31, 2) == Approx(0).epsilon(Tolerance));
-          REQUIRE(gradsf(32, 0) == Approx(0).epsilon(Tolerance));
-          REQUIRE(gradsf(32, 1) == Approx(0).epsilon(Tolerance));
-          REQUIRE(gradsf(32, 2) == Approx(0).epsilon(Tolerance));
-          REQUIRE(gradsf(33, 0) == Approx(-0).epsilon(Tolerance));
-          REQUIRE(gradsf(33, 1) == Approx(0).epsilon(Tolerance));
-          REQUIRE(gradsf(33, 2) == Approx(0).epsilon(Tolerance));
-          REQUIRE(gradsf(34, 0) == Approx(0).epsilon(Tolerance));
-          REQUIRE(gradsf(34, 1) == Approx(0).epsilon(Tolerance));
-          REQUIRE(gradsf(34, 2) == Approx(0).epsilon(Tolerance));
-          REQUIRE(gradsf(35, 0) == Approx(0).epsilon(Tolerance));
-          REQUIRE(gradsf(35, 1) == Approx(0).epsilon(Tolerance));
-          REQUIRE(gradsf(35, 2) == Approx(0).epsilon(Tolerance));
-          REQUIRE(gradsf(36, 0) == Approx(0).epsilon(Tolerance));
-          REQUIRE(gradsf(36, 1) == Approx(-0).epsilon(Tolerance));
-          REQUIRE(gradsf(36, 2) == Approx(0).epsilon(Tolerance));
-          REQUIRE(gradsf(37, 0) == Approx(-0).epsilon(Tolerance));
-          REQUIRE(gradsf(37, 1) == Approx(-0).epsilon(Tolerance));
-          REQUIRE(gradsf(37, 2) == Approx(0).epsilon(Tolerance));
-          REQUIRE(gradsf(38, 0) == Approx(0).epsilon(Tolerance));
-          REQUIRE(gradsf(38, 1) == Approx(-0).epsilon(Tolerance));
-          REQUIRE(gradsf(38, 2) == Approx(0).epsilon(Tolerance));
-          REQUIRE(gradsf(39, 0) == Approx(0).epsilon(Tolerance));
-          REQUIRE(gradsf(39, 1) == Approx(-0).epsilon(Tolerance));
-          REQUIRE(gradsf(39, 2) == Approx(0).epsilon(Tolerance));
-          REQUIRE(gradsf(40, 0) == Approx(0).epsilon(Tolerance));
-          REQUIRE(gradsf(40, 1) == Approx(-0).epsilon(Tolerance));
-          REQUIRE(gradsf(40, 2) == Approx(-0).epsilon(Tolerance));
-          REQUIRE(gradsf(41, 0) == Approx(0).epsilon(Tolerance));
-          REQUIRE(gradsf(41, 1) == Approx(-0).epsilon(Tolerance));
-          REQUIRE(gradsf(41, 2) == Approx(-0).epsilon(Tolerance));
-          REQUIRE(gradsf(42, 0) == Approx(0).epsilon(Tolerance));
-          REQUIRE(gradsf(42, 1) == Approx(-0).epsilon(Tolerance));
-          REQUIRE(gradsf(42, 2) == Approx(0).epsilon(Tolerance));
-          REQUIRE(gradsf(43, 0) == Approx(0).epsilon(Tolerance));
-          REQUIRE(gradsf(43, 1) == Approx(-0).epsilon(Tolerance));
-          REQUIRE(gradsf(43, 2) == Approx(0).epsilon(Tolerance));
-          REQUIRE(gradsf(44, 0) == Approx(0).epsilon(Tolerance));
-          REQUIRE(gradsf(44, 1) == Approx(-0).epsilon(Tolerance));
-          REQUIRE(gradsf(44, 2) == Approx(0).epsilon(Tolerance));
-          REQUIRE(gradsf(45, 0) == Approx(-0).epsilon(Tolerance));
-          REQUIRE(gradsf(45, 1) == Approx(-0).epsilon(Tolerance));
-          REQUIRE(gradsf(45, 2) == Approx(0).epsilon(Tolerance));
-          REQUIRE(gradsf(46, 0) == Approx(0).epsilon(Tolerance));
-          REQUIRE(gradsf(46, 1) == Approx(-0).epsilon(Tolerance));
-          REQUIRE(gradsf(46, 2) == Approx(0).epsilon(Tolerance));
-          REQUIRE(gradsf(47, 0) == Approx(0).epsilon(Tolerance));
-          REQUIRE(gradsf(47, 1) == Approx(-0).epsilon(Tolerance));
-          REQUIRE(gradsf(47, 2) == Approx(0).epsilon(Tolerance));
-          REQUIRE(gradsf(48, 0) == Approx(0).epsilon(Tolerance));
-          REQUIRE(gradsf(48, 1) == Approx(0).epsilon(Tolerance));
-          REQUIRE(gradsf(48, 2) == Approx(0).epsilon(Tolerance));
-          REQUIRE(gradsf(49, 0) == Approx(-0).epsilon(Tolerance));
-          REQUIRE(gradsf(49, 1) == Approx(0).epsilon(Tolerance));
-          REQUIRE(gradsf(49, 2) == Approx(0).epsilon(Tolerance));
-          REQUIRE(gradsf(50, 0) == Approx(0).epsilon(Tolerance));
-          REQUIRE(gradsf(50, 1) == Approx(0).epsilon(Tolerance));
-          REQUIRE(gradsf(50, 2) == Approx(0).epsilon(Tolerance));
-          REQUIRE(gradsf(51, 0) == Approx(0).epsilon(Tolerance));
-          REQUIRE(gradsf(51, 1) == Approx(0).epsilon(Tolerance));
-          REQUIRE(gradsf(51, 2) == Approx(0).epsilon(Tolerance));
-          REQUIRE(gradsf(52, 0) == Approx(0).epsilon(Tolerance));
-          REQUIRE(gradsf(52, 1) == Approx(0).epsilon(Tolerance));
-          REQUIRE(gradsf(52, 2) == Approx(-0).epsilon(Tolerance));
-          REQUIRE(gradsf(53, 0) == Approx(-0).epsilon(Tolerance));
-          REQUIRE(gradsf(53, 1) == Approx(0).epsilon(Tolerance));
-          REQUIRE(gradsf(53, 2) == Approx(-0).epsilon(Tolerance));
-          REQUIRE(gradsf(54, 0) == Approx(0).epsilon(Tolerance));
-          REQUIRE(gradsf(54, 1) == Approx(0).epsilon(Tolerance));
-          REQUIRE(gradsf(54, 2) == Approx(-0).epsilon(Tolerance));
-          REQUIRE(gradsf(55, 0) == Approx(0).epsilon(Tolerance));
-          REQUIRE(gradsf(55, 1) == Approx(0).epsilon(Tolerance));
-          REQUIRE(gradsf(55, 2) == Approx(-0).epsilon(Tolerance));
-          REQUIRE(gradsf(56, 0) == Approx(0).epsilon(Tolerance));
-          REQUIRE(gradsf(56, 1) == Approx(0).epsilon(Tolerance));
-          REQUIRE(gradsf(56, 2) == Approx(0).epsilon(Tolerance));
-          REQUIRE(gradsf(57, 0) == Approx(-0).epsilon(Tolerance));
-          REQUIRE(gradsf(57, 1) == Approx(0).epsilon(Tolerance));
-          REQUIRE(gradsf(57, 2) == Approx(0).epsilon(Tolerance));
-          REQUIRE(gradsf(58, 0) == Approx(0).epsilon(Tolerance));
-          REQUIRE(gradsf(58, 1) == Approx(0).epsilon(Tolerance));
-          REQUIRE(gradsf(58, 2) == Approx(0).epsilon(Tolerance));
-          REQUIRE(gradsf(59, 0) == Approx(0).epsilon(Tolerance));
-          REQUIRE(gradsf(59, 1) == Approx(0).epsilon(Tolerance));
-          REQUIRE(gradsf(59, 2) == Approx(0).epsilon(Tolerance));
-          REQUIRE(gradsf(60, 0) == Approx(0).epsilon(Tolerance));
-          REQUIRE(gradsf(60, 1) == Approx(0).epsilon(Tolerance));
-          REQUIRE(gradsf(60, 2) == Approx(0).epsilon(Tolerance));
-          REQUIRE(gradsf(61, 0) == Approx(-0).epsilon(Tolerance));
-          REQUIRE(gradsf(61, 1) == Approx(0).epsilon(Tolerance));
-          REQUIRE(gradsf(61, 2) == Approx(0).epsilon(Tolerance));
-          REQUIRE(gradsf(62, 0) == Approx(0).epsilon(Tolerance));
-          REQUIRE(gradsf(62, 1) == Approx(0).epsilon(Tolerance));
-          REQUIRE(gradsf(62, 2) == Approx(0).epsilon(Tolerance));
-          REQUIRE(gradsf(63, 0) == Approx(0).epsilon(Tolerance));
-          REQUIRE(gradsf(63, 1) == Approx(0).epsilon(Tolerance));
-          REQUIRE(gradsf(63, 2) == Approx(0).epsilon(Tolerance));
-        }
-
-        // Coordinates is (0.5,-0.5,0.5) after upgrade
-        SECTION(
-            "3D BSpline element for coordinates(0.5,-0.5,0.5) after upgrade") {
-          Eigen::Matrix<double, Dim, 1> coords;
-          coords << 0.5, -0.5, 0.5;
-          auto shapefn = hex->shapefn(coords, zero, zero_matrix);
-
-          // Check shape function
-          REQUIRE(shapefn.size() == 64);
-          REQUIRE(shapefn.sum() == Approx(1.).epsilon(Tolerance));
-
-          REQUIRE(shapefn(0) == Approx(0.0543823).epsilon(Tolerance));
-          REQUIRE(shapefn(1) == Approx(0.132935).epsilon(Tolerance));
-          REQUIRE(shapefn(2) == Approx(0.0543823).epsilon(Tolerance));
-          REQUIRE(shapefn(3) == Approx(0.0222473).epsilon(Tolerance));
-          REQUIRE(shapefn(4) == Approx(0.132935).epsilon(Tolerance));
-          REQUIRE(shapefn(5) == Approx(0.324951).epsilon(Tolerance));
-          REQUIRE(shapefn(6) == Approx(0.132935).epsilon(Tolerance));
-          REQUIRE(shapefn(7) == Approx(0.0543823).epsilon(Tolerance));
-          REQUIRE(shapefn(8) == Approx(0).epsilon(Tolerance));
-          REQUIRE(shapefn(9) == Approx(0).epsilon(Tolerance));
-          REQUIRE(shapefn(10) == Approx(0).epsilon(Tolerance));
-          REQUIRE(shapefn(11) == Approx(0).epsilon(Tolerance));
-          REQUIRE(shapefn(12) == Approx(0).epsilon(Tolerance));
-          REQUIRE(shapefn(13) == Approx(0).epsilon(Tolerance));
-          REQUIRE(shapefn(14) == Approx(0).epsilon(Tolerance));
-          REQUIRE(shapefn(15) == Approx(0).epsilon(Tolerance));
-          REQUIRE(shapefn(16) == Approx(0).epsilon(Tolerance));
-          REQUIRE(shapefn(17) == Approx(0).epsilon(Tolerance));
-          REQUIRE(shapefn(18) == Approx(0).epsilon(Tolerance));
-          REQUIRE(shapefn(19) == Approx(0).epsilon(Tolerance));
-          REQUIRE(shapefn(20) == Approx(0).epsilon(Tolerance));
-          REQUIRE(shapefn(21) == Approx(0).epsilon(Tolerance));
-          REQUIRE(shapefn(22) == Approx(0).epsilon(Tolerance));
-          REQUIRE(shapefn(23) == Approx(0).epsilon(Tolerance));
-          REQUIRE(shapefn(24) == Approx(0).epsilon(Tolerance));
-          REQUIRE(shapefn(25) == Approx(0).epsilon(Tolerance));
-          REQUIRE(shapefn(26) == Approx(0).epsilon(Tolerance));
-          REQUIRE(shapefn(27) == Approx(0).epsilon(Tolerance));
-          REQUIRE(shapefn(28) == Approx(0).epsilon(Tolerance));
-          REQUIRE(shapefn(29) == Approx(0.00247192).epsilon(Tolerance));
-          REQUIRE(shapefn(30) == Approx(0).epsilon(Tolerance));
-          REQUIRE(shapefn(31) == Approx(0.00604248).epsilon(Tolerance));
-          REQUIRE(shapefn(32) == Approx(0).epsilon(Tolerance));
-          REQUIRE(shapefn(33) == Approx(0.00247192).epsilon(Tolerance));
-          REQUIRE(shapefn(34) == Approx(0.00604248).epsilon(Tolerance));
-          REQUIRE(shapefn(35) == Approx(0.000274658).epsilon(Tolerance));
-          REQUIRE(shapefn(36) == Approx(0).epsilon(Tolerance));
-          REQUIRE(shapefn(37) == Approx(0).epsilon(Tolerance));
-          REQUIRE(shapefn(38) == Approx(0).epsilon(Tolerance));
-          REQUIRE(shapefn(39) == Approx(0).epsilon(Tolerance));
-          REQUIRE(shapefn(40) == Approx(0).epsilon(Tolerance));
-          REQUIRE(shapefn(41) == Approx(0.00604248).epsilon(Tolerance));
-          REQUIRE(shapefn(42) == Approx(0).epsilon(Tolerance));
-          REQUIRE(shapefn(43) == Approx(0.0147705).epsilon(Tolerance));
-          REQUIRE(shapefn(44) == Approx(0).epsilon(Tolerance));
-          REQUIRE(shapefn(45) == Approx(0.00604248).epsilon(Tolerance));
-          REQUIRE(shapefn(46) == Approx(0.0147705).epsilon(Tolerance));
-          REQUIRE(shapefn(47) == Approx(0.000671387).epsilon(Tolerance));
-          REQUIRE(shapefn(48) == Approx(0).epsilon(Tolerance));
-          REQUIRE(shapefn(49) == Approx(0).epsilon(Tolerance));
-          REQUIRE(shapefn(50) == Approx(0).epsilon(Tolerance));
-          REQUIRE(shapefn(51) == Approx(0).epsilon(Tolerance));
-          REQUIRE(shapefn(52) == Approx(0).epsilon(Tolerance));
-          REQUIRE(shapefn(53) == Approx(0.00247192).epsilon(Tolerance));
-          REQUIRE(shapefn(54) == Approx(0.00604248).epsilon(Tolerance));
-          REQUIRE(shapefn(55) == Approx(0.000274658).epsilon(Tolerance));
-          REQUIRE(shapefn(56) == Approx(0).epsilon(Tolerance));
-          REQUIRE(shapefn(57) == Approx(0.00604248).epsilon(Tolerance));
-          REQUIRE(shapefn(58) == Approx(0.0147705).epsilon(Tolerance));
-          REQUIRE(shapefn(59) == Approx(0.000671387).epsilon(Tolerance));
-          REQUIRE(shapefn(60) == Approx(0).epsilon(Tolerance));
-          REQUIRE(shapefn(61) == Approx(0.000274658).epsilon(Tolerance));
-          REQUIRE(shapefn(62) == Approx(0.000671387).epsilon(Tolerance));
-          REQUIRE(shapefn(63) == Approx(3.05176e-05).epsilon(Tolerance));
-
-          // Check gradient of shape functions
-          auto gradsf = hex->grad_shapefn(coords, zero, zero_matrix);
-          REQUIRE(gradsf.rows() == 64);
-          REQUIRE(gradsf.cols() == Dim);
-
-          Eigen::Matrix<double, 64, Dim> gradsf_ans;
-          gradsf_ans << -0.0725098, -0.0197754, -0.0725098, 0.0483398,
-              -0.0483398, -0.177246, 0.0197754, 0.0725098, -0.0725098,
-              -0.0296631, 0.0296631, -0.0296631, -0.177246, -0.0483398,
-              0.0483398, 0.118164, -0.118164, 0.118164, 0.0483398, 0.177246,
-              0.0483398, -0.0725098, 0.0725098, 0.0197754, 0, 0, 0, -0, 0, 0, 0,
-              0, 0, 0, 0, 0, 0, 0, -0, -0, 0, -0, 0, 0, -0, 0, 0, -0, 0, 0, 0,
-              -0, 0, 0, 0, 0, 0, 0, 0, 0, 0, 0, 0, -0, 0, 0, 0, 0, 0, 0, 0, 0,
-              0, 0, 0, -0, 0, 0, 0, 0, 0, 0, 0, 0, 0, 0, -0, 0.0098877,
-              0.0032959, -0.0032959, 0, 0, 0, 0.0241699, 0.00805664, 0.00219727,
-              0, 0, 0, -0.0032959, 0.0032959, 0.0098877, 0.00219727, 0.00805664,
-              0.0241699, 0.00109863, 0.000366211, 0.00109863, 0, -0, 0, -0, -0,
-              0, 0, -0, 0, 0, -0, 0, 0, -0, -0, 0.0241699, -0.00219727,
-              -0.00805664, 0, -0, 0, 0.059082, -0.00537109, 0.00537109, 0, -0,
-              0, -0.00805664, -0.00219727, 0.0241699, 0.00537109, -0.00537109,
-              0.059082, 0.00268555, -0.000244141, 0.00268555, 0, -0, 0, -0, -0,
-              0, 0, -0, 0, 0, -0, 0, 0, -0, -0, -0.0032959, -0.0098877,
-              -0.0032959, 0.00219727, -0.0241699, -0.00805664, 0.00109863,
-              -0.00109863, -0.000366211, 0, -0, 0, -0.00805664, -0.0241699,
-              0.00219727, 0.00537109, -0.059082, 0.00537109, 0.00268555,
-              -0.00268555, 0.000244141, 0, -0, 0, -0.000366211, -0.00109863,
-              0.00109863, 0.000244141, -0.00268555, 0.00268555, 0.00012207,
-              -0.00012207, 0.00012207;
-
-          for (unsigned i = 0; i < gradsf.rows(); ++i)
-            for (unsigned j = 0; j < gradsf.cols(); ++j)
-              REQUIRE(gradsf(i, j) ==
-                      Approx(gradsf_ans(i, j)).epsilon(Tolerance));
-        }
-
-        // Coordinates is (0,0,0)
-        SECTION(
-            "Eight noded local sf hexahedron element for coordinates(0,0,0)") {
-          Eigen::Matrix<double, Dim, 1> coords;
-          coords.setZero();
-          auto shapefn = hex->shapefn_local(coords, zero, zero_matrix);
-
-          // Check shape function
-          REQUIRE(shapefn.size() == 8);
-
-          REQUIRE(shapefn(0) == Approx(0.125).epsilon(Tolerance));
-          REQUIRE(shapefn(1) == Approx(0.125).epsilon(Tolerance));
-          REQUIRE(shapefn(2) == Approx(0.125).epsilon(Tolerance));
-          REQUIRE(shapefn(3) == Approx(0.125).epsilon(Tolerance));
-          REQUIRE(shapefn(4) == Approx(0.125).epsilon(Tolerance));
-          REQUIRE(shapefn(5) == Approx(0.125).epsilon(Tolerance));
-          REQUIRE(shapefn(6) == Approx(0.125).epsilon(Tolerance));
-          REQUIRE(shapefn(7) == Approx(0.125).epsilon(Tolerance));
-        }
-
-        // Check Jacobian
-        SECTION("64-noded hexrilateral Jacobian with deformation gradient") {
-          Eigen::Matrix<double, 64, Dim> coords;
-          coords << -1, -1, -1, 1, -1, -1, 1, 1, -1, -1, 1, -1, -1, -1, 1, 1,
-              -1, 1, 1, 1, 1, -1, 1, 1, -3, 3, -3, -1, 3, -3, 1, 3, -3, 3, 3,
-              -3, -3, 3, -1, -1, 3, -1, 1, 3, -1, 3, 3, -1, -3, 3, 1, -1, 3, 1,
-              1, 3, 1, 3, 3, 1, -3, 3, 3, -1, 3, 3, 1, 3, 3, 3, 3, 3, -3, 1, -3,
-              -1, 1, -3, 1, 1, -3, 3, 1, -3, -3, 1, -1, 3, 1, -1, -3, 1, 1, 3,
-              1, 1, -3, 1, 3, -1, 1, 3, 1, 1, 3, 3, 1, 3, -3, -1, -3, -1, -1,
-              -3, 1, -1, -3, 3, -1, -3, -3, -1, -1, 3, -1, -1, -3, -1, 1, 3, -1,
-              1, -3, -1, 3, -1, -1, 3, 1, -1, 3, 3, -1, 3, -3, -3, -3, -1, -3,
-              -3, 1, -3, -3, 3, -3, -3, -3, -3, -1, -1, -3, -1, 1, -3, -1, 3,
-              -3, -1, -3, -3, 1, -1, -3, 1, 1, -3, 1, 3, -3, 1, -3, -3, 3, -1,
-              -3, 3, 1, -3, 3, 3, -3, 3;
-
-          Eigen::Matrix<double, Dim, 1> psize;
-          psize.setZero();
-          Eigen::Matrix<double, Dim, Dim> defgrad;
-          defgrad.setZero();
-
-          Eigen::Matrix<double, Dim, 1> xi;
-          xi << 0., 0., 0.;
-
-          Eigen::Matrix<double, Dim, Dim> jacobian;
-          // clang-format off
-          jacobian << 1., 0., 0.,
-                      0., 1., 0.,
-                      0., 0., 1;
-          // clang-format on
-
-          // Get Jacobian
-          auto jac = hex->jacobian(xi, coords, psize, defgrad);
-
-          // Check size of jacobian
-          REQUIRE(jac.size() == jacobian.size());
-
-          // Check Jacobian
-          for (unsigned i = 0; i < Dim; ++i)
-            for (unsigned j = 0; j < Dim; ++j)
-              REQUIRE(jac(i, j) == Approx(jacobian(i, j)).epsilon(Tolerance));
-        }
-
-        // Coordinates is (0, 0, 0)
-        SECTION("64 noded hexahedron B-matrix cell for coordinates(0, 0, 0)") {
-          Eigen::Matrix<double, Dim, 1> xi;
-          xi << 0.0, 0.0, 0.0;
-
-          Eigen::Matrix<double, 64, Dim> coords;
-          coords << -1, -1, -1, 1, -1, -1, 1, 1, -1, -1, 1, -1, -1, -1, 1, 1,
-              -1, 1, 1, 1, 1, -1, 1, 1, -3, 3, -3, -1, 3, -3, 1, 3, -3, 3, 3,
-              -3, -3, 3, -1, -1, 3, -1, 1, 3, -1, 3, 3, -1, -3, 3, 1, -1, 3, 1,
-              1, 3, 1, 3, 3, 1, -3, 3, 3, -1, 3, 3, 1, 3, 3, 3, 3, 3, -3, 1, -3,
-              -1, 1, -3, 1, 1, -3, 3, 1, -3, -3, 1, -1, 3, 1, -1, -3, 1, 1, 3,
-              1, 1, -3, 1, 3, -1, 1, 3, 1, 1, 3, 3, 1, 3, -3, -1, -3, -1, -1,
-              -3, 1, -1, -3, 3, -1, -3, -3, -1, -1, 3, -1, -1, -3, -1, 1, 3, -1,
-              1, -3, -1, 3, -1, -1, 3, 1, -1, 3, 3, -1, 3, -3, -3, -3, -1, -3,
-              -3, 1, -3, -3, 3, -3, -3, -3, -3, -1, -1, -3, -1, 1, -3, -1, 3,
-              -3, -1, -3, -3, 1, -1, -3, 1, 1, -3, 1, 3, -3, 1, -3, -3, 3, -1,
-              -3, 3, 1, -3, 3, 3, -3, 3;
-
-          // Get B-Matrix
-          auto bmatrix = hex->bmatrix(xi, coords, zero, zero_matrix);
-
-          // Check gradient of shape functions
-          auto gradsf = hex->grad_shapefn(xi, zero, zero_matrix);
-
-          // Check dN/dx
-          auto dn_dx = hex->dn_dx(xi, coords, zero, zero_matrix);
-          REQUIRE(dn_dx.rows() == 64);
-          REQUIRE(dn_dx.cols() == Dim);
-          for (unsigned i = 0; i < 64; ++i) {
-            REQUIRE(dn_dx(i, 0) == Approx(gradsf(i, 0)).epsilon(Tolerance));
-            REQUIRE(dn_dx(i, 1) == Approx(gradsf(i, 1)).epsilon(Tolerance));
-            REQUIRE(dn_dx(i, 2) == Approx(gradsf(i, 2)).epsilon(Tolerance));
-          }
-
-          // Check dN/dx local
-          auto dn_dx_local = hex->dn_dx_local(xi, coords, zero, zero_matrix);
-          REQUIRE(dn_dx_local.rows() == 64);
-          REQUIRE(dn_dx_local.cols() == Dim);
-          for (unsigned i = 0; i < 64; ++i) {
-            REQUIRE(dn_dx_local(i, 0) ==
-                    Approx(gradsf(i, 0)).epsilon(Tolerance));
-            REQUIRE(dn_dx_local(i, 1) ==
-                    Approx(gradsf(i, 1)).epsilon(Tolerance));
-            REQUIRE(dn_dx_local(i, 2) ==
-                    Approx(gradsf(i, 2)).epsilon(Tolerance));
-          }
-
-          // Check size of B-matrix
-          REQUIRE(bmatrix.size() == 64);
-
-          for (unsigned i = 0; i < 64; ++i) {
-            REQUIRE(bmatrix.at(i)(0, 0) ==
-                    Approx(gradsf(i, 0)).epsilon(Tolerance));
-            REQUIRE(bmatrix.at(i)(0, 1) == Approx(0.).epsilon(Tolerance));
-            REQUIRE(bmatrix.at(i)(0, 2) == Approx(0.).epsilon(Tolerance));
-            REQUIRE(bmatrix.at(i)(1, 0) == Approx(0.).epsilon(Tolerance));
-            REQUIRE(bmatrix.at(i)(1, 1) ==
-                    Approx(gradsf(i, 1)).epsilon(Tolerance));
-            REQUIRE(bmatrix.at(i)(1, 2) == Approx(0.).epsilon(Tolerance));
-            REQUIRE(bmatrix.at(i)(2, 0) == Approx(0.).epsilon(Tolerance));
-            REQUIRE(bmatrix.at(i)(2, 1) == Approx(0.).epsilon(Tolerance));
-            REQUIRE(bmatrix.at(i)(2, 2) ==
-                    Approx(gradsf(i, 2)).epsilon(Tolerance));
-            REQUIRE(bmatrix.at(i)(3, 0) ==
-                    Approx(gradsf(i, 1)).epsilon(Tolerance));
-            REQUIRE(bmatrix.at(i)(3, 1) ==
-                    Approx(gradsf(i, 0)).epsilon(Tolerance));
-            REQUIRE(bmatrix.at(i)(3, 2) == Approx(0.).epsilon(Tolerance));
-            REQUIRE(bmatrix.at(i)(4, 0) == Approx(0.).epsilon(Tolerance));
-            REQUIRE(bmatrix.at(i)(4, 1) ==
-                    Approx(gradsf(i, 2)).epsilon(Tolerance));
-            REQUIRE(bmatrix.at(i)(4, 2) ==
-                    Approx(gradsf(i, 1)).epsilon(Tolerance));
-            REQUIRE(bmatrix.at(i)(5, 0) ==
-                    Approx(gradsf(i, 2)).epsilon(Tolerance));
-            REQUIRE(bmatrix.at(i)(5, 1) == Approx(0.).epsilon(Tolerance));
-            REQUIRE(bmatrix.at(i)(5, 2) ==
-                    Approx(gradsf(i, 0)).epsilon(Tolerance));
-          }
-        }
-
-        // Initialise BSpline with kernel correction equal to true
-        // There should be no difference in regular nodes
-        bool kernel_correction = true;
-        REQUIRE_NOTHROW(hex->initialise_bspline_connectivity_properties(
-            nodal_coords, nodal_props, kernel_correction));
-
-        // Coordinates is (0,0,0) after upgrade
-        SECTION(
-            "3D BSpline element for coordinates(0,0,0) after upgrade - kernel "
-            "correction") {
-          Eigen::Matrix<double, Dim, 1> coords;
-          coords.setZero();
-          auto shapefn = hex->shapefn(coords, zero, zero_matrix);
-
-          // Check shape function
-          REQUIRE(shapefn.size() == 64);
-          REQUIRE(hex->nfunctions() == 64);
-          REQUIRE(hex->nfunctions_local() == 8);
-          REQUIRE(shapefn.sum() == Approx(1.).epsilon(Tolerance));
-
-          REQUIRE(shapefn(0) == Approx(0.125).epsilon(Tolerance));
-          REQUIRE(shapefn(1) == Approx(0.125).epsilon(Tolerance));
-          REQUIRE(shapefn(2) == Approx(0.125).epsilon(Tolerance));
-          REQUIRE(shapefn(3) == Approx(0.125).epsilon(Tolerance));
-          REQUIRE(shapefn(4) == Approx(0.125).epsilon(Tolerance));
-          REQUIRE(shapefn(5) == Approx(0.125).epsilon(Tolerance));
-          REQUIRE(shapefn(6) == Approx(0.125).epsilon(Tolerance));
-          REQUIRE(shapefn(7) == Approx(0.125).epsilon(Tolerance));
-          REQUIRE(shapefn(8) == Approx(0).epsilon(Tolerance));
-          REQUIRE(shapefn(9) == Approx(0).epsilon(Tolerance));
-          REQUIRE(shapefn(10) == Approx(0).epsilon(Tolerance));
-          REQUIRE(shapefn(11) == Approx(0).epsilon(Tolerance));
-          REQUIRE(shapefn(12) == Approx(0).epsilon(Tolerance));
-          REQUIRE(shapefn(13) == Approx(0).epsilon(Tolerance));
-          REQUIRE(shapefn(14) == Approx(0).epsilon(Tolerance));
-          REQUIRE(shapefn(15) == Approx(0).epsilon(Tolerance));
-          REQUIRE(shapefn(16) == Approx(0).epsilon(Tolerance));
-          REQUIRE(shapefn(17) == Approx(0).epsilon(Tolerance));
-          REQUIRE(shapefn(18) == Approx(0).epsilon(Tolerance));
-          REQUIRE(shapefn(19) == Approx(0).epsilon(Tolerance));
-          REQUIRE(shapefn(20) == Approx(0).epsilon(Tolerance));
-          REQUIRE(shapefn(21) == Approx(0).epsilon(Tolerance));
-          REQUIRE(shapefn(22) == Approx(0).epsilon(Tolerance));
-          REQUIRE(shapefn(23) == Approx(0).epsilon(Tolerance));
-          REQUIRE(shapefn(24) == Approx(0).epsilon(Tolerance));
-          REQUIRE(shapefn(25) == Approx(0).epsilon(Tolerance));
-          REQUIRE(shapefn(26) == Approx(0).epsilon(Tolerance));
-          REQUIRE(shapefn(27) == Approx(0).epsilon(Tolerance));
-          REQUIRE(shapefn(28) == Approx(0).epsilon(Tolerance));
-          REQUIRE(shapefn(29) == Approx(0).epsilon(Tolerance));
-          REQUIRE(shapefn(30) == Approx(0).epsilon(Tolerance));
-          REQUIRE(shapefn(31) == Approx(0).epsilon(Tolerance));
-          REQUIRE(shapefn(32) == Approx(0).epsilon(Tolerance));
-          REQUIRE(shapefn(33) == Approx(0).epsilon(Tolerance));
-          REQUIRE(shapefn(34) == Approx(0).epsilon(Tolerance));
-          REQUIRE(shapefn(35) == Approx(0).epsilon(Tolerance));
-          REQUIRE(shapefn(36) == Approx(0).epsilon(Tolerance));
-          REQUIRE(shapefn(37) == Approx(0).epsilon(Tolerance));
-          REQUIRE(shapefn(38) == Approx(0).epsilon(Tolerance));
-          REQUIRE(shapefn(39) == Approx(0).epsilon(Tolerance));
-          REQUIRE(shapefn(40) == Approx(0).epsilon(Tolerance));
-          REQUIRE(shapefn(41) == Approx(0).epsilon(Tolerance));
-          REQUIRE(shapefn(42) == Approx(0).epsilon(Tolerance));
-          REQUIRE(shapefn(43) == Approx(0).epsilon(Tolerance));
-          REQUIRE(shapefn(44) == Approx(0).epsilon(Tolerance));
-          REQUIRE(shapefn(45) == Approx(0).epsilon(Tolerance));
-          REQUIRE(shapefn(46) == Approx(0).epsilon(Tolerance));
-          REQUIRE(shapefn(47) == Approx(0).epsilon(Tolerance));
-          REQUIRE(shapefn(48) == Approx(0).epsilon(Tolerance));
-          REQUIRE(shapefn(49) == Approx(0).epsilon(Tolerance));
-          REQUIRE(shapefn(50) == Approx(0).epsilon(Tolerance));
-          REQUIRE(shapefn(51) == Approx(0).epsilon(Tolerance));
-          REQUIRE(shapefn(52) == Approx(0).epsilon(Tolerance));
-          REQUIRE(shapefn(53) == Approx(0).epsilon(Tolerance));
-          REQUIRE(shapefn(54) == Approx(0).epsilon(Tolerance));
-          REQUIRE(shapefn(55) == Approx(0).epsilon(Tolerance));
-          REQUIRE(shapefn(56) == Approx(0).epsilon(Tolerance));
-          REQUIRE(shapefn(57) == Approx(0).epsilon(Tolerance));
-          REQUIRE(shapefn(58) == Approx(0).epsilon(Tolerance));
-          REQUIRE(shapefn(59) == Approx(0).epsilon(Tolerance));
-          REQUIRE(shapefn(60) == Approx(0).epsilon(Tolerance));
-          REQUIRE(shapefn(61) == Approx(0).epsilon(Tolerance));
-          REQUIRE(shapefn(62) == Approx(0).epsilon(Tolerance));
-          REQUIRE(shapefn(63) == Approx(0).epsilon(Tolerance));
-
-          // Check gradient of shape functions
-          auto gradsf = hex->grad_shapefn(coords, zero, zero_matrix);
-          REQUIRE(gradsf.rows() == 64);
-          REQUIRE(gradsf.cols() == Dim);
-
-          REQUIRE(gradsf(0, 0) == Approx(-0.125).epsilon(Tolerance));
-          REQUIRE(gradsf(0, 1) == Approx(-0.125).epsilon(Tolerance));
-          REQUIRE(gradsf(0, 2) == Approx(-0.125).epsilon(Tolerance));
-          REQUIRE(gradsf(1, 0) == Approx(0.125).epsilon(Tolerance));
-          REQUIRE(gradsf(1, 1) == Approx(-0.125).epsilon(Tolerance));
-          REQUIRE(gradsf(1, 2) == Approx(-0.125).epsilon(Tolerance));
-          REQUIRE(gradsf(2, 0) == Approx(0.125).epsilon(Tolerance));
-          REQUIRE(gradsf(2, 1) == Approx(0.125).epsilon(Tolerance));
-          REQUIRE(gradsf(2, 2) == Approx(-0.125).epsilon(Tolerance));
-          REQUIRE(gradsf(3, 0) == Approx(-0.125).epsilon(Tolerance));
-          REQUIRE(gradsf(3, 1) == Approx(0.125).epsilon(Tolerance));
-          REQUIRE(gradsf(3, 2) == Approx(-0.125).epsilon(Tolerance));
-          REQUIRE(gradsf(4, 0) == Approx(-0.125).epsilon(Tolerance));
-          REQUIRE(gradsf(4, 1) == Approx(-0.125).epsilon(Tolerance));
-          REQUIRE(gradsf(4, 2) == Approx(0.125).epsilon(Tolerance));
-          REQUIRE(gradsf(5, 0) == Approx(0.125).epsilon(Tolerance));
-          REQUIRE(gradsf(5, 1) == Approx(-0.125).epsilon(Tolerance));
-          REQUIRE(gradsf(5, 2) == Approx(0.125).epsilon(Tolerance));
-          REQUIRE(gradsf(6, 0) == Approx(0.125).epsilon(Tolerance));
-          REQUIRE(gradsf(6, 1) == Approx(0.125).epsilon(Tolerance));
-          REQUIRE(gradsf(6, 2) == Approx(0.125).epsilon(Tolerance));
-          REQUIRE(gradsf(7, 0) == Approx(-0.125).epsilon(Tolerance));
-          REQUIRE(gradsf(7, 1) == Approx(0.125).epsilon(Tolerance));
-          REQUIRE(gradsf(7, 2) == Approx(0.125).epsilon(Tolerance));
-          REQUIRE(gradsf(8, 0) == Approx(0).epsilon(Tolerance));
-          REQUIRE(gradsf(8, 1) == Approx(0).epsilon(Tolerance));
-          REQUIRE(gradsf(8, 2) == Approx(0).epsilon(Tolerance));
-          REQUIRE(gradsf(9, 0) == Approx(-0).epsilon(Tolerance));
-          REQUIRE(gradsf(9, 1) == Approx(0).epsilon(Tolerance));
-          REQUIRE(gradsf(9, 2) == Approx(0).epsilon(Tolerance));
-          REQUIRE(gradsf(10, 0) == Approx(0).epsilon(Tolerance));
-          REQUIRE(gradsf(10, 1) == Approx(0).epsilon(Tolerance));
-          REQUIRE(gradsf(10, 2) == Approx(0).epsilon(Tolerance));
-          REQUIRE(gradsf(11, 0) == Approx(0).epsilon(Tolerance));
-          REQUIRE(gradsf(11, 1) == Approx(0).epsilon(Tolerance));
-          REQUIRE(gradsf(11, 2) == Approx(0).epsilon(Tolerance));
-          REQUIRE(gradsf(12, 0) == Approx(0).epsilon(Tolerance));
-          REQUIRE(gradsf(12, 1) == Approx(0).epsilon(Tolerance));
-          REQUIRE(gradsf(12, 2) == Approx(-0).epsilon(Tolerance));
-          REQUIRE(gradsf(13, 0) == Approx(-0).epsilon(Tolerance));
-          REQUIRE(gradsf(13, 1) == Approx(0).epsilon(Tolerance));
-          REQUIRE(gradsf(13, 2) == Approx(-0).epsilon(Tolerance));
-          REQUIRE(gradsf(14, 0) == Approx(0).epsilon(Tolerance));
-          REQUIRE(gradsf(14, 1) == Approx(0).epsilon(Tolerance));
-          REQUIRE(gradsf(14, 2) == Approx(-0).epsilon(Tolerance));
-          REQUIRE(gradsf(15, 0) == Approx(0).epsilon(Tolerance));
-          REQUIRE(gradsf(15, 1) == Approx(0).epsilon(Tolerance));
-          REQUIRE(gradsf(15, 2) == Approx(-0).epsilon(Tolerance));
-          REQUIRE(gradsf(16, 0) == Approx(0).epsilon(Tolerance));
-          REQUIRE(gradsf(16, 1) == Approx(0).epsilon(Tolerance));
-          REQUIRE(gradsf(16, 2) == Approx(0).epsilon(Tolerance));
-          REQUIRE(gradsf(17, 0) == Approx(-0).epsilon(Tolerance));
-          REQUIRE(gradsf(17, 1) == Approx(0).epsilon(Tolerance));
-          REQUIRE(gradsf(17, 2) == Approx(0).epsilon(Tolerance));
-          REQUIRE(gradsf(18, 0) == Approx(0).epsilon(Tolerance));
-          REQUIRE(gradsf(18, 1) == Approx(0).epsilon(Tolerance));
-          REQUIRE(gradsf(18, 2) == Approx(0).epsilon(Tolerance));
-          REQUIRE(gradsf(19, 0) == Approx(0).epsilon(Tolerance));
-          REQUIRE(gradsf(19, 1) == Approx(0).epsilon(Tolerance));
-          REQUIRE(gradsf(19, 2) == Approx(0).epsilon(Tolerance));
-          REQUIRE(gradsf(20, 0) == Approx(0).epsilon(Tolerance));
-          REQUIRE(gradsf(20, 1) == Approx(0).epsilon(Tolerance));
-          REQUIRE(gradsf(20, 2) == Approx(0).epsilon(Tolerance));
-          REQUIRE(gradsf(21, 0) == Approx(-0).epsilon(Tolerance));
-          REQUIRE(gradsf(21, 1) == Approx(0).epsilon(Tolerance));
-          REQUIRE(gradsf(21, 2) == Approx(0).epsilon(Tolerance));
-          REQUIRE(gradsf(22, 0) == Approx(0).epsilon(Tolerance));
-          REQUIRE(gradsf(22, 1) == Approx(0).epsilon(Tolerance));
-          REQUIRE(gradsf(22, 2) == Approx(0).epsilon(Tolerance));
-          REQUIRE(gradsf(23, 0) == Approx(0).epsilon(Tolerance));
-          REQUIRE(gradsf(23, 1) == Approx(0).epsilon(Tolerance));
-          REQUIRE(gradsf(23, 2) == Approx(0).epsilon(Tolerance));
-          REQUIRE(gradsf(24, 0) == Approx(0).epsilon(Tolerance));
-          REQUIRE(gradsf(24, 1) == Approx(0).epsilon(Tolerance));
-          REQUIRE(gradsf(24, 2) == Approx(0).epsilon(Tolerance));
-          REQUIRE(gradsf(25, 0) == Approx(-0).epsilon(Tolerance));
-          REQUIRE(gradsf(25, 1) == Approx(0).epsilon(Tolerance));
-          REQUIRE(gradsf(25, 2) == Approx(0).epsilon(Tolerance));
-          REQUIRE(gradsf(26, 0) == Approx(0).epsilon(Tolerance));
-          REQUIRE(gradsf(26, 1) == Approx(0).epsilon(Tolerance));
-          REQUIRE(gradsf(26, 2) == Approx(0).epsilon(Tolerance));
-          REQUIRE(gradsf(27, 0) == Approx(0).epsilon(Tolerance));
-          REQUIRE(gradsf(27, 1) == Approx(0).epsilon(Tolerance));
-          REQUIRE(gradsf(27, 2) == Approx(0).epsilon(Tolerance));
-          REQUIRE(gradsf(28, 0) == Approx(0).epsilon(Tolerance));
-          REQUIRE(gradsf(28, 1) == Approx(0).epsilon(Tolerance));
-          REQUIRE(gradsf(28, 2) == Approx(-0).epsilon(Tolerance));
-          REQUIRE(gradsf(29, 0) == Approx(0).epsilon(Tolerance));
-          REQUIRE(gradsf(29, 1) == Approx(0).epsilon(Tolerance));
-          REQUIRE(gradsf(29, 2) == Approx(-0).epsilon(Tolerance));
-          REQUIRE(gradsf(30, 0) == Approx(0).epsilon(Tolerance));
-          REQUIRE(gradsf(30, 1) == Approx(0).epsilon(Tolerance));
-          REQUIRE(gradsf(30, 2) == Approx(0).epsilon(Tolerance));
-          REQUIRE(gradsf(31, 0) == Approx(0).epsilon(Tolerance));
-          REQUIRE(gradsf(31, 1) == Approx(0).epsilon(Tolerance));
-          REQUIRE(gradsf(31, 2) == Approx(0).epsilon(Tolerance));
-          REQUIRE(gradsf(32, 0) == Approx(0).epsilon(Tolerance));
-          REQUIRE(gradsf(32, 1) == Approx(0).epsilon(Tolerance));
-          REQUIRE(gradsf(32, 2) == Approx(0).epsilon(Tolerance));
-          REQUIRE(gradsf(33, 0) == Approx(-0).epsilon(Tolerance));
-          REQUIRE(gradsf(33, 1) == Approx(0).epsilon(Tolerance));
-          REQUIRE(gradsf(33, 2) == Approx(0).epsilon(Tolerance));
-          REQUIRE(gradsf(34, 0) == Approx(0).epsilon(Tolerance));
-          REQUIRE(gradsf(34, 1) == Approx(0).epsilon(Tolerance));
-          REQUIRE(gradsf(34, 2) == Approx(0).epsilon(Tolerance));
-          REQUIRE(gradsf(35, 0) == Approx(0).epsilon(Tolerance));
-          REQUIRE(gradsf(35, 1) == Approx(0).epsilon(Tolerance));
-          REQUIRE(gradsf(35, 2) == Approx(0).epsilon(Tolerance));
-          REQUIRE(gradsf(36, 0) == Approx(0).epsilon(Tolerance));
-          REQUIRE(gradsf(36, 1) == Approx(-0).epsilon(Tolerance));
-          REQUIRE(gradsf(36, 2) == Approx(0).epsilon(Tolerance));
-          REQUIRE(gradsf(37, 0) == Approx(-0).epsilon(Tolerance));
-          REQUIRE(gradsf(37, 1) == Approx(-0).epsilon(Tolerance));
-          REQUIRE(gradsf(37, 2) == Approx(0).epsilon(Tolerance));
-          REQUIRE(gradsf(38, 0) == Approx(0).epsilon(Tolerance));
-          REQUIRE(gradsf(38, 1) == Approx(-0).epsilon(Tolerance));
-          REQUIRE(gradsf(38, 2) == Approx(0).epsilon(Tolerance));
-          REQUIRE(gradsf(39, 0) == Approx(0).epsilon(Tolerance));
-          REQUIRE(gradsf(39, 1) == Approx(-0).epsilon(Tolerance));
-          REQUIRE(gradsf(39, 2) == Approx(0).epsilon(Tolerance));
-          REQUIRE(gradsf(40, 0) == Approx(0).epsilon(Tolerance));
-          REQUIRE(gradsf(40, 1) == Approx(-0).epsilon(Tolerance));
-          REQUIRE(gradsf(40, 2) == Approx(-0).epsilon(Tolerance));
-          REQUIRE(gradsf(41, 0) == Approx(0).epsilon(Tolerance));
-          REQUIRE(gradsf(41, 1) == Approx(-0).epsilon(Tolerance));
-          REQUIRE(gradsf(41, 2) == Approx(-0).epsilon(Tolerance));
-          REQUIRE(gradsf(42, 0) == Approx(0).epsilon(Tolerance));
-          REQUIRE(gradsf(42, 1) == Approx(-0).epsilon(Tolerance));
-          REQUIRE(gradsf(42, 2) == Approx(0).epsilon(Tolerance));
-          REQUIRE(gradsf(43, 0) == Approx(0).epsilon(Tolerance));
-          REQUIRE(gradsf(43, 1) == Approx(-0).epsilon(Tolerance));
-          REQUIRE(gradsf(43, 2) == Approx(0).epsilon(Tolerance));
-          REQUIRE(gradsf(44, 0) == Approx(0).epsilon(Tolerance));
-          REQUIRE(gradsf(44, 1) == Approx(-0).epsilon(Tolerance));
-          REQUIRE(gradsf(44, 2) == Approx(0).epsilon(Tolerance));
-          REQUIRE(gradsf(45, 0) == Approx(-0).epsilon(Tolerance));
-          REQUIRE(gradsf(45, 1) == Approx(-0).epsilon(Tolerance));
-          REQUIRE(gradsf(45, 2) == Approx(0).epsilon(Tolerance));
-          REQUIRE(gradsf(46, 0) == Approx(0).epsilon(Tolerance));
-          REQUIRE(gradsf(46, 1) == Approx(-0).epsilon(Tolerance));
-          REQUIRE(gradsf(46, 2) == Approx(0).epsilon(Tolerance));
-          REQUIRE(gradsf(47, 0) == Approx(0).epsilon(Tolerance));
-          REQUIRE(gradsf(47, 1) == Approx(-0).epsilon(Tolerance));
-          REQUIRE(gradsf(47, 2) == Approx(0).epsilon(Tolerance));
-          REQUIRE(gradsf(48, 0) == Approx(0).epsilon(Tolerance));
-          REQUIRE(gradsf(48, 1) == Approx(0).epsilon(Tolerance));
-          REQUIRE(gradsf(48, 2) == Approx(0).epsilon(Tolerance));
-          REQUIRE(gradsf(49, 0) == Approx(-0).epsilon(Tolerance));
-          REQUIRE(gradsf(49, 1) == Approx(0).epsilon(Tolerance));
-          REQUIRE(gradsf(49, 2) == Approx(0).epsilon(Tolerance));
-          REQUIRE(gradsf(50, 0) == Approx(0).epsilon(Tolerance));
-          REQUIRE(gradsf(50, 1) == Approx(0).epsilon(Tolerance));
-          REQUIRE(gradsf(50, 2) == Approx(0).epsilon(Tolerance));
-          REQUIRE(gradsf(51, 0) == Approx(0).epsilon(Tolerance));
-          REQUIRE(gradsf(51, 1) == Approx(0).epsilon(Tolerance));
-          REQUIRE(gradsf(51, 2) == Approx(0).epsilon(Tolerance));
-          REQUIRE(gradsf(52, 0) == Approx(0).epsilon(Tolerance));
-          REQUIRE(gradsf(52, 1) == Approx(0).epsilon(Tolerance));
-          REQUIRE(gradsf(52, 2) == Approx(-0).epsilon(Tolerance));
-          REQUIRE(gradsf(53, 0) == Approx(-0).epsilon(Tolerance));
-          REQUIRE(gradsf(53, 1) == Approx(0).epsilon(Tolerance));
-          REQUIRE(gradsf(53, 2) == Approx(-0).epsilon(Tolerance));
-          REQUIRE(gradsf(54, 0) == Approx(0).epsilon(Tolerance));
-          REQUIRE(gradsf(54, 1) == Approx(0).epsilon(Tolerance));
-          REQUIRE(gradsf(54, 2) == Approx(-0).epsilon(Tolerance));
-          REQUIRE(gradsf(55, 0) == Approx(0).epsilon(Tolerance));
-          REQUIRE(gradsf(55, 1) == Approx(0).epsilon(Tolerance));
-          REQUIRE(gradsf(55, 2) == Approx(-0).epsilon(Tolerance));
-          REQUIRE(gradsf(56, 0) == Approx(0).epsilon(Tolerance));
-          REQUIRE(gradsf(56, 1) == Approx(0).epsilon(Tolerance));
-          REQUIRE(gradsf(56, 2) == Approx(0).epsilon(Tolerance));
-          REQUIRE(gradsf(57, 0) == Approx(-0).epsilon(Tolerance));
-          REQUIRE(gradsf(57, 1) == Approx(0).epsilon(Tolerance));
-          REQUIRE(gradsf(57, 2) == Approx(0).epsilon(Tolerance));
-          REQUIRE(gradsf(58, 0) == Approx(0).epsilon(Tolerance));
-          REQUIRE(gradsf(58, 1) == Approx(0).epsilon(Tolerance));
-          REQUIRE(gradsf(58, 2) == Approx(0).epsilon(Tolerance));
-          REQUIRE(gradsf(59, 0) == Approx(0).epsilon(Tolerance));
-          REQUIRE(gradsf(59, 1) == Approx(0).epsilon(Tolerance));
-          REQUIRE(gradsf(59, 2) == Approx(0).epsilon(Tolerance));
-          REQUIRE(gradsf(60, 0) == Approx(0).epsilon(Tolerance));
-          REQUIRE(gradsf(60, 1) == Approx(0).epsilon(Tolerance));
-          REQUIRE(gradsf(60, 2) == Approx(0).epsilon(Tolerance));
-          REQUIRE(gradsf(61, 0) == Approx(-0).epsilon(Tolerance));
-          REQUIRE(gradsf(61, 1) == Approx(0).epsilon(Tolerance));
-          REQUIRE(gradsf(61, 2) == Approx(0).epsilon(Tolerance));
-          REQUIRE(gradsf(62, 0) == Approx(0).epsilon(Tolerance));
-          REQUIRE(gradsf(62, 1) == Approx(0).epsilon(Tolerance));
-          REQUIRE(gradsf(62, 2) == Approx(0).epsilon(Tolerance));
-          REQUIRE(gradsf(63, 0) == Approx(0).epsilon(Tolerance));
-          REQUIRE(gradsf(63, 1) == Approx(0).epsilon(Tolerance));
-          REQUIRE(gradsf(63, 2) == Approx(0).epsilon(Tolerance));
-        }
-
-        // Coordinates is (0.5,-0.5,0.5) after upgrade
-        SECTION(
-            "3D BSpline element for coordinates(0.5,-0.5,0.5) after upgrade - "
-            "kernel correction") {
-          Eigen::Matrix<double, Dim, 1> coords;
-          coords << 0.5, -0.5, 0.5;
-          auto shapefn = hex->shapefn(coords, zero, zero_matrix);
-
-          // Check shape function
-          REQUIRE(shapefn.size() == 64);
-          REQUIRE(shapefn.sum() == Approx(1.).epsilon(Tolerance));
-
-          REQUIRE(shapefn(0) == Approx(0.0543823).epsilon(Tolerance));
-          REQUIRE(shapefn(1) == Approx(0.132935).epsilon(Tolerance));
-          REQUIRE(shapefn(2) == Approx(0.0543823).epsilon(Tolerance));
-          REQUIRE(shapefn(3) == Approx(0.0222473).epsilon(Tolerance));
-          REQUIRE(shapefn(4) == Approx(0.132935).epsilon(Tolerance));
-          REQUIRE(shapefn(5) == Approx(0.324951).epsilon(Tolerance));
-          REQUIRE(shapefn(6) == Approx(0.132935).epsilon(Tolerance));
-          REQUIRE(shapefn(7) == Approx(0.0543823).epsilon(Tolerance));
-          REQUIRE(shapefn(8) == Approx(0).epsilon(Tolerance));
-          REQUIRE(shapefn(9) == Approx(0).epsilon(Tolerance));
-          REQUIRE(shapefn(10) == Approx(0).epsilon(Tolerance));
-          REQUIRE(shapefn(11) == Approx(0).epsilon(Tolerance));
-          REQUIRE(shapefn(12) == Approx(0).epsilon(Tolerance));
-          REQUIRE(shapefn(13) == Approx(0).epsilon(Tolerance));
-          REQUIRE(shapefn(14) == Approx(0).epsilon(Tolerance));
-          REQUIRE(shapefn(15) == Approx(0).epsilon(Tolerance));
-          REQUIRE(shapefn(16) == Approx(0).epsilon(Tolerance));
-          REQUIRE(shapefn(17) == Approx(0).epsilon(Tolerance));
-          REQUIRE(shapefn(18) == Approx(0).epsilon(Tolerance));
-          REQUIRE(shapefn(19) == Approx(0).epsilon(Tolerance));
-          REQUIRE(shapefn(20) == Approx(0).epsilon(Tolerance));
-          REQUIRE(shapefn(21) == Approx(0).epsilon(Tolerance));
-          REQUIRE(shapefn(22) == Approx(0).epsilon(Tolerance));
-          REQUIRE(shapefn(23) == Approx(0).epsilon(Tolerance));
-          REQUIRE(shapefn(24) == Approx(0).epsilon(Tolerance));
-          REQUIRE(shapefn(25) == Approx(0).epsilon(Tolerance));
-          REQUIRE(shapefn(26) == Approx(0).epsilon(Tolerance));
-          REQUIRE(shapefn(27) == Approx(0).epsilon(Tolerance));
-          REQUIRE(shapefn(28) == Approx(0).epsilon(Tolerance));
-          REQUIRE(shapefn(29) == Approx(0.00247192).epsilon(Tolerance));
-          REQUIRE(shapefn(30) == Approx(0).epsilon(Tolerance));
-          REQUIRE(shapefn(31) == Approx(0.00604248).epsilon(Tolerance));
-          REQUIRE(shapefn(32) == Approx(0).epsilon(Tolerance));
-          REQUIRE(shapefn(33) == Approx(0.00247192).epsilon(Tolerance));
-          REQUIRE(shapefn(34) == Approx(0.00604248).epsilon(Tolerance));
-          REQUIRE(shapefn(35) == Approx(0.000274658).epsilon(Tolerance));
-          REQUIRE(shapefn(36) == Approx(0).epsilon(Tolerance));
-          REQUIRE(shapefn(37) == Approx(0).epsilon(Tolerance));
-          REQUIRE(shapefn(38) == Approx(0).epsilon(Tolerance));
-          REQUIRE(shapefn(39) == Approx(0).epsilon(Tolerance));
-          REQUIRE(shapefn(40) == Approx(0).epsilon(Tolerance));
-          REQUIRE(shapefn(41) == Approx(0.00604248).epsilon(Tolerance));
-          REQUIRE(shapefn(42) == Approx(0).epsilon(Tolerance));
-          REQUIRE(shapefn(43) == Approx(0.0147705).epsilon(Tolerance));
-          REQUIRE(shapefn(44) == Approx(0).epsilon(Tolerance));
-          REQUIRE(shapefn(45) == Approx(0.00604248).epsilon(Tolerance));
-          REQUIRE(shapefn(46) == Approx(0.0147705).epsilon(Tolerance));
-          REQUIRE(shapefn(47) == Approx(0.000671387).epsilon(Tolerance));
-          REQUIRE(shapefn(48) == Approx(0).epsilon(Tolerance));
-          REQUIRE(shapefn(49) == Approx(0).epsilon(Tolerance));
-          REQUIRE(shapefn(50) == Approx(0).epsilon(Tolerance));
-          REQUIRE(shapefn(51) == Approx(0).epsilon(Tolerance));
-          REQUIRE(shapefn(52) == Approx(0).epsilon(Tolerance));
-          REQUIRE(shapefn(53) == Approx(0.00247192).epsilon(Tolerance));
-          REQUIRE(shapefn(54) == Approx(0.00604248).epsilon(Tolerance));
-          REQUIRE(shapefn(55) == Approx(0.000274658).epsilon(Tolerance));
-          REQUIRE(shapefn(56) == Approx(0).epsilon(Tolerance));
-          REQUIRE(shapefn(57) == Approx(0.00604248).epsilon(Tolerance));
-          REQUIRE(shapefn(58) == Approx(0.0147705).epsilon(Tolerance));
-          REQUIRE(shapefn(59) == Approx(0.000671387).epsilon(Tolerance));
-          REQUIRE(shapefn(60) == Approx(0).epsilon(Tolerance));
-          REQUIRE(shapefn(61) == Approx(0.000274658).epsilon(Tolerance));
-          REQUIRE(shapefn(62) == Approx(0.000671387).epsilon(Tolerance));
-          REQUIRE(shapefn(63) == Approx(3.05176e-05).epsilon(Tolerance));
-
-          // Check gradient of shape functions
-          auto gradsf = hex->grad_shapefn(coords, zero, zero_matrix);
-          REQUIRE(gradsf.rows() == 64);
-          REQUIRE(gradsf.cols() == Dim);
-
-          Eigen::Matrix<double, 64, Dim> gradsf_ans;
-          gradsf_ans << -0.0725098, -0.0197754, -0.0725098, 0.0483398,
-              -0.0483398, -0.177246, 0.0197754, 0.0725098, -0.0725098,
-              -0.0296631, 0.0296631, -0.0296631, -0.177246, -0.0483398,
-              0.0483398, 0.118164, -0.118164, 0.118164, 0.0483398, 0.177246,
-              0.0483398, -0.0725098, 0.0725098, 0.0197754, 0, 0, 0, -0, 0, 0, 0,
-              0, 0, 0, 0, 0, 0, 0, -0, -0, 0, -0, 0, 0, -0, 0, 0, -0, 0, 0, 0,
-              -0, 0, 0, 0, 0, 0, 0, 0, 0, 0, 0, 0, -0, 0, 0, 0, 0, 0, 0, 0, 0,
-              0, 0, 0, -0, 0, 0, 0, 0, 0, 0, 0, 0, 0, 0, -0, 0.0098877,
-              0.0032959, -0.0032959, 0, 0, 0, 0.0241699, 0.00805664, 0.00219727,
-              0, 0, 0, -0.0032959, 0.0032959, 0.0098877, 0.00219727, 0.00805664,
-              0.0241699, 0.00109863, 0.000366211, 0.00109863, 0, -0, 0, -0, -0,
-              0, 0, -0, 0, 0, -0, 0, 0, -0, -0, 0.0241699, -0.00219727,
-              -0.00805664, 0, -0, 0, 0.059082, -0.00537109, 0.00537109, 0, -0,
-              0, -0.00805664, -0.00219727, 0.0241699, 0.00537109, -0.00537109,
-              0.059082, 0.00268555, -0.000244141, 0.00268555, 0, -0, 0, -0, -0,
-              0, 0, -0, 0, 0, -0, 0, 0, -0, -0, -0.0032959, -0.0098877,
-              -0.0032959, 0.00219727, -0.0241699, -0.00805664, 0.00109863,
-              -0.00109863, -0.000366211, 0, -0, 0, -0.00805664, -0.0241699,
-              0.00219727, 0.00537109, -0.059082, 0.00537109, 0.00268555,
-              -0.00268555, 0.000244141, 0, -0, 0, -0.000366211, -0.00109863,
-              0.00109863, 0.000244141, -0.00268555, 0.00268555, 0.00012207,
-              -0.00012207, 0.00012207;
-
-          for (unsigned i = 0; i < gradsf.rows(); ++i)
-            for (unsigned j = 0; j < gradsf.cols(); ++j)
-              REQUIRE(gradsf(i, j) ==
-                      Approx(gradsf_ans(i, j)).epsilon(Tolerance));
-        }
-
-        // Coordinates is (0,0,0)
-        SECTION(
-            "Eight noded local sf hexahedron element for coordinates(0,0,0) - "
-            "kernel correction") {
-          Eigen::Matrix<double, Dim, 1> coords;
-          coords.setZero();
-          auto shapefn = hex->shapefn_local(coords, zero, zero_matrix);
-
-          // Check shape function
-          REQUIRE(shapefn.size() == 8);
-
-          REQUIRE(shapefn(0) == Approx(0.125).epsilon(Tolerance));
-          REQUIRE(shapefn(1) == Approx(0.125).epsilon(Tolerance));
-          REQUIRE(shapefn(2) == Approx(0.125).epsilon(Tolerance));
-          REQUIRE(shapefn(3) == Approx(0.125).epsilon(Tolerance));
-          REQUIRE(shapefn(4) == Approx(0.125).epsilon(Tolerance));
-          REQUIRE(shapefn(5) == Approx(0.125).epsilon(Tolerance));
-          REQUIRE(shapefn(6) == Approx(0.125).epsilon(Tolerance));
-          REQUIRE(shapefn(7) == Approx(0.125).epsilon(Tolerance));
-        }
-
-        // Check Jacobian
-        SECTION(
-            "64-noded hexrilateral Jacobian with deformation gradient - kernel "
-            "correction") {
-          Eigen::Matrix<double, 64, Dim> coords;
-          coords << -1, -1, -1, 1, -1, -1, 1, 1, -1, -1, 1, -1, -1, -1, 1, 1,
-              -1, 1, 1, 1, 1, -1, 1, 1, -3, 3, -3, -1, 3, -3, 1, 3, -3, 3, 3,
-              -3, -3, 3, -1, -1, 3, -1, 1, 3, -1, 3, 3, -1, -3, 3, 1, -1, 3, 1,
-              1, 3, 1, 3, 3, 1, -3, 3, 3, -1, 3, 3, 1, 3, 3, 3, 3, 3, -3, 1, -3,
-              -1, 1, -3, 1, 1, -3, 3, 1, -3, -3, 1, -1, 3, 1, -1, -3, 1, 1, 3,
-              1, 1, -3, 1, 3, -1, 1, 3, 1, 1, 3, 3, 1, 3, -3, -1, -3, -1, -1,
-              -3, 1, -1, -3, 3, -1, -3, -3, -1, -1, 3, -1, -1, -3, -1, 1, 3, -1,
-              1, -3, -1, 3, -1, -1, 3, 1, -1, 3, 3, -1, 3, -3, -3, -3, -1, -3,
-              -3, 1, -3, -3, 3, -3, -3, -3, -3, -1, -1, -3, -1, 1, -3, -1, 3,
-              -3, -1, -3, -3, 1, -1, -3, 1, 1, -3, 1, 3, -3, 1, -3, -3, 3, -1,
-              -3, 3, 1, -3, 3, 3, -3, 3;
-
-          Eigen::Matrix<double, Dim, 1> psize;
-          psize.setZero();
-          Eigen::Matrix<double, Dim, Dim> defgrad;
-          defgrad.setZero();
-
-          Eigen::Matrix<double, Dim, 1> xi;
-          xi << 0., 0., 0.;
-
-          Eigen::Matrix<double, Dim, Dim> jacobian;
-          // clang-format off
-          jacobian << 1., 0., 0.,
-                      0., 1., 0.,
-                      0., 0., 1;
-          // clang-format on
-
-          // Get Jacobian
-          auto jac = hex->jacobian(xi, coords, psize, defgrad);
-
-          // Check size of jacobian
-          REQUIRE(jac.size() == jacobian.size());
-
-          // Check Jacobian
-          for (unsigned i = 0; i < Dim; ++i)
-            for (unsigned j = 0; j < Dim; ++j)
-              REQUIRE(jac(i, j) == Approx(jacobian(i, j)).epsilon(Tolerance));
-        }
-
-        // Coordinates is (0, 0, 0)
-        SECTION(
-            "64 noded hexahedron B-matrix cell for coordinates(0, 0, 0) - "
-            "kernel correction") {
-          Eigen::Matrix<double, Dim, 1> xi;
-          xi << 0.0, 0.0, 0.0;
-
-          Eigen::Matrix<double, 64, Dim> coords;
-          coords << -1, -1, -1, 1, -1, -1, 1, 1, -1, -1, 1, -1, -1, -1, 1, 1,
-              -1, 1, 1, 1, 1, -1, 1, 1, -3, 3, -3, -1, 3, -3, 1, 3, -3, 3, 3,
-              -3, -3, 3, -1, -1, 3, -1, 1, 3, -1, 3, 3, -1, -3, 3, 1, -1, 3, 1,
-              1, 3, 1, 3, 3, 1, -3, 3, 3, -1, 3, 3, 1, 3, 3, 3, 3, 3, -3, 1, -3,
-              -1, 1, -3, 1, 1, -3, 3, 1, -3, -3, 1, -1, 3, 1, -1, -3, 1, 1, 3,
-              1, 1, -3, 1, 3, -1, 1, 3, 1, 1, 3, 3, 1, 3, -3, -1, -3, -1, -1,
-              -3, 1, -1, -3, 3, -1, -3, -3, -1, -1, 3, -1, -1, -3, -1, 1, 3, -1,
-              1, -3, -1, 3, -1, -1, 3, 1, -1, 3, 3, -1, 3, -3, -3, -3, -1, -3,
-              -3, 1, -3, -3, 3, -3, -3, -3, -3, -1, -1, -3, -1, 1, -3, -1, 3,
-              -3, -1, -3, -3, 1, -1, -3, 1, 1, -3, 1, 3, -3, 1, -3, -3, 3, -1,
-              -3, 3, 1, -3, 3, 3, -3, 3;
-
-          // Get B-Matrix
-          auto bmatrix = hex->bmatrix(xi, coords, zero, zero_matrix);
-
-          // Check gradient of shape functions
-          auto gradsf = hex->grad_shapefn(xi, zero, zero_matrix);
-
-          // Check dN/dx
-          auto dn_dx = hex->dn_dx(xi, coords, zero, zero_matrix);
-          REQUIRE(dn_dx.rows() == 64);
-          REQUIRE(dn_dx.cols() == Dim);
-          for (unsigned i = 0; i < 64; ++i) {
-            REQUIRE(dn_dx(i, 0) == Approx(gradsf(i, 0)).epsilon(Tolerance));
-            REQUIRE(dn_dx(i, 1) == Approx(gradsf(i, 1)).epsilon(Tolerance));
-            REQUIRE(dn_dx(i, 2) == Approx(gradsf(i, 2)).epsilon(Tolerance));
-          }
-
-          // Check size of B-matrix
-          REQUIRE(bmatrix.size() == 64);
-
-          for (unsigned i = 0; i < 64; ++i) {
-            REQUIRE(bmatrix.at(i)(0, 0) ==
-                    Approx(gradsf(i, 0)).epsilon(Tolerance));
-            REQUIRE(bmatrix.at(i)(0, 1) == Approx(0.).epsilon(Tolerance));
-            REQUIRE(bmatrix.at(i)(0, 2) == Approx(0.).epsilon(Tolerance));
-            REQUIRE(bmatrix.at(i)(1, 0) == Approx(0.).epsilon(Tolerance));
-            REQUIRE(bmatrix.at(i)(1, 1) ==
-                    Approx(gradsf(i, 1)).epsilon(Tolerance));
-            REQUIRE(bmatrix.at(i)(1, 2) == Approx(0.).epsilon(Tolerance));
-            REQUIRE(bmatrix.at(i)(2, 0) == Approx(0.).epsilon(Tolerance));
-            REQUIRE(bmatrix.at(i)(2, 1) == Approx(0.).epsilon(Tolerance));
-            REQUIRE(bmatrix.at(i)(2, 2) ==
-                    Approx(gradsf(i, 2)).epsilon(Tolerance));
-            REQUIRE(bmatrix.at(i)(3, 0) ==
-                    Approx(gradsf(i, 1)).epsilon(Tolerance));
-            REQUIRE(bmatrix.at(i)(3, 1) ==
-                    Approx(gradsf(i, 0)).epsilon(Tolerance));
-            REQUIRE(bmatrix.at(i)(3, 2) == Approx(0.).epsilon(Tolerance));
-            REQUIRE(bmatrix.at(i)(4, 0) == Approx(0.).epsilon(Tolerance));
-            REQUIRE(bmatrix.at(i)(4, 1) ==
-                    Approx(gradsf(i, 2)).epsilon(Tolerance));
-            REQUIRE(bmatrix.at(i)(4, 2) ==
-                    Approx(gradsf(i, 1)).epsilon(Tolerance));
-            REQUIRE(bmatrix.at(i)(5, 0) ==
-                    Approx(gradsf(i, 2)).epsilon(Tolerance));
-            REQUIRE(bmatrix.at(i)(5, 1) == Approx(0.).epsilon(Tolerance));
-            REQUIRE(bmatrix.at(i)(5, 2) ==
-                    Approx(gradsf(i, 0)).epsilon(Tolerance));
-          }
-        }
-      }
-    }
-
-    // Initialising upgrade properties
-    SECTION("3D BSpline element regular element - nnodes = 48") {
-      Eigen::Matrix<double, 48, Dim> nodal_coords;
-      // clang-format off
-      nodal_coords <<-1,  -1, -1,
-                      1,  -1, -1,
-                      1,  1,  -1,
-                      -1,  1,  -1,
-                      -1, -1, 1,
-                      1, -1, 1,
-                      1,  1,  1,
-                      -1, 1,  1,
-                      -3,  3, -3,
-                      -1,  3, -3,
-                      1,  3, -3,
-                      3,  3, -3,
-                      -3,  3, -1,
-                      -1,  3, -1,
-                      1,  3, -1,
-                      3,  3, -1,
-                      -3,  3,  1,
-                      -1,  3,  1,
-                      1,  3,  1,
-                      3,  3,  1,
-                      -3,  3,  3,
-                      -1,  3,  3,
-                      1,  3,  3,
-                      3,  3,  3,
-                      -3,  1, -3,
-                      -1,  1, -3,
-                      1,  1, -3,
-                      3,  1, -3,
-                      -3,  1, -1,
-                      3,  1, -1,
-                      -3,  1,  1,
-                      3,  1,  1,
-                      -3,  1,  3,
-                      -1,  1,  3,
-                      1,  1,  3,
-                      3,  1,  3,
-                      -3, -1, -3,
-                      -1, -1, -3,
-                      1, -1, -3,
-                      3, -1, -3,
-                      -3, -1, -1,
-                      3, -1, -1,
-                      -3, -1,  1,
-                      3, -1,  1,
-                      -3, -1,  3,
-                      -1, -1,  3,
-                      1, -1,  3,
-                      3, -1,  3;
-      // clang-format on
-
-      SECTION("3D BSpline element regular element lower y-axis support") {
-        std::vector<std::vector<unsigned>> nodal_props{
-            {0, 1, 0}, {0, 1, 0}, {0, 2, 0}, {0, 2, 0}, {0, 1, 0}, {0, 1, 0},
-            {0, 2, 0}, {0, 2, 0}, {0, 0, 0}, {0, 0, 0}, {0, 0, 0}, {0, 0, 0},
-            {0, 0, 0}, {0, 0, 0}, {0, 0, 0}, {0, 0, 0}, {0, 0, 0}, {0, 0, 0},
-            {0, 0, 0}, {0, 0, 0}, {0, 0, 0}, {0, 0, 0}, {0, 0, 0}, {0, 0, 0},
-            {0, 2, 0}, {0, 2, 0}, {0, 2, 0}, {0, 2, 0}, {0, 2, 0}, {0, 2, 0},
-            {0, 2, 0}, {0, 2, 0}, {0, 2, 0}, {0, 2, 0}, {0, 2, 0}, {0, 2, 0},
-            {0, 1, 0}, {0, 1, 0}, {0, 1, 0}, {0, 1, 0}, {0, 1, 0}, {0, 1, 0},
-            {0, 1, 0}, {0, 1, 0}, {0, 1, 0}, {0, 1, 0}, {0, 1, 0}, {0, 1, 0}};
-
-        REQUIRE_NOTHROW(hex->initialise_bspline_connectivity_properties(
-            nodal_coords, nodal_props));
-
-        // Coordinates is (0,0,0) after upgrade
-        SECTION("3D BSpline element for coordinates(0,0,0) after upgrade") {
-          Eigen::Matrix<double, Dim, 1> coords;
-          coords.setZero();
-          auto shapefn = hex->shapefn(coords, zero, zero_matrix);
-
-          // Check shape function
-          REQUIRE(shapefn.size() == 48);
-          REQUIRE(hex->nfunctions() == 48);
-          REQUIRE(hex->nfunctions_local() == 8);
-          REQUIRE(shapefn.sum() == Approx(1.).epsilon(Tolerance));
-
-          REQUIRE(shapefn(0) == Approx(0.166667).epsilon(Tolerance));
-          REQUIRE(shapefn(1) == Approx(0.166667).epsilon(Tolerance));
-          REQUIRE(shapefn(2) == Approx(0.0833333).epsilon(Tolerance));
-          REQUIRE(shapefn(3) == Approx(0.0833333).epsilon(Tolerance));
-          REQUIRE(shapefn(4) == Approx(0.166667).epsilon(Tolerance));
-          REQUIRE(shapefn(5) == Approx(0.166667).epsilon(Tolerance));
-          REQUIRE(shapefn(6) == Approx(0.0833333).epsilon(Tolerance));
-          REQUIRE(shapefn(7) == Approx(0.0833333).epsilon(Tolerance));
-          REQUIRE(shapefn(8) == Approx(0).epsilon(Tolerance));
-          REQUIRE(shapefn(9) == Approx(0).epsilon(Tolerance));
-          REQUIRE(shapefn(10) == Approx(0).epsilon(Tolerance));
-          REQUIRE(shapefn(11) == Approx(0).epsilon(Tolerance));
-          REQUIRE(shapefn(12) == Approx(0).epsilon(Tolerance));
-          REQUIRE(shapefn(13) == Approx(0).epsilon(Tolerance));
-          REQUIRE(shapefn(14) == Approx(0).epsilon(Tolerance));
-          REQUIRE(shapefn(15) == Approx(0).epsilon(Tolerance));
-          REQUIRE(shapefn(16) == Approx(0).epsilon(Tolerance));
-          REQUIRE(shapefn(17) == Approx(0).epsilon(Tolerance));
-          REQUIRE(shapefn(18) == Approx(0).epsilon(Tolerance));
-          REQUIRE(shapefn(19) == Approx(0).epsilon(Tolerance));
-          REQUIRE(shapefn(20) == Approx(0).epsilon(Tolerance));
-          REQUIRE(shapefn(21) == Approx(0).epsilon(Tolerance));
-          REQUIRE(shapefn(22) == Approx(0).epsilon(Tolerance));
-          REQUIRE(shapefn(23) == Approx(0).epsilon(Tolerance));
-          REQUIRE(shapefn(24) == Approx(0).epsilon(Tolerance));
-          REQUIRE(shapefn(25) == Approx(0).epsilon(Tolerance));
-          REQUIRE(shapefn(26) == Approx(0).epsilon(Tolerance));
-          REQUIRE(shapefn(27) == Approx(0).epsilon(Tolerance));
-          REQUIRE(shapefn(28) == Approx(0).epsilon(Tolerance));
-          REQUIRE(shapefn(29) == Approx(0).epsilon(Tolerance));
-          REQUIRE(shapefn(30) == Approx(0).epsilon(Tolerance));
-          REQUIRE(shapefn(31) == Approx(0).epsilon(Tolerance));
-          REQUIRE(shapefn(32) == Approx(0).epsilon(Tolerance));
-          REQUIRE(shapefn(33) == Approx(0).epsilon(Tolerance));
-          REQUIRE(shapefn(34) == Approx(0).epsilon(Tolerance));
-          REQUIRE(shapefn(35) == Approx(0).epsilon(Tolerance));
-          REQUIRE(shapefn(36) == Approx(0).epsilon(Tolerance));
-          REQUIRE(shapefn(37) == Approx(0).epsilon(Tolerance));
-          REQUIRE(shapefn(38) == Approx(0).epsilon(Tolerance));
-          REQUIRE(shapefn(39) == Approx(0).epsilon(Tolerance));
-          REQUIRE(shapefn(40) == Approx(0).epsilon(Tolerance));
-          REQUIRE(shapefn(41) == Approx(0).epsilon(Tolerance));
-          REQUIRE(shapefn(42) == Approx(0).epsilon(Tolerance));
-          REQUIRE(shapefn(43) == Approx(0).epsilon(Tolerance));
-          REQUIRE(shapefn(44) == Approx(0).epsilon(Tolerance));
-          REQUIRE(shapefn(45) == Approx(0).epsilon(Tolerance));
-          REQUIRE(shapefn(46) == Approx(0).epsilon(Tolerance));
-          REQUIRE(shapefn(47) == Approx(0).epsilon(Tolerance));
-
-          // Check gradient of shape functions
-          auto gradsf = hex->grad_shapefn(coords, zero, zero_matrix);
-          REQUIRE(gradsf.rows() == 48);
-          REQUIRE(gradsf.cols() == Dim);
-
-          Eigen::Matrix<double, 48, Dim> gradsf_ans;
-          gradsf_ans << -0.166667, -0.166667, -0.166667, 0.166667, -0.166667,
-              -0.166667, 0.0833333, 0.166667, -0.0833333, -0.0833333, 0.166667,
-              -0.0833333, -0.166667, -0.166667, 0.166667, 0.166667, -0.166667,
-              0.166667, 0.0833333, 0.166667, 0.0833333, -0.0833333, 0.166667,
-              0.0833333, 0, 0, 0, -0, 0, 0, 0, 0, 0, 0, 0, 0, 0, 0, -0, -0, 0,
-              -0, 0, 0, -0, 0, 0, -0, 0, 0, 0, -0, 0, 0, 0, 0, 0, 0, 0, 0, 0, 0,
-              0, -0, 0, 0, 0, 0, 0, 0, 0, 0, 0, 0, 0, -0, 0, 0, 0, 0, 0, 0, 0,
-              0, 0, 0, -0, 0, 0, -0, 0, 0, 0, 0, 0, 0, 0, 0, 0, -0, 0, 0, 0, 0,
-              0, 0, 0, 0, 0, -0, 0, -0, -0, 0, 0, -0, 0, 0, -0, 0, 0, -0, -0, 0,
-              -0, -0, 0, -0, 0, 0, -0, 0, 0, -0, 0, -0, -0, 0, 0, -0, 0, 0, -0,
-              0;
-
-          for (unsigned i = 0; i < gradsf.rows(); ++i)
-            for (unsigned j = 0; j < gradsf.cols(); ++j)
-              REQUIRE(gradsf(i, j) ==
-                      Approx(gradsf_ans(i, j)).epsilon(Tolerance));
-        }
-
-        // Coordinates is (0.5,-0.5,0.5) after upgrade
-        SECTION(
-            "3D BSpline element for coordinates(0.5,-0.5,0.5) after upgrade") {
-          Eigen::Matrix<double, Dim, 1> coords;
-          coords << 0.5, -0.5, 0.5;
-          auto shapefn = hex->shapefn(coords, zero, zero_matrix);
-
-          // Check shape function
-          REQUIRE(shapefn.size() == 48);
-          REQUIRE(shapefn.sum() == Approx(1.).epsilon(Tolerance));
-
-          REQUIRE(shapefn(0) == Approx(0.0725098).epsilon(Tolerance));
-          REQUIRE(shapefn(1) == Approx(0.177246).epsilon(Tolerance));
-          REQUIRE(shapefn(2) == Approx(0.0161133).epsilon(Tolerance));
-          REQUIRE(shapefn(3) == Approx(0.0065918).epsilon(Tolerance));
-          REQUIRE(shapefn(4) == Approx(0.177246).epsilon(Tolerance));
-          REQUIRE(shapefn(5) == Approx(0.433268).epsilon(Tolerance));
-          REQUIRE(shapefn(6) == Approx(0.039388).epsilon(Tolerance));
-          REQUIRE(shapefn(7) == Approx(0.0161133).epsilon(Tolerance));
-          REQUIRE(shapefn(8) == Approx(0).epsilon(Tolerance));
-          REQUIRE(shapefn(9) == Approx(0).epsilon(Tolerance));
-          REQUIRE(shapefn(10) == Approx(0).epsilon(Tolerance));
-          REQUIRE(shapefn(11) == Approx(0).epsilon(Tolerance));
-          REQUIRE(shapefn(12) == Approx(0).epsilon(Tolerance));
-          REQUIRE(shapefn(13) == Approx(0).epsilon(Tolerance));
-          REQUIRE(shapefn(14) == Approx(0).epsilon(Tolerance));
-          REQUIRE(shapefn(15) == Approx(0).epsilon(Tolerance));
-          REQUIRE(shapefn(16) == Approx(0).epsilon(Tolerance));
-          REQUIRE(shapefn(17) == Approx(0).epsilon(Tolerance));
-          REQUIRE(shapefn(18) == Approx(0).epsilon(Tolerance));
-          REQUIRE(shapefn(19) == Approx(0).epsilon(Tolerance));
-          REQUIRE(shapefn(20) == Approx(0).epsilon(Tolerance));
-          REQUIRE(shapefn(21) == Approx(0).epsilon(Tolerance));
-          REQUIRE(shapefn(22) == Approx(0).epsilon(Tolerance));
-          REQUIRE(shapefn(23) == Approx(0).epsilon(Tolerance));
-          REQUIRE(shapefn(24) == Approx(0).epsilon(Tolerance));
-          REQUIRE(shapefn(25) == Approx(0).epsilon(Tolerance));
-          REQUIRE(shapefn(26) == Approx(0).epsilon(Tolerance));
-          REQUIRE(shapefn(27) == Approx(0).epsilon(Tolerance));
-          REQUIRE(shapefn(28) == Approx(0).epsilon(Tolerance));
-          REQUIRE(shapefn(29) == Approx(0.000732422).epsilon(Tolerance));
-          REQUIRE(shapefn(30) == Approx(0).epsilon(Tolerance));
-          REQUIRE(shapefn(31) == Approx(0.00179036).epsilon(Tolerance));
-          REQUIRE(shapefn(32) == Approx(0).epsilon(Tolerance));
-          REQUIRE(shapefn(33) == Approx(0.000732422).epsilon(Tolerance));
-          REQUIRE(shapefn(34) == Approx(0.00179036).epsilon(Tolerance));
-          REQUIRE(shapefn(35) == Approx(8.13802e-05).epsilon(Tolerance));
-          REQUIRE(shapefn(36) == Approx(0).epsilon(Tolerance));
-          REQUIRE(shapefn(37) == Approx(0).epsilon(Tolerance));
-          REQUIRE(shapefn(38) == Approx(0).epsilon(Tolerance));
-          REQUIRE(shapefn(39) == Approx(0).epsilon(Tolerance));
-          REQUIRE(shapefn(40) == Approx(0).epsilon(Tolerance));
-          REQUIRE(shapefn(41) == Approx(0.00805664).epsilon(Tolerance));
-          REQUIRE(shapefn(42) == Approx(0).epsilon(Tolerance));
-          REQUIRE(shapefn(43) == Approx(0.019694).epsilon(Tolerance));
-          REQUIRE(shapefn(44) == Approx(0).epsilon(Tolerance));
-          REQUIRE(shapefn(45) == Approx(0.00805664).epsilon(Tolerance));
-          REQUIRE(shapefn(46) == Approx(0.019694).epsilon(Tolerance));
-          REQUIRE(shapefn(47) == Approx(0.000895182).epsilon(Tolerance));
-
-          // Check gradient of shape functions
-          auto gradsf = hex->grad_shapefn(coords, zero, zero_matrix);
-          REQUIRE(gradsf.rows() == 48);
-          REQUIRE(gradsf.cols() == Dim);
-
-          Eigen::Matrix<double, 48, Dim> gradsf_ans;
-          gradsf_ans << -0.0966797, -0.0263672, -0.0966797, 0.0644531,
-              -0.0644531, -0.236328, 0.00585938, 0.0644531, -0.0214844,
-              -0.00878906, 0.0263672, -0.00878906, -0.236328, -0.0644531,
-              0.0644531, 0.157552, -0.157552, 0.157552, 0.0143229, 0.157552,
-              0.0143229, -0.0214844, 0.0644531, 0.00585938, 0, 0, 0, -0, 0, 0,
-              0, 0, 0, 0, 0, 0, 0, 0, -0, -0, 0, -0, 0, 0, -0, 0, 0, -0, 0, 0,
-              0, -0, 0, 0, 0, 0, 0, 0, 0, 0, 0, 0, 0, -0, 0, 0, 0, 0, 0, 0, 0,
-              0, 0, 0, 0, -0, 0, 0, 0, 0, 0, 0, 0, 0, 0, 0, -0, 0.00292969,
-              0.00292969, -0.000976562, 0, 0, 0, 0.00716146, 0.00716146,
-              0.000651042, 0, 0, 0, -0.000976562, 0.00292969, 0.00292969,
-              0.000651042, 0.00716146, 0.00716146, 0.000325521, 0.000325521,
-              0.000325521, 0, -0, 0, -0, -0, 0, 0, -0, 0, 0, -0, 0, 0, -0, -0,
-              0.0322266, -0.00292969, -0.0107422, 0, -0, 0, 0.078776,
-              -0.00716146, 0.00716146, 0, -0, 0, -0.0107422, -0.00292969,
-              0.0322266, 0.00716146, -0.00716146, 0.078776, 0.00358073,
-              -0.000325521, 0.00358073;
-
-          for (unsigned i = 0; i < gradsf.rows(); ++i)
-            for (unsigned j = 0; j < gradsf.cols(); ++j)
-              REQUIRE(gradsf(i, j) ==
-                      Approx(gradsf_ans(i, j)).epsilon(Tolerance));
-        }
-
-        // Initialise BSpline with kernel correction equal to true
-        bool kernel_correction = true;
-        REQUIRE_NOTHROW(hex->initialise_bspline_connectivity_properties(
-            nodal_coords, nodal_props, kernel_correction, 1, 1.e-8));
-
-        // Coordinates is (0,0,0) after upgrade
-        SECTION(
-            "3D BSpline element for coordinates(0,0,0) after upgrade - kernel "
-            "correction") {
-          Eigen::Matrix<double, Dim, 1> coords;
-          coords.setZero();
-          auto shapefn = hex->shapefn(coords, zero, zero_matrix);
-
-          // Check shape function
-          REQUIRE(shapefn.size() == 48);
-          REQUIRE(hex->nfunctions() == 48);
-          REQUIRE(hex->nfunctions_local() == 8);
-          REQUIRE(shapefn.sum() == Approx(1.).epsilon(Tolerance));
-
-          REQUIRE(shapefn(0) == Approx(0.125).epsilon(Tolerance));
-          REQUIRE(shapefn(1) == Approx(0.125).epsilon(Tolerance));
-          REQUIRE(shapefn(2) == Approx(0.125).epsilon(Tolerance));
-          REQUIRE(shapefn(3) == Approx(0.125).epsilon(Tolerance));
-          REQUIRE(shapefn(4) == Approx(0.125).epsilon(Tolerance));
-          REQUIRE(shapefn(5) == Approx(0.125).epsilon(Tolerance));
-          REQUIRE(shapefn(6) == Approx(0.125).epsilon(Tolerance));
-          REQUIRE(shapefn(7) == Approx(0.125).epsilon(Tolerance));
-          REQUIRE(shapefn(8) == Approx(0).epsilon(Tolerance));
-          REQUIRE(shapefn(9) == Approx(0).epsilon(Tolerance));
-          REQUIRE(shapefn(10) == Approx(0).epsilon(Tolerance));
-          REQUIRE(shapefn(11) == Approx(0).epsilon(Tolerance));
-          REQUIRE(shapefn(12) == Approx(0).epsilon(Tolerance));
-          REQUIRE(shapefn(13) == Approx(0).epsilon(Tolerance));
-          REQUIRE(shapefn(14) == Approx(0).epsilon(Tolerance));
-          REQUIRE(shapefn(15) == Approx(0).epsilon(Tolerance));
-          REQUIRE(shapefn(16) == Approx(0).epsilon(Tolerance));
-          REQUIRE(shapefn(17) == Approx(0).epsilon(Tolerance));
-          REQUIRE(shapefn(18) == Approx(0).epsilon(Tolerance));
-          REQUIRE(shapefn(19) == Approx(0).epsilon(Tolerance));
-          REQUIRE(shapefn(20) == Approx(0).epsilon(Tolerance));
-          REQUIRE(shapefn(21) == Approx(0).epsilon(Tolerance));
-          REQUIRE(shapefn(22) == Approx(0).epsilon(Tolerance));
-          REQUIRE(shapefn(23) == Approx(0).epsilon(Tolerance));
-          REQUIRE(shapefn(24) == Approx(0).epsilon(Tolerance));
-          REQUIRE(shapefn(25) == Approx(0).epsilon(Tolerance));
-          REQUIRE(shapefn(26) == Approx(0).epsilon(Tolerance));
-          REQUIRE(shapefn(27) == Approx(0).epsilon(Tolerance));
-          REQUIRE(shapefn(28) == Approx(0).epsilon(Tolerance));
-          REQUIRE(shapefn(29) == Approx(0).epsilon(Tolerance));
-          REQUIRE(shapefn(30) == Approx(0).epsilon(Tolerance));
-          REQUIRE(shapefn(31) == Approx(0).epsilon(Tolerance));
-          REQUIRE(shapefn(32) == Approx(0).epsilon(Tolerance));
-          REQUIRE(shapefn(33) == Approx(0).epsilon(Tolerance));
-          REQUIRE(shapefn(34) == Approx(0).epsilon(Tolerance));
-          REQUIRE(shapefn(35) == Approx(0).epsilon(Tolerance));
-          REQUIRE(shapefn(36) == Approx(0).epsilon(Tolerance));
-          REQUIRE(shapefn(37) == Approx(0).epsilon(Tolerance));
-          REQUIRE(shapefn(38) == Approx(0).epsilon(Tolerance));
-          REQUIRE(shapefn(39) == Approx(0).epsilon(Tolerance));
-          REQUIRE(shapefn(40) == Approx(0).epsilon(Tolerance));
-          REQUIRE(shapefn(41) == Approx(0).epsilon(Tolerance));
-          REQUIRE(shapefn(42) == Approx(0).epsilon(Tolerance));
-          REQUIRE(shapefn(43) == Approx(0).epsilon(Tolerance));
-          REQUIRE(shapefn(44) == Approx(0).epsilon(Tolerance));
-          REQUIRE(shapefn(45) == Approx(0).epsilon(Tolerance));
-          REQUIRE(shapefn(46) == Approx(0).epsilon(Tolerance));
-          REQUIRE(shapefn(47) == Approx(0).epsilon(Tolerance));
-
-          // Check linear reproduction property
-          Eigen::Matrix<double, Dim, 1> rep_coords;
-          rep_coords.setZero();
-          for (unsigned i = 0; i < shapefn.size(); i++) {
-            rep_coords.noalias() +=
-                shapefn(i) * nodal_coords.row(i).transpose();
-          }
-          for (unsigned j = 0; j < Dim; j++)
-            REQUIRE(rep_coords(j) == Approx(coords(j)).epsilon(Tolerance));
-
-          // Check gradient of shape functions
-          auto gradsf = hex->grad_shapefn(coords, zero, zero_matrix);
-          REQUIRE(gradsf.rows() == 48);
-          REQUIRE(gradsf.cols() == Dim);
-
-          Eigen::Matrix<double, 48, Dim> gradsf_ans;
-          gradsf_ans << -0.125, -0.125, -0.125, 0.125, -0.125, -0.125, 0.125,
-              0.125, -0.125, -0.125, 0.125, -0.125, -0.125, -0.125, 0.125,
-              0.125, -0.125, 0.125, 0.125, 0.125, 0.125, -0.125, 0.125, 0.125,
-              0, 0, 0, -0, 0, 0, 0, 0, 0, 0, 0, 0, 0, 0, -0, -0, 0, -0, 0, 0,
-              -0, 0, 0, -0, 0, 0, 0, -0, 0, 0, 0, 0, 0, 0, 0, 0, 0, 0, 0, -0, 0,
-              0, 0, 0, 0, 0, 0, 0, 0, 0, 0, -0, 0, 0, 0, 0, 0, 0, 0, 0, 0, 0,
-              -0, 0, 0, -0, 0, 0, 0, 0, 0, 0, 0, 0, 0, -0, 0, 0, 0, 0, 0, 0, 0,
-              0, 0, -0, 0, -0, -0, 0, 0, -0, 0, 0, -0, 0, 0, -0, -0, 0, -0, -0,
-              0, -0, 0, 0, -0, 0, 0, -0, 0, -0, -0, 0, 0, -0, 0, 0, -0, 0;
-
-          for (unsigned i = 0; i < gradsf.rows(); ++i)
-            for (unsigned j = 0; j < gradsf.cols(); ++j)
-              REQUIRE(gradsf(i, j) ==
-                      Approx(gradsf_ans(i, j)).epsilon(Tolerance));
-
-          // Check zero gradient sum property
-          Eigen::Matrix<double, Dim, 1> grad_sum;
-          grad_sum.setZero();
-          for (unsigned i = 0; i < gradsf.rows(); i++) {
-            grad_sum.noalias() += gradsf.row(i).transpose();
-          }
-          for (unsigned j = 0; j < Dim; j++)
-            REQUIRE(grad_sum(j) == Approx(0.0).epsilon(Tolerance));
-
-          // Check identity tensor product property
-          Eigen::Matrix<double, Dim, Dim> identity =
-              Eigen::Matrix<double, Dim, Dim>::Identity();
-          Eigen::Matrix<double, Dim, Dim> identity_sum;
-          identity_sum.setZero();
-          for (unsigned i = 0; i < gradsf.rows(); i++) {
-            identity_sum.noalias() +=
-                nodal_coords.row(i).transpose() * gradsf.row(i);
-          }
-          for (unsigned j = 0; j < Dim; j++)
-            for (unsigned k = 0; k < Dim; k++)
-              REQUIRE(identity_sum(j, k) ==
-                      Approx(identity(j, k)).epsilon(Tolerance));
-        }
-
-        // Coordinates is (0.5,-0.5,0.5) after upgrade
-        SECTION(
-            "3D BSpline element for coordinates(0.5,-0.5,0.5) after upgrade - "
-            "kernel correction") {
-          Eigen::Matrix<double, Dim, 1> coords;
-          coords << 0.5, -0.5, 0.5;
-          auto shapefn = hex->shapefn(coords, zero, zero_matrix);
-
-          // Check shape function
-          REQUIRE(shapefn.size() == 48);
-          REQUIRE(shapefn.sum() == Approx(1.).epsilon(Tolerance));
-
-          REQUIRE(shapefn(0) == Approx(0.0593262).epsilon(Tolerance));
-          REQUIRE(shapefn(1) == Approx(0.14502).epsilon(Tolerance));
-          REQUIRE(shapefn(2) == Approx(0.0483398).epsilon(Tolerance));
-          REQUIRE(shapefn(3) == Approx(0.0197754).epsilon(Tolerance));
-          REQUIRE(shapefn(4) == Approx(0.14502).epsilon(Tolerance));
-          REQUIRE(shapefn(5) == Approx(0.354492).epsilon(Tolerance));
-          REQUIRE(shapefn(6) == Approx(0.118164).epsilon(Tolerance));
-          REQUIRE(shapefn(7) == Approx(0.0483398).epsilon(Tolerance));
-          REQUIRE(shapefn(8) == Approx(0).epsilon(Tolerance));
-          REQUIRE(shapefn(9) == Approx(0).epsilon(Tolerance));
-          REQUIRE(shapefn(10) == Approx(0).epsilon(Tolerance));
-          REQUIRE(shapefn(11) == Approx(0).epsilon(Tolerance));
-          REQUIRE(shapefn(12) == Approx(0).epsilon(Tolerance));
-          REQUIRE(shapefn(13) == Approx(0).epsilon(Tolerance));
-          REQUIRE(shapefn(14) == Approx(0).epsilon(Tolerance));
-          REQUIRE(shapefn(15) == Approx(0).epsilon(Tolerance));
-          REQUIRE(shapefn(16) == Approx(0).epsilon(Tolerance));
-          REQUIRE(shapefn(17) == Approx(0).epsilon(Tolerance));
-          REQUIRE(shapefn(18) == Approx(0).epsilon(Tolerance));
-          REQUIRE(shapefn(19) == Approx(0).epsilon(Tolerance));
-          REQUIRE(shapefn(20) == Approx(0).epsilon(Tolerance));
-          REQUIRE(shapefn(21) == Approx(0).epsilon(Tolerance));
-          REQUIRE(shapefn(22) == Approx(0).epsilon(Tolerance));
-          REQUIRE(shapefn(23) == Approx(0).epsilon(Tolerance));
-          REQUIRE(shapefn(24) == Approx(0).epsilon(Tolerance));
-          REQUIRE(shapefn(25) == Approx(0).epsilon(Tolerance));
-          REQUIRE(shapefn(26) == Approx(0).epsilon(Tolerance));
-          REQUIRE(shapefn(27) == Approx(0).epsilon(Tolerance));
-          REQUIRE(shapefn(28) == Approx(0).epsilon(Tolerance));
-          REQUIRE(shapefn(29) == Approx(0.00219727).epsilon(Tolerance));
-          REQUIRE(shapefn(30) == Approx(0).epsilon(Tolerance));
-          REQUIRE(shapefn(31) == Approx(0.00537109).epsilon(Tolerance));
-          REQUIRE(shapefn(32) == Approx(0).epsilon(Tolerance));
-          REQUIRE(shapefn(33) == Approx(0.00219727).epsilon(Tolerance));
-          REQUIRE(shapefn(34) == Approx(0.00537109).epsilon(Tolerance));
-          REQUIRE(shapefn(35) == Approx(0.000244141).epsilon(Tolerance));
-          REQUIRE(shapefn(36) == Approx(0).epsilon(Tolerance));
-          REQUIRE(shapefn(37) == Approx(0).epsilon(Tolerance));
-          REQUIRE(shapefn(38) == Approx(0).epsilon(Tolerance));
-          REQUIRE(shapefn(39) == Approx(0).epsilon(Tolerance));
-          REQUIRE(shapefn(40) == Approx(0).epsilon(Tolerance));
-          REQUIRE(shapefn(41) == Approx(0.0065918).epsilon(Tolerance));
-          REQUIRE(shapefn(42) == Approx(0).epsilon(Tolerance));
-          REQUIRE(shapefn(43) == Approx(0.0161133).epsilon(Tolerance));
-          REQUIRE(shapefn(44) == Approx(0).epsilon(Tolerance));
-          REQUIRE(shapefn(45) == Approx(0.0065918).epsilon(Tolerance));
-          REQUIRE(shapefn(46) == Approx(0.0161133).epsilon(Tolerance));
-          REQUIRE(shapefn(47) == Approx(0.000732422).epsilon(Tolerance));
-
-          // Check linear reproduction property
-          Eigen::Matrix<double, Dim, 1> rep_coords;
-          rep_coords.setZero();
-          for (unsigned i = 0; i < shapefn.size(); i++) {
-            rep_coords.noalias() +=
-                shapefn(i) * nodal_coords.row(i).transpose();
-          }
-          for (unsigned j = 0; j < Dim; j++)
-            REQUIRE(rep_coords(j) == Approx(coords(j)).epsilon(Tolerance));
-
-          // Check gradient of shape functions
-          auto gradsf = hex->grad_shapefn(coords, zero, zero_matrix);
-          REQUIRE(gradsf.rows() == 48);
-          REQUIRE(gradsf.cols() == Dim);
-
-          Eigen::Matrix<double, 48, Dim> gradsf_ans;
-          gradsf_ans << -0.0842049, -0.0395508, -0.0842049, 0.0686114,
-              -0.0966797, -0.205834, 0.0280683, 0.0966797, -0.0842049,
-              -0.0344475, 0.0395508, -0.0344475, -0.205834, -0.0966797,
-              0.0686114, 0.167717, -0.236328, 0.167717, 0.0686114, 0.236328,
-              0.0686114, -0.0842049, 0.0966797, 0.0280683, -0, 0, -0, -0, 0, -0,
-              0, 0, -0, 0, 0, -0, -0, 0, -0, -0, 0, -0, 0, 0, -0, 0, 0, -0, -0,
-              0, 0, -0, 0, 0, 0, 0, 0, 0, 0, 0, -0, 0, 0, -0, 0, 0, 0, 0, 0, 0,
-              0, 0, -0, 0, -0, -0, 0, -0, 0, 0, -0, 0, 0, -0, -0, 0, -0,
-              0.00637916, 0.00439453, -0.00382749, -0, 0, 0, 0.0155935,
-              0.0107422, 0.0031187, -0, 0, 0, -0.00382749, 0.00439453,
-              0.00637916, 0.0031187, 0.0107422, 0.0155935, 0.000708795,
-              0.000488281, 0.000708795, -0, -0, -0, -0, -0, -0, 0, -0, -0, 0,
-              -0, -0, -0, -0, -0, 0.0155935, -0.00439453, -0.0093561, -0, -0, 0,
-              0.0381174, -0.0107422, 0.00762349, -0, -0, 0, -0.0093561,
-              -0.00439453, 0.0155935, 0.00762349, -0.0107422, 0.0381174,
-              0.00173261, -0.000488281, 0.00173261;
-
-          for (unsigned i = 0; i < gradsf.rows(); ++i)
-            for (unsigned j = 0; j < gradsf.cols(); ++j)
-              REQUIRE(gradsf(i, j) ==
-                      Approx(gradsf_ans(i, j)).epsilon(Tolerance));
-
-          // Check zero gradient sum property
-          Eigen::Matrix<double, Dim, 1> grad_sum;
-          grad_sum.setZero();
-          for (unsigned i = 0; i < gradsf.rows(); i++) {
-            grad_sum.noalias() += gradsf.row(i).transpose();
-          }
-          for (unsigned j = 0; j < Dim; j++)
-            REQUIRE(grad_sum(j) == Approx(0.0).epsilon(Tolerance));
-
-          // Check identity tensor product property
-          Eigen::Matrix<double, Dim, Dim> identity =
-              Eigen::Matrix<double, Dim, Dim>::Identity();
-          Eigen::Matrix<double, Dim, Dim> identity_sum;
-          identity_sum.setZero();
-          for (unsigned i = 0; i < gradsf.rows(); i++) {
-            identity_sum.noalias() +=
-                nodal_coords.row(i).transpose() * gradsf.row(i);
-          }
-          for (unsigned j = 0; j < Dim; j++)
-            for (unsigned k = 0; k < Dim; k++)
-              REQUIRE(identity_sum(j, k) ==
-                      Approx(identity(j, k)).epsilon(Tolerance));
-        }
-      }
-    }
-
-    // Initialising upgrade properties
-    SECTION("3D BSpline element regular element - nnodes = 36") {
-      Eigen::Matrix<double, 36, Dim> nodal_coords;
-      // clang-format off
-      nodal_coords <<-1,  -1, -1,
-                      1,  -1, -1,
-                      1,  1,  -1,
-                      -1,  1,  -1,
-                      -1, -1, 1,
-                      1, -1, 1,
-                      1,  1,  1,
-                      -1, 1,  1,
-                      -3,  3, -1,
-                      -1,  3, -1,
-                      1,  3, -1,
-                      3,  3, -1,
-                      -3,  3,  1,
-                      -1,  3,  1,
-                      1,  3,  1,
-                      3,  3,  1,
-                      -3,  3,  3,
-                      -1,  3,  3,
-                      1,  3,  3,
-                      3,  3,  3,
-                      -3,  1, -1,
-                      3,  1, -1,
-                      -3,  1,  1,
-                      3,  1,  1,
-                      -3,  1,  3,
-                      -1,  1,  3,
-                      1,  1,  3,
-                      3,  1,  3,
-                      -3, -1, -1,
-                      3, -1, -1,
-                      -3, -1,  1,
-                      3, -1,  1,
-                      -3, -1,  3,
-                      -1, -1,  3,
-                      1, -1,  3,
-                      3, -1,  3;
-      // clang-format on
-
-      SECTION("3D BSpline element regular element lower y-axis support") {
-        std::vector<std::vector<unsigned>> nodal_props{
-            {0, 1, 1}, {0, 1, 1}, {0, 2, 1}, {0, 2, 1}, {0, 1, 2}, {0, 1, 2},
-            {0, 2, 2}, {0, 2, 2}, {0, 0, 1}, {0, 0, 1}, {0, 0, 1}, {0, 0, 1},
-            {0, 0, 2}, {0, 0, 2}, {0, 0, 2}, {0, 0, 2}, {0, 0, 0}, {0, 0, 0},
-            {0, 0, 0}, {0, 0, 0}, {0, 2, 1}, {0, 2, 1}, {0, 2, 2}, {0, 2, 2},
-            {0, 2, 0}, {0, 2, 0}, {0, 2, 0}, {0, 2, 0}, {0, 1, 1}, {0, 1, 1},
-            {0, 1, 2}, {0, 1, 2}, {0, 1, 0}, {0, 1, 0}, {0, 1, 0}, {0, 1, 0}};
-
-        REQUIRE_NOTHROW(hex->initialise_bspline_connectivity_properties(
-            nodal_coords, nodal_props));
-
-        // Coordinates is (0,0,0) after upgrade
-        SECTION("3D BSpline element for coordinates(0,0,0) after upgrade") {
-          Eigen::Matrix<double, Dim, 1> coords;
-          coords.setZero();
-          auto shapefn = hex->shapefn(coords, zero, zero_matrix);
-
-          // Check shape function
-          REQUIRE(shapefn.size() == 36);
-          REQUIRE(hex->nfunctions() == 36);
-          REQUIRE(hex->nfunctions_local() == 8);
-          REQUIRE(shapefn.sum() == Approx(1.).epsilon(Tolerance));
-
-          REQUIRE(shapefn(0) == Approx(0.222222).epsilon(Tolerance));
-          REQUIRE(shapefn(1) == Approx(0.222222).epsilon(Tolerance));
-          REQUIRE(shapefn(2) == Approx(0.111111).epsilon(Tolerance));
-          REQUIRE(shapefn(3) == Approx(0.111111).epsilon(Tolerance));
-          REQUIRE(shapefn(4) == Approx(0.111111).epsilon(Tolerance));
-          REQUIRE(shapefn(5) == Approx(0.111111).epsilon(Tolerance));
-          REQUIRE(shapefn(6) == Approx(0.0555556).epsilon(Tolerance));
-          REQUIRE(shapefn(7) == Approx(0.0555556).epsilon(Tolerance));
-          REQUIRE(shapefn(8) == Approx(0).epsilon(Tolerance));
-          REQUIRE(shapefn(9) == Approx(0).epsilon(Tolerance));
-          REQUIRE(shapefn(10) == Approx(0).epsilon(Tolerance));
-          REQUIRE(shapefn(11) == Approx(0).epsilon(Tolerance));
-          REQUIRE(shapefn(12) == Approx(0).epsilon(Tolerance));
-          REQUIRE(shapefn(13) == Approx(0).epsilon(Tolerance));
-          REQUIRE(shapefn(14) == Approx(0).epsilon(Tolerance));
-          REQUIRE(shapefn(15) == Approx(0).epsilon(Tolerance));
-          REQUIRE(shapefn(16) == Approx(0).epsilon(Tolerance));
-          REQUIRE(shapefn(17) == Approx(0).epsilon(Tolerance));
-          REQUIRE(shapefn(18) == Approx(0).epsilon(Tolerance));
-          REQUIRE(shapefn(19) == Approx(0).epsilon(Tolerance));
-          REQUIRE(shapefn(20) == Approx(0).epsilon(Tolerance));
-          REQUIRE(shapefn(21) == Approx(0).epsilon(Tolerance));
-          REQUIRE(shapefn(22) == Approx(0).epsilon(Tolerance));
-          REQUIRE(shapefn(23) == Approx(0).epsilon(Tolerance));
-          REQUIRE(shapefn(24) == Approx(0).epsilon(Tolerance));
-          REQUIRE(shapefn(25) == Approx(0).epsilon(Tolerance));
-          REQUIRE(shapefn(26) == Approx(0).epsilon(Tolerance));
-          REQUIRE(shapefn(27) == Approx(0).epsilon(Tolerance));
-          REQUIRE(shapefn(28) == Approx(0).epsilon(Tolerance));
-          REQUIRE(shapefn(29) == Approx(0).epsilon(Tolerance));
-          REQUIRE(shapefn(30) == Approx(0).epsilon(Tolerance));
-          REQUIRE(shapefn(31) == Approx(0).epsilon(Tolerance));
-          REQUIRE(shapefn(32) == Approx(0).epsilon(Tolerance));
-          REQUIRE(shapefn(33) == Approx(0).epsilon(Tolerance));
-          REQUIRE(shapefn(34) == Approx(0).epsilon(Tolerance));
-          REQUIRE(shapefn(35) == Approx(0).epsilon(Tolerance));
-
-          // Check gradient of shape functions
-          auto gradsf = hex->grad_shapefn(coords, zero, zero_matrix);
-          REQUIRE(gradsf.rows() == 36);
-          REQUIRE(gradsf.cols() == Dim);
-
-          Eigen::Matrix<double, 36, Dim> gradsf_ans;
-          gradsf_ans << -0.222222, -0.222222, -0.222222, 0.222222, -0.222222,
-              -0.222222, 0.111111, 0.222222, -0.111111, -0.111111, 0.222222,
-              -0.111111, -0.111111, -0.111111, 0.222222, 0.111111, -0.111111,
-              0.222222, 0.0555556, 0.111111, 0.111111, -0.0555556, 0.111111,
-              0.111111, 0, 0, -0, -0, 0, -0, 0, 0, -0, 0, 0, -0, 0, 0, 0, -0, 0,
-              0, 0, 0, 0, 0, 0, 0, 0, 0, 0, -0, 0, 0, 0, 0, 0, 0, 0, 0, 0, 0,
-              -0, 0, 0, -0, 0, 0, 0, 0, 0, 0, 0, 0, 0, -0, 0, 0, 0, 0, 0, 0, 0,
-              0, 0, -0, -0, 0, -0, -0, 0, -0, 0, 0, -0, 0, 0, -0, 0, -0, -0, 0,
-              0, -0, 0, 0, -0, 0;
-
-          for (unsigned i = 0; i < gradsf.rows(); ++i)
-            for (unsigned j = 0; j < gradsf.cols(); ++j)
-              REQUIRE(gradsf(i, j) ==
-                      Approx(gradsf_ans(i, j)).epsilon(Tolerance));
-        }
-
-        // Coordinates is (0.5,-0.5,0.5) after upgrade
-        SECTION(
-            "3D BSpline element for coordinates(0.5,-0.5,0.5) after upgrade") {
-          Eigen::Matrix<double, Dim, 1> coords;
-          coords << 0.5, -0.5, 0.5;
-          auto shapefn = hex->shapefn(coords, zero, zero_matrix);
-
-          // Check shape function
-          REQUIRE(shapefn.size() == 36);
-          REQUIRE(shapefn.sum() == Approx(1.).epsilon(Tolerance));
-
-          REQUIRE(shapefn(0) == Approx(0.0966797).epsilon(Tolerance));
-          REQUIRE(shapefn(1) == Approx(0.236328).epsilon(Tolerance));
-          REQUIRE(shapefn(2) == Approx(0.0214844).epsilon(Tolerance));
-          REQUIRE(shapefn(3) == Approx(0.00878906).epsilon(Tolerance));
-          REQUIRE(shapefn(4) == Approx(0.153076).epsilon(Tolerance));
-          REQUIRE(shapefn(5) == Approx(0.374186).epsilon(Tolerance));
-          REQUIRE(shapefn(6) == Approx(0.0340169).epsilon(Tolerance));
-          REQUIRE(shapefn(7) == Approx(0.013916).epsilon(Tolerance));
-          REQUIRE(shapefn(8) == Approx(0).epsilon(Tolerance));
-          REQUIRE(shapefn(9) == Approx(0).epsilon(Tolerance));
-          REQUIRE(shapefn(10) == Approx(0).epsilon(Tolerance));
-          REQUIRE(shapefn(11) == Approx(0).epsilon(Tolerance));
-          REQUIRE(shapefn(12) == Approx(0).epsilon(Tolerance));
-          REQUIRE(shapefn(13) == Approx(0).epsilon(Tolerance));
-          REQUIRE(shapefn(14) == Approx(0).epsilon(Tolerance));
-          REQUIRE(shapefn(15) == Approx(0).epsilon(Tolerance));
-          REQUIRE(shapefn(16) == Approx(0).epsilon(Tolerance));
-          REQUIRE(shapefn(17) == Approx(0).epsilon(Tolerance));
-          REQUIRE(shapefn(18) == Approx(0).epsilon(Tolerance));
-          REQUIRE(shapefn(19) == Approx(0).epsilon(Tolerance));
-          REQUIRE(shapefn(20) == Approx(0).epsilon(Tolerance));
-          REQUIRE(shapefn(21) == Approx(0.000976562).epsilon(Tolerance));
-          REQUIRE(shapefn(22) == Approx(0).epsilon(Tolerance));
-          REQUIRE(shapefn(23) == Approx(0.00154622).epsilon(Tolerance));
-          REQUIRE(shapefn(24) == Approx(0).epsilon(Tolerance));
-          REQUIRE(shapefn(25) == Approx(0.000732422).epsilon(Tolerance));
-          REQUIRE(shapefn(26) == Approx(0.00179036).epsilon(Tolerance));
-          REQUIRE(shapefn(27) == Approx(8.13802e-05).epsilon(Tolerance));
-          REQUIRE(shapefn(28) == Approx(0).epsilon(Tolerance));
-          REQUIRE(shapefn(29) == Approx(0.0107422).epsilon(Tolerance));
-          REQUIRE(shapefn(30) == Approx(0).epsilon(Tolerance));
-          REQUIRE(shapefn(31) == Approx(0.0170085).epsilon(Tolerance));
-          REQUIRE(shapefn(32) == Approx(0).epsilon(Tolerance));
-          REQUIRE(shapefn(33) == Approx(0.00805664).epsilon(Tolerance));
-          REQUIRE(shapefn(34) == Approx(0.019694).epsilon(Tolerance));
-          REQUIRE(shapefn(35) == Approx(0.000895182).epsilon(Tolerance));
-
-          // Check gradient of shape functions
-          auto gradsf = hex->grad_shapefn(coords, zero, zero_matrix);
-          REQUIRE(gradsf.rows() == 36);
-          REQUIRE(gradsf.cols() == Dim);
-
-          Eigen::Matrix<double, 36, Dim> gradsf_ans;
-          gradsf_ans << -0.128906, -0.0351562, -0.128906, 0.0859375, -0.0859375,
-              -0.315104, 0.0078125, 0.0859375, -0.0286458, -0.0117188,
-              0.0351562, -0.0117188, -0.204102, -0.0556641, 0.0966797, 0.136068,
-              -0.136068, 0.236328, 0.0123698, 0.136068, 0.0214844, -0.0185547,
-              0.0556641, 0.00878906, 0, 0, -0, -0, 0, -0, 0, 0, -0, 0, 0, -0, 0,
-              0, 0, -0, 0, 0, 0, 0, 0, 0, 0, 0, 0, 0, 0, -0, 0, 0, 0, 0, 0, 0,
-              0, 0, 0, 0, -0, 0.00390625, 0.00390625, -0.00130208, 0, 0, 0,
-              0.0061849, 0.0061849, 0.000976562, 0, 0, 0, -0.000976562,
-              0.00292969, 0.00292969, 0.000651042, 0.00716146, 0.00716146,
-              0.000325521, 0.000325521, 0.000325521, 0, -0, -0, 0.0429688,
-              -0.00390625, -0.0143229, 0, -0, 0, 0.0680339, -0.0061849,
-              0.0107422, 0, -0, 0, -0.0107422, -0.00292969, 0.0322266,
-              0.00716146, -0.00716146, 0.078776, 0.00358073, -0.000325521,
-              0.00358073;
-
-          for (unsigned i = 0; i < gradsf.rows(); ++i)
-            for (unsigned j = 0; j < gradsf.cols(); ++j)
-              REQUIRE(gradsf(i, j) ==
-                      Approx(gradsf_ans(i, j)).epsilon(Tolerance));
-        }
-
-        // Initialise BSpline with kernel correction equal to true
-        bool kernel_correction = true;
-        REQUIRE_NOTHROW(hex->initialise_bspline_connectivity_properties(
-            nodal_coords, nodal_props, kernel_correction));
-
-        // Coordinates is (0,0,0) after upgrade
-        SECTION(
-            "3D BSpline element for coordinates(0,0,0) after upgrade - kernel "
-            "correction") {
-          Eigen::Matrix<double, Dim, 1> coords;
-          coords.setZero();
-          auto shapefn = hex->shapefn(coords, zero, zero_matrix);
-
-          // Check shape function
-          REQUIRE(shapefn.size() == 36);
-          REQUIRE(hex->nfunctions() == 36);
-          REQUIRE(hex->nfunctions_local() == 8);
-          REQUIRE(shapefn.sum() == Approx(1.).epsilon(Tolerance));
-
-          REQUIRE(shapefn(0) == Approx(0.125).epsilon(Tolerance));
-          REQUIRE(shapefn(1) == Approx(0.125).epsilon(Tolerance));
-          REQUIRE(shapefn(2) == Approx(0.125).epsilon(Tolerance));
-          REQUIRE(shapefn(3) == Approx(0.125).epsilon(Tolerance));
-          REQUIRE(shapefn(4) == Approx(0.125).epsilon(Tolerance));
-          REQUIRE(shapefn(5) == Approx(0.125).epsilon(Tolerance));
-          REQUIRE(shapefn(6) == Approx(0.125).epsilon(Tolerance));
-          REQUIRE(shapefn(7) == Approx(0.125).epsilon(Tolerance));
-          REQUIRE(shapefn(8) == Approx(0).epsilon(Tolerance));
-          REQUIRE(shapefn(9) == Approx(0).epsilon(Tolerance));
-          REQUIRE(shapefn(10) == Approx(0).epsilon(Tolerance));
-          REQUIRE(shapefn(11) == Approx(0).epsilon(Tolerance));
-          REQUIRE(shapefn(12) == Approx(0).epsilon(Tolerance));
-          REQUIRE(shapefn(13) == Approx(0).epsilon(Tolerance));
-          REQUIRE(shapefn(14) == Approx(0).epsilon(Tolerance));
-          REQUIRE(shapefn(15) == Approx(0).epsilon(Tolerance));
-          REQUIRE(shapefn(16) == Approx(0).epsilon(Tolerance));
-          REQUIRE(shapefn(17) == Approx(0).epsilon(Tolerance));
-          REQUIRE(shapefn(18) == Approx(0).epsilon(Tolerance));
-          REQUIRE(shapefn(19) == Approx(0).epsilon(Tolerance));
-          REQUIRE(shapefn(20) == Approx(0).epsilon(Tolerance));
-          REQUIRE(shapefn(21) == Approx(0).epsilon(Tolerance));
-          REQUIRE(shapefn(22) == Approx(0).epsilon(Tolerance));
-          REQUIRE(shapefn(23) == Approx(0).epsilon(Tolerance));
-          REQUIRE(shapefn(24) == Approx(0).epsilon(Tolerance));
-          REQUIRE(shapefn(25) == Approx(0).epsilon(Tolerance));
-          REQUIRE(shapefn(26) == Approx(0).epsilon(Tolerance));
-          REQUIRE(shapefn(27) == Approx(0).epsilon(Tolerance));
-          REQUIRE(shapefn(28) == Approx(0).epsilon(Tolerance));
-          REQUIRE(shapefn(29) == Approx(0).epsilon(Tolerance));
-          REQUIRE(shapefn(30) == Approx(0).epsilon(Tolerance));
-          REQUIRE(shapefn(31) == Approx(0).epsilon(Tolerance));
-          REQUIRE(shapefn(32) == Approx(0).epsilon(Tolerance));
-          REQUIRE(shapefn(33) == Approx(0).epsilon(Tolerance));
-          REQUIRE(shapefn(34) == Approx(0).epsilon(Tolerance));
-          REQUIRE(shapefn(35) == Approx(0).epsilon(Tolerance));
 
           // Check linear reproduction property
           Eigen::Matrix<double, Dim, 1> rep_coords;
@@ -5119,5 +2556,4 @@
       }
     }
   }
-}
->>>>>>> c1af250b
+}