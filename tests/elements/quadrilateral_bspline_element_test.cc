--- conflicted
+++ resolved
@@ -1,4 +1,3 @@
-<<<<<<< HEAD
 // Quadrilateral element test
 #include <memory>
 
@@ -627,9 +626,8 @@
         REQUIRE(gradsf.cols() == Dim);
 
         Eigen::Matrix<double, 12, Dim> gradsf_ans;
-        gradsf_ans << -0.333333, -0.25, 0.333333, -0.25, 0.166667, 0.25,
-            -0.166667, 0.25, 0, -0, 0, 0, 0, 0, 0, 0, -0, 0, -0, 0, -0, 0, -0,
-            -0;
+        gradsf_ans << -0.25, -0.25, 0.25, -0.25, 0.25, 0.25, -0.25, 0.25, 0, -0,
+            0, 0, 0, 0, 0, 0, -0, 0, -0, 0, -0, 0, -0, -0;
 
         for (unsigned i = 0; i < gradsf.rows(); ++i)
           for (unsigned j = 0; j < gradsf.cols(); ++j)
@@ -700,8 +698,8 @@
         REQUIRE(gradsf.cols() == Dim);
 
         Eigen::Matrix<double, 12, Dim> gradsf_ans;
-        gradsf_ans << -0.386719, -0.140625, 0.315104, -0.34375, 0.0286458,
-            0.34375, -0.0351562, 0.140625, 0.0716146, -0.015625, 0.00651042,
+        gradsf_ans << -0.299395, -0.140625, 0.243952, -0.34375, 0.0997984,
+            0.34375, -0.12248, 0.140625, 0.0554435, -0.015625, 0.0226815,
             0.015625, 0, 0, 0, 0, -0, 0, -0, 0, -0, 0, -0, -0;
 
         for (unsigned i = 0; i < gradsf.rows(); ++i)
@@ -847,1023 +845,6 @@
         REQUIRE(quad->nfunctions_local() == 4);
         REQUIRE(shapefn.sum() == Approx(1.).epsilon(Tolerance));
 
-        REQUIRE(shapefn(0) == Approx(0.222222).epsilon(Tolerance));
-        REQUIRE(shapefn(1) == Approx(0.277778).epsilon(Tolerance));
-        REQUIRE(shapefn(2) == Approx(0.222222).epsilon(Tolerance));
-        REQUIRE(shapefn(3) == Approx(0.277778).epsilon(Tolerance));
-        REQUIRE(shapefn(4) == Approx(0).epsilon(Tolerance));
-        REQUIRE(shapefn(5) == Approx(0).epsilon(Tolerance));
-        REQUIRE(shapefn(6) == Approx(0).epsilon(Tolerance));
-        REQUIRE(shapefn(7) == Approx(0).epsilon(Tolerance));
-        REQUIRE(shapefn(8) == Approx(0).epsilon(Tolerance));
-
-        // Check linear reproduction property
-        Eigen::Matrix<double, Dim, 1> rep_coords;
-        rep_coords.setZero();
-        for (unsigned i = 0; i < shapefn.size(); i++) {
-          rep_coords.noalias() += shapefn(i) * nodal_coords.row(i).transpose();
-        }
-        for (unsigned j = 0; j < Dim; j++)
-          REQUIRE(rep_coords(j) == Approx(coords(j)).epsilon(Tolerance));
-
-        // Check gradient of shape functions
-        auto gradsf = quad->grad_shapefn(coords, zero, zero_matrix);
-        REQUIRE(gradsf.rows() == 9);
-        REQUIRE(gradsf.cols() == Dim);
-
-        Eigen::Matrix<double, 9, Dim> gradsf_ans;
-        gradsf_ans << -0.333333, -0.333333, 0.333333, -0.166667, 0.166667,
-            0.166667, -0.166667, 0.333333, 0, -0, 0, 0, 0, 0, 0, 0, -0, 0;
-
-        for (unsigned i = 0; i < gradsf.rows(); ++i)
-          for (unsigned j = 0; j < gradsf.cols(); ++j)
-            REQUIRE(gradsf(i, j) ==
-                    Approx(gradsf_ans(i, j)).epsilon(Tolerance));
-
-        // Check zero gradient sum property
-        Eigen::Matrix<double, Dim, 1> grad_sum;
-        grad_sum.setZero();
-        for (unsigned i = 0; i < gradsf.rows(); i++) {
-          grad_sum.noalias() += gradsf.row(i).transpose();
-        }
-        for (unsigned j = 0; j < Dim; j++)
-          REQUIRE(grad_sum(j) == Approx(0.0).epsilon(Tolerance));
-
-        // Check identity tensor product property
-        Eigen::Matrix<double, Dim, Dim> identity =
-            Eigen::Matrix<double, Dim, Dim>::Identity();
-        Eigen::Matrix<double, Dim, Dim> identity_sum;
-        identity_sum.setZero();
-        for (unsigned i = 0; i < gradsf.rows(); i++) {
-          identity_sum.noalias() +=
-              nodal_coords.row(i).transpose() * gradsf.row(i);
-        }
-        for (unsigned j = 0; j < Dim; j++)
-          for (unsigned k = 0; k < Dim; k++)
-            REQUIRE(identity_sum(j, k) ==
-                    Approx(identity(j, k)).epsilon(Tolerance));
-      }
-
-      // Coordinates is (0.5,0.5) after upgrade
-      SECTION(
-          "2D BSpline element for coordinates(0.5,0.5) after upgrade - kernel "
-          "correction") {
-        Eigen::Matrix<double, Dim, 1> coords;
-        coords << 0.5, 0.5;
-        auto shapefn = quad->shapefn(coords, zero, zero_matrix);
-
-        // Check shape function
-        REQUIRE(shapefn.size() == 9);
-        REQUIRE(shapefn.sum() == Approx(1.).epsilon(Tolerance));
-
-        REQUIRE(shapefn(0) == Approx(0.0805614).epsilon(Tolerance));
-        REQUIRE(shapefn(1) == Approx(0.200013).epsilon(Tolerance));
-        REQUIRE(shapefn(2) == Approx(0.431412).epsilon(Tolerance));
-        REQUIRE(shapefn(3) == Approx(0.200013).epsilon(Tolerance));
-        REQUIRE(shapefn(4) == Approx(0.0143406).epsilon(Tolerance));
-        REQUIRE(shapefn(5) == Approx(0.028744).epsilon(Tolerance));
-        REQUIRE(shapefn(6) == Approx(0.00183064).epsilon(Tolerance));
-        REQUIRE(shapefn(7) == Approx(0.028744).epsilon(Tolerance));
-        REQUIRE(shapefn(8) == Approx(0.0143406).epsilon(Tolerance));
-
-        // Check linear reproduction property
-        Eigen::Matrix<double, Dim, 1> rep_coords;
-        rep_coords.setZero();
-        for (unsigned i = 0; i < shapefn.size(); i++) {
-          rep_coords.noalias() += shapefn(i) * nodal_coords.row(i).transpose();
-        }
-        for (unsigned j = 0; j < Dim; j++)
-          REQUIRE(rep_coords(j) == Approx(coords(j)).epsilon(Tolerance));
-
-        // Check gradient of shape functions
-        auto gradsf = quad->grad_shapefn(coords, zero, zero_matrix);
-        REQUIRE(gradsf.rows() == 9);
-        REQUIRE(gradsf.cols() == Dim);
-
-        Eigen::Matrix<double, 9, Dim> gradsf_ans;
-        gradsf_ans << -0.160169, -0.160169, 0.132839, -0.253602, 0.210328,
-            0.210328, -0.253602, 0.132839, 0.0273305, -0.0133475, 0.0432733,
-            0.0110699, 0.00227754, 0.00227754, 0.0110699, 0.0432733, -0.0133475,
-            0.0273305;
-
-        for (unsigned i = 0; i < gradsf.rows(); ++i)
-          for (unsigned j = 0; j < gradsf.cols(); ++j)
-            REQUIRE(gradsf(i, j) ==
-                    Approx(gradsf_ans(i, j)).epsilon(Tolerance));
-
-        // Check zero gradient sum property
-        Eigen::Matrix<double, Dim, 1> grad_sum;
-        grad_sum.setZero();
-        for (unsigned i = 0; i < gradsf.rows(); i++) {
-          grad_sum.noalias() += gradsf.row(i).transpose();
-        }
-        for (unsigned j = 0; j < Dim; j++)
-          REQUIRE(grad_sum(j) == Approx(0.0).epsilon(Tolerance));
-
-        // Check identity tensor product property
-        Eigen::Matrix<double, Dim, Dim> identity =
-            Eigen::Matrix<double, Dim, Dim>::Identity();
-        Eigen::Matrix<double, Dim, Dim> identity_sum;
-        identity_sum.setZero();
-        for (unsigned i = 0; i < gradsf.rows(); i++) {
-          identity_sum.noalias() +=
-              nodal_coords.row(i).transpose() * gradsf.row(i);
-        }
-        for (unsigned j = 0; j < Dim; j++)
-          for (unsigned k = 0; k < Dim; k++)
-            REQUIRE(identity_sum(j, k) ==
-                    Approx(identity(j, k)).epsilon(Tolerance));
-
-        // Check dn_dx of shape functions
-        auto dn_dx = quad->dn_dx(coords, zero, zero, zero_matrix);
-        REQUIRE(dn_dx.rows() == 9);
-        REQUIRE(dn_dx.cols() == Dim);
-
-        for (unsigned i = 0; i < dn_dx.rows(); ++i)
-          for (unsigned j = 0; j < dn_dx.cols(); ++j)
-            REQUIRE(dn_dx(i, j) == Approx(gradsf_ans(i, j)).epsilon(Tolerance));
-
-        // Check dN/dx local
-        Eigen::Matrix<double, 9, Dim> dndx_local;
-        dndx_local << -0.125, -0.125, 0.125, -0.375, 0.375, 0.375, -0.375,
-            0.125, 0, 0, 0, 0, 0, 0, 0, 0, 0, 0;
-
-        auto dn_dx_local =
-            quad->dn_dx_local(coords, nodal_coords, zero, zero_matrix);
-        REQUIRE(dn_dx_local.rows() == 9);
-        REQUIRE(dn_dx_local.cols() == Dim);
-
-        for (unsigned i = 0; i < dn_dx_local.rows(); ++i)
-          for (unsigned j = 0; j < dn_dx_local.cols(); ++j)
-            REQUIRE(dn_dx_local(i, j) ==
-                    Approx(dndx_local(i, j)).epsilon(Tolerance));
-      }
-
-      // Coordinates is (-1,-1)
-      SECTION(
-          "Four noded local sf quadrilateral element for coordinates(-1,-1)") {
-        Eigen::Matrix<double, Dim, 1> coords;
-        coords << -1., -1.;
-        auto shapefn = quad->shapefn_local(coords, zero, zero_matrix);
-
-        // Check shape function
-        REQUIRE(shapefn.size() == 4);
-
-        REQUIRE(shapefn(0) == Approx(1.0).epsilon(Tolerance));
-        REQUIRE(shapefn(1) == Approx(0.).epsilon(Tolerance));
-        REQUIRE(shapefn(2) == Approx(0.).epsilon(Tolerance));
-        REQUIRE(shapefn(3) == Approx(0.).epsilon(Tolerance));
-      }
-    }
-  }
-=======
-// Quadrilateral element test
-#include <memory>
-
-#include "catch.hpp"
-
-#include "quadrilateral_bspline_element.h"
-
-//! \brief Check quadrilateral bspline element class
-TEST_CASE("Quadrilateral bspline elements are checked",
-          "[quad][element][2D][bspline]") {
-  const unsigned Dim = 2;
-  const double Tolerance = 1.E-6;
-
-  Eigen::Vector2d zero = Eigen::Vector2d::Zero();
-  const Eigen::Matrix2d zero_matrix = Eigen::Matrix2d::Zero();
-
-  //! Check for center element nodes
-  SECTION("Quadratic Quadrilateral BSpline Element") {
-    const unsigned npolynomials = 2;
-    std::shared_ptr<mpm::Element<Dim>> quad =
-        std::make_shared<mpm::QuadrilateralBSplineElement<Dim, npolynomials>>();
-
-    // Check degree and shapefn type
-    REQUIRE(quad->degree() == mpm::ElementDegree::Quadratic);
-    REQUIRE(quad->shapefn_type() == mpm::ShapefnType::BSPLINE);
-
-    // Coordinates is (0,0) before upgraded
-    SECTION("2D BSpline element for coordinates(0,0) before upgrade") {
-      Eigen::Matrix<double, Dim, 1> coords;
-      coords.setZero();
-      auto shapefn = quad->shapefn(coords, zero, zero_matrix);
-
-      // Check shape function
-      REQUIRE(shapefn.size() == 4);
-      REQUIRE(quad->nfunctions() == 4);
-      REQUIRE(quad->nfunctions_local() == 4);
-
-      REQUIRE(shapefn(0) == Approx(0.25).epsilon(Tolerance));
-      REQUIRE(shapefn(1) == Approx(0.25).epsilon(Tolerance));
-      REQUIRE(shapefn(2) == Approx(0.25).epsilon(Tolerance));
-      REQUIRE(shapefn(3) == Approx(0.25).epsilon(Tolerance));
-
-      // Check gradient of shape functions
-      auto gradsf = quad->grad_shapefn(coords, zero, zero_matrix);
-      REQUIRE(gradsf.rows() == 4);
-      REQUIRE(gradsf.cols() == Dim);
-
-      REQUIRE(gradsf(0, 0) == Approx(-0.25).epsilon(Tolerance));
-      REQUIRE(gradsf(1, 0) == Approx(0.25).epsilon(Tolerance));
-      REQUIRE(gradsf(2, 0) == Approx(0.25).epsilon(Tolerance));
-      REQUIRE(gradsf(3, 0) == Approx(-0.25).epsilon(Tolerance));
-      REQUIRE(gradsf(0, 1) == Approx(-0.25).epsilon(Tolerance));
-      REQUIRE(gradsf(1, 1) == Approx(-0.25).epsilon(Tolerance));
-      REQUIRE(gradsf(2, 1) == Approx(0.25).epsilon(Tolerance));
-      REQUIRE(gradsf(3, 1) == Approx(0.25).epsilon(Tolerance));
-    }
-
-    // Coordinates is (1,1)
-    SECTION("2D BSpline element for coordinates(1,1) before upgrade") {
-      Eigen::Matrix<double, Dim, 1> coords;
-      coords << 1., 1.;
-      auto shapefn = quad->shapefn(coords, zero, zero_matrix);
-
-      // Check shape function
-      REQUIRE(shapefn.size() == 4);
-
-      REQUIRE(shapefn(0) == Approx(0.0).epsilon(Tolerance));
-      REQUIRE(shapefn(1) == Approx(0.0).epsilon(Tolerance));
-      REQUIRE(shapefn(2) == Approx(1.0).epsilon(Tolerance));
-      REQUIRE(shapefn(3) == Approx(0.0).epsilon(Tolerance));
-
-      // Check gradient of shape functions
-      auto gradsf = quad->grad_shapefn(coords, zero, zero_matrix);
-      REQUIRE(gradsf.rows() == 4);
-      REQUIRE(gradsf.cols() == Dim);
-
-      REQUIRE(gradsf(0, 0) == Approx(0.0).epsilon(Tolerance));
-      REQUIRE(gradsf(1, 0) == Approx(0.0).epsilon(Tolerance));
-      REQUIRE(gradsf(2, 0) == Approx(0.5).epsilon(Tolerance));
-      REQUIRE(gradsf(3, 0) == Approx(-0.5).epsilon(Tolerance));
-
-      REQUIRE(gradsf(0, 1) == Approx(0.0).epsilon(Tolerance));
-      REQUIRE(gradsf(1, 1) == Approx(-0.5).epsilon(Tolerance));
-      REQUIRE(gradsf(2, 1) == Approx(0.5).epsilon(Tolerance));
-      REQUIRE(gradsf(3, 1) == Approx(0.0).epsilon(Tolerance));
-    }
-
-    // Initialising upgrade properties
-    SECTION("2D BSpline element regular element - nnodes = 16") {
-      Eigen::Matrix<double, 16, Dim> nodal_coords;
-      nodal_coords << -1., -1., 1., -1., 1., 1., -1., 1., -3., -3., -1., -3.,
-          1., -3., 3., -3., -3., -1., 3., -1., -3., 1., 3., 1., -3., 3., -1.,
-          3., 1., 3., 3., 3.;
-
-      SECTION("2D BSpline element regular element no support") {
-        std::vector<std::vector<unsigned>> nodal_props{
-            {0, 0}, {0, 0}, {0, 0}, {0, 0}, {0, 0}, {0, 0}, {0, 0}, {0, 0},
-            {0, 0}, {0, 0}, {0, 0}, {0, 0}, {0, 0}, {0, 0}, {0, 0}, {0, 0}};
-
-        REQUIRE_NOTHROW(quad->initialise_bspline_connectivity_properties(
-            nodal_coords, nodal_props));
-
-        // Coordinates is (0,0) after upgrade
-        SECTION("2D BSpline element for coordinates(0,0) after upgrade") {
-          Eigen::Matrix<double, Dim, 1> coords;
-          coords.setZero();
-          auto shapefn = quad->shapefn(coords, zero, zero_matrix);
-
-          // Check shape function
-          REQUIRE(shapefn.size() == 16);
-          REQUIRE(quad->nfunctions() == 16);
-          REQUIRE(quad->nfunctions_local() == 4);
-          REQUIRE(shapefn.sum() == Approx(1.).epsilon(Tolerance));
-
-          REQUIRE(shapefn(0) == Approx(0.25).epsilon(Tolerance));
-          REQUIRE(shapefn(1) == Approx(0.25).epsilon(Tolerance));
-          REQUIRE(shapefn(2) == Approx(0.25).epsilon(Tolerance));
-          REQUIRE(shapefn(3) == Approx(0.25).epsilon(Tolerance));
-          REQUIRE(shapefn(4) == Approx(0.).epsilon(Tolerance));
-          REQUIRE(shapefn(5) == Approx(0.).epsilon(Tolerance));
-          REQUIRE(shapefn(6) == Approx(0.).epsilon(Tolerance));
-          REQUIRE(shapefn(7) == Approx(0.).epsilon(Tolerance));
-          REQUIRE(shapefn(8) == Approx(0.).epsilon(Tolerance));
-          REQUIRE(shapefn(9) == Approx(0.).epsilon(Tolerance));
-          REQUIRE(shapefn(10) == Approx(0.).epsilon(Tolerance));
-          REQUIRE(shapefn(11) == Approx(0.).epsilon(Tolerance));
-          REQUIRE(shapefn(12) == Approx(0.).epsilon(Tolerance));
-          REQUIRE(shapefn(13) == Approx(0.).epsilon(Tolerance));
-          REQUIRE(shapefn(14) == Approx(0.).epsilon(Tolerance));
-          REQUIRE(shapefn(15) == Approx(0.).epsilon(Tolerance));
-
-          // Check gradient of shape functions
-          auto gradsf = quad->grad_shapefn(coords, zero, zero_matrix);
-          REQUIRE(gradsf.rows() == 16);
-          REQUIRE(gradsf.cols() == Dim);
-
-          Eigen::Matrix<double, 16, Dim> gradsf_ans;
-          gradsf_ans << -0.25, -0.25, 0.25, -0.25, 0.25, 0.25, -0.25, 0.25, 0,
-              0, -0, 0, 0, 0, 0, 0, 0, -0, 0, -0, 0, 0, 0, 0, 0, 0, -0, 0, 0, 0,
-              0, 0;
-
-          for (unsigned i = 0; i < gradsf.rows(); ++i)
-            for (unsigned j = 0; j < gradsf.cols(); ++j)
-              REQUIRE(gradsf(i, j) ==
-                      Approx(gradsf_ans(i, j)).epsilon(Tolerance));
-        }
-
-        // Coordinates is (1,1) after upgrade
-        SECTION("2D BSpline element for coordinates(1,1) after upgrade") {
-          Eigen::Matrix<double, Dim, 1> coords;
-          coords << 1., 1.;
-          auto shapefn = quad->shapefn(coords, zero, zero_matrix);
-
-          // Check shape function
-          REQUIRE(shapefn.size() == 16);
-          REQUIRE(shapefn.sum() == Approx(1.).epsilon(Tolerance));
-
-          REQUIRE(shapefn(0) == Approx(0.015625).epsilon(Tolerance));
-          REQUIRE(shapefn(1) == Approx(0.09375).epsilon(Tolerance));
-          REQUIRE(shapefn(2) == Approx(0.5625).epsilon(Tolerance));
-          REQUIRE(shapefn(3) == Approx(0.09375).epsilon(Tolerance));
-          REQUIRE(shapefn(4) == Approx(0).epsilon(Tolerance));
-          REQUIRE(shapefn(5) == Approx(0).epsilon(Tolerance));
-          REQUIRE(shapefn(6) == Approx(0).epsilon(Tolerance));
-          REQUIRE(shapefn(7) == Approx(0).epsilon(Tolerance));
-          REQUIRE(shapefn(8) == Approx(0).epsilon(Tolerance));
-          REQUIRE(shapefn(9) == Approx(0.015625).epsilon(Tolerance));
-          REQUIRE(shapefn(10) == Approx(0).epsilon(Tolerance));
-          REQUIRE(shapefn(11) == Approx(0.09375).epsilon(Tolerance));
-          REQUIRE(shapefn(12) == Approx(0).epsilon(Tolerance));
-          REQUIRE(shapefn(13) == Approx(0.015625).epsilon(Tolerance));
-          REQUIRE(shapefn(14) == Approx(0.09375).epsilon(Tolerance));
-          REQUIRE(shapefn(15) == Approx(0.015625).epsilon(Tolerance));
-
-          // Check gradient of shape functions
-          auto gradsf = quad->grad_shapefn(coords, zero, zero_matrix);
-          REQUIRE(gradsf.rows() == 16);
-          REQUIRE(gradsf.cols() == Dim);
-
-          Eigen::Matrix<double, 16, Dim> gradsf_ans;
-          gradsf_ans << -0.03125, -0.03125, 0, -0.1875, 0, 0, -0.1875, 0, 0, 0,
-              -0, 0, 0, 0, 0, 0, 0, -0, 0.03125, -0.03125, 0, 0, 0.1875, 0, 0,
-              0, -0.03125, 0.03125, 0, 0.1875, 0.03125, 0.03125;
-
-          for (unsigned i = 0; i < gradsf.rows(); ++i)
-            for (unsigned j = 0; j < gradsf.cols(); ++j)
-              REQUIRE(gradsf(i, j) ==
-                      Approx(gradsf_ans(i, j)).epsilon(Tolerance));
-        }
-
-        // Coordinates is (0,0)
-        SECTION(
-            "Four noded local sf quadrilateral element for coordinates(0,0)") {
-          Eigen::Matrix<double, Dim, 1> coords;
-          coords.setZero();
-          auto shapefn = quad->shapefn_local(coords, zero, zero_matrix);
-
-          // Check shape function
-          REQUIRE(shapefn.size() == 4);
-
-          REQUIRE(shapefn(0) == Approx(0.25).epsilon(Tolerance));
-          REQUIRE(shapefn(1) == Approx(0.25).epsilon(Tolerance));
-          REQUIRE(shapefn(2) == Approx(0.25).epsilon(Tolerance));
-          REQUIRE(shapefn(3) == Approx(0.25).epsilon(Tolerance));
-        }
-
-        // Check Jacobian
-        SECTION("16-noded quadrilateral Jacobian with deformation gradient") {
-          Eigen::Matrix<double, 16, Dim> coords;
-          // clang-format off
-          // clang-format off
-          coords << -1., -1.,
-                    1., -1.,
-                    1.,  1.,
-                    -1.,  1.,
-                    -3., -3.,
-                    -1., -3.,
-                    1., -3.,
-                    3., -3.,
-                    3., -1.,
-                    3.,  1.,
-                    3.,  3.,
-                    1.,  3.,
-                    -1.,  3.,
-                    -3.,  3.,
-                    -3.,  1.,
-                    -3., -1.;
-          // clang-format on
-
-          Eigen::Matrix<double, Dim, 1> psize;
-          psize.setZero();
-          Eigen::Matrix<double, Dim, Dim> defgrad;
-          defgrad.setZero();
-
-          Eigen::Matrix<double, Dim, 1> xi;
-          xi << 0., 0.;
-
-          Eigen::Matrix<double, Dim, Dim> jacobian;
-          // clang-format off
-          jacobian << 1.0, 0,
-                      0, 1.0;
-          // clang-format on
-
-          // Get Jacobian
-          auto jac = quad->jacobian(xi, coords, psize, defgrad);
-
-          // Check size of jacobian
-          REQUIRE(jac.size() == jacobian.size());
-
-          // Check Jacobian
-          for (unsigned i = 0; i < Dim; ++i)
-            for (unsigned j = 0; j < Dim; ++j)
-              REQUIRE(jac(i, j) == Approx(jacobian(i, j)).epsilon(Tolerance));
-        }
-
-        // Check local Jacobian
-        SECTION(
-            "Four noded quadrilateral local Jacobian for local "
-            "coordinates(0.5,0.5)") {
-          Eigen::Matrix<double, 4, Dim> coords;
-          // clang-format off
-          coords << 2., 1.,
-                    4., 2.,
-                    2., 4.,
-                    1., 3.;
-          // clang-format on
-
-          Eigen::Matrix<double, Dim, 1> xi;
-          xi << 0.5, 0.5;
-
-          Eigen::Matrix<double, Dim, Dim> jacobian;
-          // clang-format off
-          jacobian << 0.625, 0.5,
-                    -0.875, 1.0;
-          // clang-format on
-
-          // Get Jacobian
-          auto jac = quad->jacobian_local(xi, coords, zero, zero_matrix);
-
-          // Check size of jacobian
-          REQUIRE(jac.size() == jacobian.size());
-
-          // Check Jacobian
-          for (unsigned i = 0; i < Dim; ++i)
-            for (unsigned j = 0; j < Dim; ++j)
-              REQUIRE(jac(i, j) == Approx(jacobian(i, j)).epsilon(Tolerance));
-        }
-
-        // Initialise BSpline with kernel correction equal to true
-        // There should be no difference in regular nodes
-        bool kernel_correction = true;
-        REQUIRE_NOTHROW(quad->initialise_bspline_connectivity_properties(
-            nodal_coords, nodal_props, kernel_correction));
-
-        // Coordinates is (0,0) after upgrade
-        SECTION(
-            "2D BSpline element for coordinates(0,0) after upgrade - kernel "
-            "correction") {
-          Eigen::Matrix<double, Dim, 1> coords;
-          coords.setZero();
-          auto shapefn = quad->shapefn(coords, zero, zero_matrix);
-
-          // Check shape function
-          REQUIRE(shapefn.size() == 16);
-          REQUIRE(quad->nfunctions() == 16);
-          REQUIRE(quad->nfunctions_local() == 4);
-          REQUIRE(shapefn.sum() == Approx(1.).epsilon(Tolerance));
-
-          REQUIRE(shapefn(0) == Approx(0.25).epsilon(Tolerance));
-          REQUIRE(shapefn(1) == Approx(0.25).epsilon(Tolerance));
-          REQUIRE(shapefn(2) == Approx(0.25).epsilon(Tolerance));
-          REQUIRE(shapefn(3) == Approx(0.25).epsilon(Tolerance));
-          REQUIRE(shapefn(4) == Approx(0.).epsilon(Tolerance));
-          REQUIRE(shapefn(5) == Approx(0.).epsilon(Tolerance));
-          REQUIRE(shapefn(6) == Approx(0.).epsilon(Tolerance));
-          REQUIRE(shapefn(7) == Approx(0.).epsilon(Tolerance));
-          REQUIRE(shapefn(8) == Approx(0.).epsilon(Tolerance));
-          REQUIRE(shapefn(9) == Approx(0.).epsilon(Tolerance));
-          REQUIRE(shapefn(10) == Approx(0.).epsilon(Tolerance));
-          REQUIRE(shapefn(11) == Approx(0.).epsilon(Tolerance));
-          REQUIRE(shapefn(12) == Approx(0.).epsilon(Tolerance));
-          REQUIRE(shapefn(13) == Approx(0.).epsilon(Tolerance));
-          REQUIRE(shapefn(14) == Approx(0.).epsilon(Tolerance));
-          REQUIRE(shapefn(15) == Approx(0.).epsilon(Tolerance));
-
-          // Check gradient of shape functions
-          auto gradsf = quad->grad_shapefn(coords, zero, zero_matrix);
-          REQUIRE(gradsf.rows() == 16);
-          REQUIRE(gradsf.cols() == Dim);
-
-          Eigen::Matrix<double, 16, Dim> gradsf_ans;
-          gradsf_ans << -0.25, -0.25, 0.25, -0.25, 0.25, 0.25, -0.25, 0.25, 0,
-              0, -0, 0, 0, 0, 0, 0, 0, -0, 0, -0, 0, 0, 0, 0, 0, 0, -0, 0, 0, 0,
-              0, 0;
-
-          for (unsigned i = 0; i < gradsf.rows(); ++i)
-            for (unsigned j = 0; j < gradsf.cols(); ++j)
-              REQUIRE(gradsf(i, j) ==
-                      Approx(gradsf_ans(i, j)).epsilon(Tolerance));
-        }
-
-        // Coordinates is (1,1) after upgrade
-        SECTION(
-            "2D BSpline element for coordinates(1,1) after upgrade - kernel "
-            "correction") {
-          Eigen::Matrix<double, Dim, 1> coords;
-          coords << 1., 1.;
-          auto shapefn = quad->shapefn(coords, zero, zero_matrix);
-
-          // Check shape function
-          REQUIRE(shapefn.size() == 16);
-          REQUIRE(shapefn.sum() == Approx(1.).epsilon(Tolerance));
-
-          REQUIRE(shapefn(0) == Approx(0.015625).epsilon(Tolerance));
-          REQUIRE(shapefn(1) == Approx(0.09375).epsilon(Tolerance));
-          REQUIRE(shapefn(2) == Approx(0.5625).epsilon(Tolerance));
-          REQUIRE(shapefn(3) == Approx(0.09375).epsilon(Tolerance));
-          REQUIRE(shapefn(4) == Approx(0).epsilon(Tolerance));
-          REQUIRE(shapefn(5) == Approx(0).epsilon(Tolerance));
-          REQUIRE(shapefn(6) == Approx(0).epsilon(Tolerance));
-          REQUIRE(shapefn(7) == Approx(0).epsilon(Tolerance));
-          REQUIRE(shapefn(8) == Approx(0).epsilon(Tolerance));
-          REQUIRE(shapefn(9) == Approx(0.015625).epsilon(Tolerance));
-          REQUIRE(shapefn(10) == Approx(0).epsilon(Tolerance));
-          REQUIRE(shapefn(11) == Approx(0.09375).epsilon(Tolerance));
-          REQUIRE(shapefn(12) == Approx(0).epsilon(Tolerance));
-          REQUIRE(shapefn(13) == Approx(0.015625).epsilon(Tolerance));
-          REQUIRE(shapefn(14) == Approx(0.09375).epsilon(Tolerance));
-          REQUIRE(shapefn(15) == Approx(0.015625).epsilon(Tolerance));
-
-          // Check gradient of shape functions
-          auto gradsf = quad->grad_shapefn(coords, zero, zero_matrix);
-          REQUIRE(gradsf.rows() == 16);
-          REQUIRE(gradsf.cols() == Dim);
-
-          Eigen::Matrix<double, 16, Dim> gradsf_ans;
-          gradsf_ans << -0.03125, -0.03125, 0, -0.1875, 0, 0, -0.1875, 0, 0, 0,
-              -0, 0, 0, 0, 0, 0, 0, -0, 0.03125, -0.03125, 0, 0, 0.1875, 0, 0,
-              0, -0.03125, 0.03125, 0, 0.1875, 0.03125, 0.03125;
-
-          for (unsigned i = 0; i < gradsf.rows(); ++i)
-            for (unsigned j = 0; j < gradsf.cols(); ++j)
-              REQUIRE(gradsf(i, j) ==
-                      Approx(gradsf_ans(i, j)).epsilon(Tolerance));
-        }
-
-        // Coordinates is (0,0)
-        SECTION(
-            "Four noded local sf quadrilateral element for coordinates(0,0) - "
-            "kernel correction") {
-          Eigen::Matrix<double, Dim, 1> coords;
-          coords.setZero();
-          auto shapefn = quad->shapefn_local(coords, zero, zero_matrix);
-
-          // Check shape function
-          REQUIRE(shapefn.size() == 4);
-
-          REQUIRE(shapefn(0) == Approx(0.25).epsilon(Tolerance));
-          REQUIRE(shapefn(1) == Approx(0.25).epsilon(Tolerance));
-          REQUIRE(shapefn(2) == Approx(0.25).epsilon(Tolerance));
-          REQUIRE(shapefn(3) == Approx(0.25).epsilon(Tolerance));
-        }
-
-        // Check Jacobian
-        SECTION(
-            "16-noded quadrilateral Jacobian with deformation gradient - "
-            "kernel correction") {
-          Eigen::Matrix<double, 16, Dim> coords;
-          // clang-format off
-          // clang-format off
-          coords << -1., -1.,
-                    1., -1.,
-                    1.,  1.,
-                    -1.,  1.,
-                    -3., -3.,
-                    -1., -3.,
-                    1., -3.,
-                    3., -3.,
-                    3., -1.,
-                    3.,  1.,
-                    3.,  3.,
-                    1.,  3.,
-                    -1.,  3.,
-                    -3.,  3.,
-                    -3.,  1.,
-                    -3., -1.;
-          // clang-format on
-
-          Eigen::Matrix<double, Dim, 1> psize;
-          psize.setZero();
-          Eigen::Matrix<double, Dim, Dim> defgrad;
-          defgrad.setZero();
-
-          Eigen::Matrix<double, Dim, 1> xi;
-          xi << 0., 0.;
-
-          Eigen::Matrix<double, Dim, Dim> jacobian;
-          // clang-format off
-          jacobian << 1.0, 0,
-                      0, 1.0;
-          // clang-format on
-
-          // Get Jacobian
-          auto jac = quad->jacobian(xi, coords, psize, defgrad);
-
-          // Check size of jacobian
-          REQUIRE(jac.size() == jacobian.size());
-
-          // Check Jacobian
-          for (unsigned i = 0; i < Dim; ++i)
-            for (unsigned j = 0; j < Dim; ++j)
-              REQUIRE(jac(i, j) == Approx(jacobian(i, j)).epsilon(Tolerance));
-        }
-
-        // Check local Jacobian
-        SECTION(
-            "Four noded quadrilateral local Jacobian for local "
-            "coordinates(0.5,0.5) - kernel correction") {
-          Eigen::Matrix<double, 4, Dim> coords;
-          // clang-format off
-          coords << 2., 1.,
-                    4., 2.,
-                    2., 4.,
-                    1., 3.;
-          // clang-format on
-
-          Eigen::Matrix<double, Dim, 1> xi;
-          xi << 0.5, 0.5;
-
-          Eigen::Matrix<double, Dim, Dim> jacobian;
-          // clang-format off
-          jacobian << 0.625, 0.5,
-                    -0.875, 1.0;
-          // clang-format on
-
-          // Get Jacobian
-          auto jac = quad->jacobian_local(xi, coords, zero, zero_matrix);
-
-          // Check size of jacobian
-          REQUIRE(jac.size() == jacobian.size());
-
-          // Check Jacobian
-          for (unsigned i = 0; i < Dim; ++i)
-            for (unsigned j = 0; j < Dim; ++j)
-              REQUIRE(jac(i, j) == Approx(jacobian(i, j)).epsilon(Tolerance));
-        }
-      }
-    }
-
-    SECTION("2D BSpline element mesh edge - nnodes = 12") {
-      Eigen::Matrix<double, 12, Dim> nodal_coords;
-      nodal_coords << -1., -1., 1., -1., 1., 1., -1., 1., 3., -1, 3., 1, 3., 3.,
-          1., 3., -1., 3., -3., 3, -3., 1, -3., -1.;
-
-      std::vector<std::vector<unsigned>> nodal_props{
-          {0, 1}, {0, 1}, {0, 2}, {0, 2}, {0, 1}, {0, 2},
-          {0, 0}, {0, 0}, {0, 0}, {0, 0}, {0, 2}, {0, 1}};
-
-      REQUIRE_NOTHROW(quad->initialise_bspline_connectivity_properties(
-          nodal_coords, nodal_props));
-
-      // Coordinates is (0,0) after upgrade
-      SECTION("2D BSpline element for coordinates(0,0) after upgrade") {
-        Eigen::Matrix<double, Dim, 1> coords;
-        coords.setZero();
-        auto shapefn = quad->shapefn(coords, zero, zero_matrix);
-
-        // Check shape function
-        REQUIRE(shapefn.size() == 12);
-        REQUIRE(quad->nfunctions() == 12);
-        REQUIRE(quad->nfunctions_local() == 4);
-        REQUIRE(shapefn.sum() == Approx(1.).epsilon(Tolerance));
-
-        REQUIRE(shapefn(0) == Approx(0.3333333333).epsilon(Tolerance));
-        REQUIRE(shapefn(1) == Approx(0.3333333333).epsilon(Tolerance));
-        REQUIRE(shapefn(2) == Approx(0.1666666667).epsilon(Tolerance));
-        REQUIRE(shapefn(3) == Approx(0.1666666667).epsilon(Tolerance));
-        REQUIRE(shapefn(4) == Approx(0.).epsilon(Tolerance));
-        REQUIRE(shapefn(5) == Approx(0.).epsilon(Tolerance));
-        REQUIRE(shapefn(6) == Approx(0.).epsilon(Tolerance));
-        REQUIRE(shapefn(7) == Approx(0.).epsilon(Tolerance));
-        REQUIRE(shapefn(8) == Approx(0.).epsilon(Tolerance));
-        REQUIRE(shapefn(9) == Approx(0.).epsilon(Tolerance));
-        REQUIRE(shapefn(10) == Approx(0.).epsilon(Tolerance));
-        REQUIRE(shapefn(11) == Approx(0.).epsilon(Tolerance));
-
-        // Check gradient of shape functions
-        auto gradsf = quad->grad_shapefn(coords, zero, zero_matrix);
-        REQUIRE(gradsf.rows() == 12);
-        REQUIRE(gradsf.cols() == Dim);
-
-        Eigen::Matrix<double, 12, Dim> gradsf_ans;
-        gradsf_ans << -0.3333333333, -0.3333333333, 0.3333333333, -0.3333333333,
-            0.1666666667, 0.3333333333, -0.1666666667, 0.3333333333, 0, -0, 0,
-            0, 0, 0, 0, 0, -0, 0, 0, 0, 0, 0, 0, -0;
-
-        for (unsigned i = 0; i < gradsf.rows(); ++i)
-          for (unsigned j = 0; j < gradsf.cols(); ++j)
-            REQUIRE(gradsf(i, j) ==
-                    Approx(gradsf_ans(i, j)).epsilon(Tolerance));
-      }
-
-      // Coordinates is (0.5,-0.5) after upgrade
-      SECTION("2D BSpline element for coordinates(0.5,-0.5) after upgrade") {
-        Eigen::Matrix<double, Dim, 1> coords;
-        coords << 0.5, -0.5;
-        auto shapefn = quad->shapefn(coords, zero, zero_matrix);
-
-        // Check shape function
-        REQUIRE(shapefn.size() == 12);
-        REQUIRE(shapefn.sum() == Approx(1.).epsilon(Tolerance));
-
-        REQUIRE(shapefn(0) == Approx(0.257812).epsilon(Tolerance));
-        REQUIRE(shapefn(1) == Approx(0.630208).epsilon(Tolerance));
-        REQUIRE(shapefn(2) == Approx(0.0572917).epsilon(Tolerance));
-        REQUIRE(shapefn(3) == Approx(0.0234375).epsilon(Tolerance));
-        REQUIRE(shapefn(4) == Approx(0.0286458).epsilon(Tolerance));
-        REQUIRE(shapefn(5) == Approx(0.00260417).epsilon(Tolerance));
-        REQUIRE(shapefn(6) == Approx(0).epsilon(Tolerance));
-        REQUIRE(shapefn(7) == Approx(0).epsilon(Tolerance));
-        REQUIRE(shapefn(8) == Approx(0).epsilon(Tolerance));
-        REQUIRE(shapefn(9) == Approx(0).epsilon(Tolerance));
-        REQUIRE(shapefn(10) == Approx(0).epsilon(Tolerance));
-        REQUIRE(shapefn(11) == Approx(0).epsilon(Tolerance));
-
-        // Check gradient of shape functions
-        auto gradsf = quad->grad_shapefn(coords, zero, zero_matrix);
-        REQUIRE(gradsf.rows() == 12);
-        REQUIRE(gradsf.cols() == Dim);
-
-        Eigen::Matrix<double, 12, Dim> gradsf_ans;
-        gradsf_ans << -0.34375, -0.09375, 0.229167, -0.229167, 0.0208333,
-            0.229167, -0.03125, 0.09375, 0.114583, -0.0104167, 0.0104167,
-            0.0104167, 0, 0, 0, 0, -0, 0, 0, 0, 0, 0, 0, -0;
-
-        for (unsigned i = 0; i < gradsf.rows(); ++i)
-          for (unsigned j = 0; j < gradsf.cols(); ++j)
-            REQUIRE(gradsf(i, j) ==
-                    Approx(gradsf_ans(i, j)).epsilon(Tolerance));
-      }
-
-      // Initialise BSpline with kernel correction equal to true
-      bool kernel_correction = true;
-      REQUIRE_NOTHROW(quad->initialise_bspline_connectivity_properties(
-          nodal_coords, nodal_props, kernel_correction));
-
-      // Coordinates is (0,0) after upgrade
-      SECTION(
-          "2D BSpline element for coordinates(0,0) after upgrade - kernel "
-          "correction") {
-        Eigen::Matrix<double, Dim, 1> coords;
-        coords.setZero();
-        auto shapefn = quad->shapefn(coords, zero, zero_matrix);
-
-        // Check shape function
-        REQUIRE(shapefn.size() == 12);
-        REQUIRE(quad->nfunctions() == 12);
-        REQUIRE(quad->nfunctions_local() == 4);
-        REQUIRE(shapefn.sum() == Approx(1.).epsilon(Tolerance));
-
-        REQUIRE(shapefn(0) == Approx(0.25).epsilon(Tolerance));
-        REQUIRE(shapefn(1) == Approx(0.25).epsilon(Tolerance));
-        REQUIRE(shapefn(2) == Approx(0.25).epsilon(Tolerance));
-        REQUIRE(shapefn(3) == Approx(0.25).epsilon(Tolerance));
-        REQUIRE(shapefn(4) == Approx(0.).epsilon(Tolerance));
-        REQUIRE(shapefn(5) == Approx(0.).epsilon(Tolerance));
-        REQUIRE(shapefn(6) == Approx(0.).epsilon(Tolerance));
-        REQUIRE(shapefn(7) == Approx(0.).epsilon(Tolerance));
-        REQUIRE(shapefn(8) == Approx(0.).epsilon(Tolerance));
-        REQUIRE(shapefn(9) == Approx(0.).epsilon(Tolerance));
-        REQUIRE(shapefn(10) == Approx(0.).epsilon(Tolerance));
-        REQUIRE(shapefn(11) == Approx(0.).epsilon(Tolerance));
-
-        // Check linear reproduction property
-        Eigen::Matrix<double, Dim, 1> rep_coords;
-        rep_coords.setZero();
-        for (unsigned i = 0; i < shapefn.size(); i++) {
-          rep_coords.noalias() += shapefn(i) * nodal_coords.row(i).transpose();
-        }
-        for (unsigned j = 0; j < Dim; j++)
-          REQUIRE(rep_coords(j) == Approx(coords(j)).epsilon(Tolerance));
-
-        // Check gradient of shape functions
-        auto gradsf = quad->grad_shapefn(coords, zero, zero_matrix);
-        REQUIRE(gradsf.rows() == 12);
-        REQUIRE(gradsf.cols() == Dim);
-
-        Eigen::Matrix<double, 12, Dim> gradsf_ans;
-        gradsf_ans << -0.25, -0.25, 0.25, -0.25, 0.25, 0.25, -0.25, 0.25, 0, -0,
-            0, 0, 0, 0, 0, 0, -0, 0, -0, 0, -0, 0, -0, -0;
-
-        for (unsigned i = 0; i < gradsf.rows(); ++i)
-          for (unsigned j = 0; j < gradsf.cols(); ++j)
-            REQUIRE(gradsf(i, j) ==
-                    Approx(gradsf_ans(i, j)).epsilon(Tolerance));
-
-        // Check zero gradient sum property
-        Eigen::Matrix<double, Dim, 1> grad_sum;
-        grad_sum.setZero();
-        for (unsigned i = 0; i < gradsf.rows(); i++) {
-          grad_sum.noalias() += gradsf.row(i).transpose();
-        }
-        for (unsigned j = 0; j < Dim; j++)
-          REQUIRE(grad_sum(j) == Approx(0.0).epsilon(Tolerance));
-
-        // Check identity tensor product property
-        Eigen::Matrix<double, Dim, Dim> identity =
-            Eigen::Matrix<double, Dim, Dim>::Identity();
-        Eigen::Matrix<double, Dim, Dim> identity_sum;
-        identity_sum.setZero();
-        for (unsigned i = 0; i < gradsf.rows(); i++) {
-          identity_sum.noalias() +=
-              nodal_coords.row(i).transpose() * gradsf.row(i);
-        }
-        for (unsigned j = 0; j < Dim; j++)
-          for (unsigned k = 0; k < Dim; k++)
-            REQUIRE(identity_sum(j, k) ==
-                    Approx(identity(j, k)).epsilon(Tolerance));
-      }
-
-      // Coordinates is (0.5,-0.5) after upgrade
-      SECTION(
-          "2D BSpline element for coordinates(0.5,-0.5) after upgrade - kernel "
-          "correction") {
-        Eigen::Matrix<double, Dim, 1> coords;
-        coords << 0.5, -0.5;
-        auto shapefn = quad->shapefn(coords, zero, zero_matrix);
-
-        // Check shape function
-        REQUIRE(shapefn.size() == 12);
-        REQUIRE(shapefn.sum() == Approx(1.).epsilon(Tolerance));
-
-        REQUIRE(shapefn(0) == Approx(0.210937).epsilon(Tolerance));
-        REQUIRE(shapefn(1) == Approx(0.515625).epsilon(Tolerance));
-        REQUIRE(shapefn(2) == Approx(0.171875).epsilon(Tolerance));
-        REQUIRE(shapefn(3) == Approx(0.0703125).epsilon(Tolerance));
-        REQUIRE(shapefn(4) == Approx(0.0234375).epsilon(Tolerance));
-        REQUIRE(shapefn(5) == Approx(0.0078125).epsilon(Tolerance));
-        REQUIRE(shapefn(6) == Approx(0).epsilon(Tolerance));
-        REQUIRE(shapefn(7) == Approx(0).epsilon(Tolerance));
-        REQUIRE(shapefn(8) == Approx(0).epsilon(Tolerance));
-        REQUIRE(shapefn(9) == Approx(0).epsilon(Tolerance));
-        REQUIRE(shapefn(10) == Approx(0).epsilon(Tolerance));
-        REQUIRE(shapefn(11) == Approx(0).epsilon(Tolerance));
-
-        // Check linear reproduction property
-        Eigen::Matrix<double, Dim, 1> rep_coords;
-        rep_coords.setZero();
-        for (unsigned i = 0; i < shapefn.size(); i++) {
-          rep_coords.noalias() += shapefn(i) * nodal_coords.row(i).transpose();
-        }
-        for (unsigned j = 0; j < Dim; j++)
-          REQUIRE(rep_coords(j) == Approx(coords(j)).epsilon(Tolerance));
-
-        // Check gradient of shape functions
-        auto gradsf = quad->grad_shapefn(coords, zero, zero_matrix);
-        REQUIRE(gradsf.rows() == 12);
-        REQUIRE(gradsf.cols() == Dim);
-
-        Eigen::Matrix<double, 12, Dim> gradsf_ans;
-        gradsf_ans << -0.299395, -0.140625, 0.243952, -0.34375, 0.0997984,
-            0.34375, -0.12248, 0.140625, 0.0554435, -0.015625, 0.0226815,
-            0.015625, 0, 0, 0, 0, -0, 0, -0, 0, -0, 0, -0, -0;
-
-        for (unsigned i = 0; i < gradsf.rows(); ++i)
-          for (unsigned j = 0; j < gradsf.cols(); ++j)
-            REQUIRE(gradsf(i, j) ==
-                    Approx(gradsf_ans(i, j)).epsilon(Tolerance));
-
-        // Check zero gradient sum property
-        Eigen::Matrix<double, Dim, 1> grad_sum;
-        grad_sum.setZero();
-        for (unsigned i = 0; i < gradsf.rows(); i++) {
-          grad_sum.noalias() += gradsf.row(i).transpose();
-        }
-        for (unsigned j = 0; j < Dim; j++)
-          REQUIRE(grad_sum(j) == Approx(0.0).epsilon(Tolerance));
-
-        // Check identity tensor product property
-        Eigen::Matrix<double, Dim, Dim> identity =
-            Eigen::Matrix<double, Dim, Dim>::Identity();
-        Eigen::Matrix<double, Dim, Dim> identity_sum;
-        identity_sum.setZero();
-        for (unsigned i = 0; i < gradsf.rows(); i++) {
-          identity_sum.noalias() +=
-              nodal_coords.row(i).transpose() * gradsf.row(i);
-        }
-        for (unsigned j = 0; j < Dim; j++)
-          for (unsigned k = 0; k < Dim; k++)
-            REQUIRE(identity_sum(j, k) ==
-                    Approx(identity(j, k)).epsilon(Tolerance));
-      }
-    }
-
-    SECTION("2D BSpline element mesh corner - nnodes = 9") {
-      Eigen::Matrix<double, 9, Dim> nodal_coords;
-      nodal_coords << -1., -1., 1., -1., 1., 1., -1., 1., 3., -1, 3., 1, 3., 3.,
-          1., 3., -1., 3.;
-
-      std::vector<std::vector<unsigned>> nodal_props{{1, 1}, {2, 1}, {2, 2},
-                                                     {1, 2}, {0, 1}, {0, 2},
-                                                     {0, 0}, {2, 0}, {1, 0}};
-
-      REQUIRE_NOTHROW(quad->initialise_bspline_connectivity_properties(
-          nodal_coords, nodal_props));
-
-      // Coordinates is (0,0) after upgrade
-      SECTION("2D BSpline element for coordinates(0,0) after upgrade") {
-        Eigen::Matrix<double, Dim, 1> coords;
-        coords.setZero();
-        auto shapefn = quad->shapefn(coords, zero, zero_matrix);
-
-        // Check shape function
-        REQUIRE(shapefn.size() == 9);
-        REQUIRE(quad->nfunctions() == 9);
-        REQUIRE(quad->nfunctions_local() == 4);
-        REQUIRE(shapefn.sum() == Approx(1.).epsilon(Tolerance));
-
-        REQUIRE(shapefn(0) == Approx(0.444444).epsilon(Tolerance));
-        REQUIRE(shapefn(1) == Approx(0.222222).epsilon(Tolerance));
-        REQUIRE(shapefn(2) == Approx(0.111111).epsilon(Tolerance));
-        REQUIRE(shapefn(3) == Approx(0.222222).epsilon(Tolerance));
-        REQUIRE(shapefn(4) == Approx(0).epsilon(Tolerance));
-        REQUIRE(shapefn(5) == Approx(0).epsilon(Tolerance));
-        REQUIRE(shapefn(6) == Approx(0).epsilon(Tolerance));
-        REQUIRE(shapefn(7) == Approx(0).epsilon(Tolerance));
-        REQUIRE(shapefn(8) == Approx(0).epsilon(Tolerance));
-
-        // Check gradient of shape functions
-        auto gradsf = quad->grad_shapefn(coords, zero, zero_matrix);
-        REQUIRE(gradsf.rows() == 9);
-        REQUIRE(gradsf.cols() == Dim);
-
-        Eigen::Matrix<double, 9, Dim> gradsf_ans;
-        gradsf_ans << -0.444444, -0.444444, 0.444444, -0.222222, 0.222222,
-            0.222222, -0.222222, 0.444444, 0, -0, 0, 0, 0, 0, 0, 0, -0, 0;
-
-        for (unsigned i = 0; i < gradsf.rows(); ++i)
-          for (unsigned j = 0; j < gradsf.cols(); ++j)
-            REQUIRE(gradsf(i, j) ==
-                    Approx(gradsf_ans(i, j)).epsilon(Tolerance));
-      }
-
-      // Coordinates is (0.5,0.5) after upgrade
-      SECTION("2D BSpline element for coordinates(0.5,0.5) after upgrade") {
-        Eigen::Matrix<double, Dim, 1> coords;
-        coords << 0.5, 0.5;
-        auto shapefn = quad->shapefn(coords, zero, zero_matrix);
-
-        // Check shape function
-        REQUIRE(shapefn.size() == 9);
-        REQUIRE(shapefn.sum() == Approx(1.).epsilon(Tolerance));
-
-        REQUIRE(shapefn(0) == Approx(0.140625).epsilon(Tolerance));
-        REQUIRE(shapefn(1) == Approx(0.222656).epsilon(Tolerance));
-        REQUIRE(shapefn(2) == Approx(0.352539).epsilon(Tolerance));
-        REQUIRE(shapefn(3) == Approx(0.222656).epsilon(Tolerance));
-        REQUIRE(shapefn(4) == Approx(0.0117188).epsilon(Tolerance));
-        REQUIRE(shapefn(5) == Approx(0.0185547).epsilon(Tolerance));
-        REQUIRE(shapefn(6) == Approx(0.000976562).epsilon(Tolerance));
-        REQUIRE(shapefn(7) == Approx(0.0185547).epsilon(Tolerance));
-        REQUIRE(shapefn(8) == Approx(0.0117188).epsilon(Tolerance));
-
-        // Check gradient of shape functions
-        auto gradsf = quad->grad_shapefn(coords, zero, zero_matrix);
-        REQUIRE(gradsf.rows() == 9);
-        REQUIRE(gradsf.cols() == Dim);
-
-        Eigen::Matrix<double, 9, Dim> gradsf_ans;
-        gradsf_ans << -0.1875, -0.1875, 0.140625, -0.296875, 0.222656, 0.222656,
-            -0.296875, 0.140625, 0.046875, -0.015625, 0.0742188, 0.0117188,
-            0.00390625, 0.00390625, 0.0117188, 0.0742188, -0.015625, 0.046875;
-
-        for (unsigned i = 0; i < gradsf.rows(); ++i)
-          for (unsigned j = 0; j < gradsf.cols(); ++j)
-            REQUIRE(gradsf(i, j) ==
-                    Approx(gradsf_ans(i, j)).epsilon(Tolerance));
-
-        // Check dn_dx of shape functions
-        auto dn_dx = quad->dn_dx(coords, zero, zero, zero_matrix);
-        REQUIRE(dn_dx.rows() == 9);
-        REQUIRE(dn_dx.cols() == Dim);
-
-        for (unsigned i = 0; i < dn_dx.rows(); ++i)
-          for (unsigned j = 0; j < dn_dx.cols(); ++j)
-            REQUIRE(dn_dx(i, j) == Approx(gradsf_ans(i, j)).epsilon(Tolerance));
-      }
-
-      // Initialise BSpline with kernel correction equal to true
-      bool kernel_correction = true;
-      REQUIRE_NOTHROW(quad->initialise_bspline_connectivity_properties(
-          nodal_coords, nodal_props, kernel_correction));
-
-      // Coordinates is (0,0) after upgrade
-      SECTION(
-          "2D BSpline element for coordinates(0,0) after upgrade - kernel "
-          "correction") {
-        Eigen::Matrix<double, Dim, 1> coords;
-        coords.setZero();
-        auto shapefn = quad->shapefn(coords, zero, zero_matrix);
-
-        // Check shape function
-        REQUIRE(shapefn.size() == 9);
-        REQUIRE(quad->nfunctions() == 9);
-        REQUIRE(quad->nfunctions_local() == 4);
-        REQUIRE(shapefn.sum() == Approx(1.).epsilon(Tolerance));
-
         REQUIRE(shapefn(0) == Approx(0.25).epsilon(Tolerance));
         REQUIRE(shapefn(1) == Approx(0.25).epsilon(Tolerance));
         REQUIRE(shapefn(2) == Approx(0.25).epsilon(Tolerance));
@@ -2033,5 +1014,4 @@
       }
     }
   }
->>>>>>> c1af250b
 }