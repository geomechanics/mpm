--- conflicted
+++ resolved
@@ -455,15 +455,10 @@
                 1., 1.;
       // clang-format on
       // Get B-Matrix
-<<<<<<< HEAD
-      auto bmatrix = quad->bmatrix(xi, coords, zero, zero_matrix);
-      auto jacobian = quad->jacobian(xi, coords, zero, zero_matrix);
-=======
       quad->bmatrix(xi, coords, Eigen::Vector2d::Zero(),
                     Eigen::Vector2d::Zero());
       quad->jacobian(xi, coords, Eigen::Vector2d::Zero(),
                      Eigen::Vector2d::Zero());
->>>>>>> 6d930579
     }
 
     // Ni Nj matrix of a cell
@@ -1201,15 +1196,10 @@
                 1., 1.;
       // clang-format on
       // Get B-Matrix
-<<<<<<< HEAD
-      auto bmatrix = quad->bmatrix(xi, coords, zero, zero_matrix);
-      auto jacobian = quad->jacobian(xi, coords, zero, zero_matrix);
-=======
       quad->bmatrix(xi, coords, Eigen::Vector2d::Zero(),
                     Eigen::Vector2d::Zero());
       quad->jacobian(xi, coords, Eigen::Vector2d::Zero(),
                      Eigen::Vector2d::Zero());
->>>>>>> 6d930579
     }
 
     // Ni Nj matrix of a cell
@@ -2161,15 +2151,10 @@
                 1., 1.;
       // clang-format on
       // Get B-Matrix
-<<<<<<< HEAD
-      auto bmatrix = quad->bmatrix(xi, coords, zero, zero_matrix);
-      auto jacobian = quad->jacobian(xi, coords, zero, zero_matrix);
-=======
       quad->bmatrix(xi, coords, Eigen::Vector2d::Zero(),
                     Eigen::Vector2d::Zero());
       quad->jacobian(xi, coords, Eigen::Vector2d::Zero(),
                      Eigen::Vector2d::Zero());
->>>>>>> 6d930579
     }
 
     SECTION("Nine noded quadrilateral coordinates of unit cell") {
