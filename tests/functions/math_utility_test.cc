--- conflicted
+++ resolved
@@ -1,4 +1,3 @@
-<<<<<<< HEAD
 #include <limits>
 #include <memory>
 
@@ -217,224 +216,4 @@
         REQUIRE(initial_stress_2(i, j) ==
                 Approx(stress_matrix(i, j)).epsilon(Tolerance));
   }
-=======
-#include <limits>
-#include <memory>
-
-#include "Eigen/Dense"
-#include "catch.hpp"
-
-#include "math_utility.h"
-
-//! \brief Check math utility namespace functions
-TEST_CASE("math utility is checked", "[math]") {
-
-  // Tolerance
-  const double Tolerance = 1.E-6;
-
-  SECTION("Check for zero stresses") {
-
-    // Initialise stress
-    Eigen::Matrix<double, 6, 1> stress;
-    stress.setZero();
-
-    // Vector to matrix conversion
-    double shear_multiplier = 1.0;
-    auto stress_1d = mpm::math::matrix_form<1>(stress, shear_multiplier);
-    REQUIRE(stress_1d.cols() == 1);
-    REQUIRE(stress_1d.rows() == 1);
-    for (unsigned i = 0; i < 1; i++)
-      for (unsigned j = 0; j < 1; j++)
-        REQUIRE(stress_1d(i, j) == Approx(0.).epsilon(Tolerance));
-
-    auto stress_2d = mpm::math::matrix_form<2>(stress, shear_multiplier);
-    REQUIRE(stress_2d.cols() == 2);
-    REQUIRE(stress_2d.rows() == 2);
-    for (unsigned i = 0; i < 2; i++)
-      for (unsigned j = 0; j < 2; j++)
-        REQUIRE(stress_2d(i, j) == Approx(0.).epsilon(Tolerance));
-
-    auto stress_3d = mpm::math::matrix_form<3>(stress, shear_multiplier);
-    REQUIRE(stress_3d.cols() == 3);
-    REQUIRE(stress_3d.rows() == 3);
-    for (unsigned i = 0; i < 3; i++)
-      for (unsigned j = 0; j < 3; j++)
-        REQUIRE(stress_3d(i, j) == Approx(0.).epsilon(Tolerance));
-
-    stress_3d = mpm::math::matrix_form(stress, shear_multiplier);
-    REQUIRE(stress_3d.cols() == 3);
-    REQUIRE(stress_3d.rows() == 3);
-    for (unsigned i = 0; i < 3; i++)
-      for (unsigned j = 0; j < 3; j++)
-        REQUIRE(stress_3d(i, j) == Approx(0.).epsilon(Tolerance));
-
-    auto voigt_stress_1d =
-        mpm::math::voigt_form<1>(stress_1d, shear_multiplier);
-    for (unsigned i = 0; i < 6; i++)
-      REQUIRE(voigt_stress_1d(i) == Approx(stress(i)).epsilon(Tolerance));
-
-    auto voigt_stress_2d =
-        mpm::math::voigt_form<2>(stress_2d, shear_multiplier);
-    for (unsigned i = 0; i < 6; i++)
-      REQUIRE(voigt_stress_2d(i) == Approx(stress(i)).epsilon(Tolerance));
-
-    auto voigt_stress_3d =
-        mpm::math::voigt_form<3>(stress_3d, shear_multiplier);
-    for (unsigned i = 0; i < 6; i++)
-      REQUIRE(voigt_stress_3d(i) == Approx(stress(i)).epsilon(Tolerance));
-
-    voigt_stress_3d = mpm::math::voigt_form(stress_3d, shear_multiplier);
-    for (unsigned i = 0; i < 6; i++)
-      REQUIRE(voigt_stress_3d(i) == Approx(stress(i)).epsilon(Tolerance));
-
-    // Compute principal stresses and directions from matrix form
-    auto principal_stresses = mpm::math::principal_tensor(stress_3d);
-    REQUIRE(principal_stresses(0) == Approx(0.).epsilon(Tolerance));
-    REQUIRE(principal_stresses(1) == Approx(0.).epsilon(Tolerance));
-    REQUIRE(principal_stresses(2) == Approx(0.).epsilon(Tolerance));
-
-    Eigen::Matrix<double, 3, 3> directors;
-    directors.setZero();
-    principal_stresses = mpm::math::principal_tensor(stress_3d, directors);
-    REQUIRE(principal_stresses(0) == Approx(0.).epsilon(Tolerance));
-    REQUIRE(principal_stresses(1) == Approx(0.).epsilon(Tolerance));
-    REQUIRE(principal_stresses(2) == Approx(0.).epsilon(Tolerance));
-    REQUIRE(directors(0, 0) == Approx(0.).epsilon(Tolerance));
-    REQUIRE(directors(0, 1) == Approx(0.).epsilon(Tolerance));
-    REQUIRE(directors(0, 2) == Approx(1.).epsilon(Tolerance));
-    REQUIRE(directors(1, 0) == Approx(0.).epsilon(Tolerance));
-    REQUIRE(directors(1, 1) == Approx(1.).epsilon(Tolerance));
-    REQUIRE(directors(1, 2) == Approx(0.).epsilon(Tolerance));
-    REQUIRE(directors(2, 0) == Approx(1.).epsilon(Tolerance));
-    REQUIRE(directors(2, 1) == Approx(0.).epsilon(Tolerance));
-    REQUIRE(directors(2, 2) == Approx(0.).epsilon(Tolerance));
-  }
-
-  SECTION("Check for non-zero stresses") {
-
-    // Initialise stress
-    Eigen::Matrix<double, 6, 1> stress;
-    stress(0) = -200.;
-    stress(1) = -150.2;
-    stress(2) = -150.2;
-    stress(3) = 52.;
-    stress(4) = -14.5;
-    stress(5) = -33.;
-
-    Eigen::Matrix<double, 6, 1> stress_1dim;
-    stress_1dim(0) = -200.;
-    stress_1dim(1) = 0.0;
-    stress_1dim(2) = 0.0;
-    stress_1dim(3) = 0.0;
-    stress_1dim(4) = 0.0;
-    stress_1dim(5) = 0.0;
-
-    Eigen::Matrix<double, 6, 1> stress_2dim;
-    stress_2dim(0) = -200.;
-    stress_2dim(1) = -150.2;
-    stress_2dim(2) = 0.0;
-    stress_2dim(3) = 52.;
-    stress_2dim(4) = 0.0;
-    stress_2dim(5) = 0.0;
-
-    Eigen::Matrix<double, 3, 3> stress_matrix;
-    stress_matrix(0, 0) = -200.;
-    stress_matrix(1, 1) = -150.2;
-    stress_matrix(2, 2) = -150.2;
-    stress_matrix(0, 1) = 52.;
-    stress_matrix(1, 0) = 52.;
-    stress_matrix(1, 2) = -14.5;
-    stress_matrix(2, 1) = -14.5;
-    stress_matrix(0, 2) = -33.;
-    stress_matrix(2, 0) = -33.;
-
-    // Vector to matrix conversion
-    double shear_multiplier = 1.0;
-    auto stress_1d = mpm::math::matrix_form<1>(stress, shear_multiplier);
-    REQUIRE(stress_1d.cols() == 1);
-    REQUIRE(stress_1d.rows() == 1);
-    for (unsigned i = 0; i < 1; i++)
-      for (unsigned j = 0; j < 1; j++)
-        REQUIRE(stress_1d(i, j) ==
-                Approx(stress_matrix(i, j)).epsilon(Tolerance));
-
-    auto stress_2d = mpm::math::matrix_form<2>(stress, shear_multiplier);
-    REQUIRE(stress_2d.cols() == 2);
-    REQUIRE(stress_2d.rows() == 2);
-    for (unsigned i = 0; i < 2; i++)
-      for (unsigned j = 0; j < 2; j++)
-        REQUIRE(stress_2d(i, j) ==
-                Approx(stress_matrix(i, j)).epsilon(Tolerance));
-
-    auto stress_3d = mpm::math::matrix_form<3>(stress, shear_multiplier);
-    REQUIRE(stress_3d.cols() == 3);
-    REQUIRE(stress_3d.rows() == 3);
-    for (unsigned i = 0; i < 3; i++)
-      for (unsigned j = 0; j < 3; j++)
-        REQUIRE(stress_3d(i, j) ==
-                Approx(stress_matrix(i, j)).epsilon(Tolerance));
-
-    stress_3d = mpm::math::matrix_form(stress, shear_multiplier);
-    REQUIRE(stress_3d.cols() == 3);
-    REQUIRE(stress_3d.rows() == 3);
-    for (unsigned i = 0; i < 3; i++)
-      for (unsigned j = 0; j < 3; j++)
-        REQUIRE(stress_3d(i, j) ==
-                Approx(stress_matrix(i, j)).epsilon(Tolerance));
-
-    auto voigt_stress_1d =
-        mpm::math::voigt_form<1>(stress_1d, shear_multiplier);
-    for (unsigned i = 0; i < 6; i++)
-      REQUIRE(voigt_stress_1d(i) == Approx(stress_1dim(i)).epsilon(Tolerance));
-
-    auto voigt_stress_2d =
-        mpm::math::voigt_form<2>(stress_2d, shear_multiplier);
-    for (unsigned i = 0; i < 6; i++)
-      REQUIRE(voigt_stress_2d(i) == Approx(stress_2dim(i)).epsilon(Tolerance));
-
-    auto voigt_stress_3d =
-        mpm::math::voigt_form<3>(stress_3d, shear_multiplier);
-    for (unsigned i = 0; i < 6; i++)
-      REQUIRE(voigt_stress_3d(i) == Approx(stress(i)).epsilon(Tolerance));
-
-    voigt_stress_3d = mpm::math::voigt_form(stress_3d, shear_multiplier);
-    for (unsigned i = 0; i < 6; i++)
-      REQUIRE(voigt_stress_3d(i) == Approx(stress(i)).epsilon(Tolerance));
-
-    // Compute principal stresses and directions from matrix form
-    auto principal_stresses = mpm::math::principal_tensor(stress_matrix);
-
-    REQUIRE(principal_stresses(0) == Approx(-98.9515).epsilon(Tolerance));
-    REQUIRE(principal_stresses(1) == Approx(-163.611442455).epsilon(Tolerance));
-    REQUIRE(principal_stresses(2) == Approx(-237.837).epsilon(Tolerance));
-
-    Eigen::Matrix<double, 3, 3> directors;
-    directors.setZero();
-    principal_stresses = mpm::math::principal_tensor(stress_matrix, directors);
-
-    REQUIRE(principal_stresses(0) == Approx(-98.9515).epsilon(Tolerance));
-    REQUIRE(principal_stresses(1) == Approx(-163.611442455).epsilon(Tolerance));
-    REQUIRE(principal_stresses(2) == Approx(-237.837).epsilon(Tolerance));
-    REQUIRE(directors(0, 0) == Approx(-0.5187).epsilon(Tolerance));
-    REQUIRE(directors(0, 1) == Approx(0.079565).epsilon(Tolerance));
-    REQUIRE(directors(0, 2) == Approx(0.851246).epsilon(Tolerance));
-    REQUIRE(directors(1, 0) == Approx(-0.674829).epsilon(Tolerance));
-    REQUIRE(directors(1, 1) == Approx(0.573224).epsilon(Tolerance));
-    REQUIRE(directors(1, 2) == Approx(-0.464781).epsilon(Tolerance));
-    REQUIRE(directors(2, 0) == Approx(0.524935).epsilon(Tolerance));
-    REQUIRE(directors(2, 1) == Approx(0.815527).epsilon(Tolerance));
-    REQUIRE(directors(2, 2) == Approx(0.243639).epsilon(Tolerance));
-
-    Eigen::Matrix<double, 3, 3> eigen;
-    eigen.setZero();
-    eigen(0, 0) = principal_stresses(0);
-    eigen(1, 1) = principal_stresses(1);
-    eigen(2, 2) = principal_stresses(2);
-    auto initial_stress_2 = directors * eigen * directors.transpose();
-    for (unsigned i = 0; i < 3; i++)
-      for (unsigned j = 0; j < 3; j++)
-        REQUIRE(initial_stress_2(i, j) ==
-                Approx(stress_matrix(i, j)).epsilon(Tolerance));
-  }
->>>>>>> fe58c58c
 }