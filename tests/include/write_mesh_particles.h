--- conflicted
+++ resolved
@@ -8,12 +8,10 @@
 bool write_json(unsigned dim, bool resume, const std::string& analysis,
                 const std::string& mpm_scheme, const std::string& file_name);
 
-<<<<<<< HEAD
 // Write JSON Configuration file for xmpm
 bool write_json_xmpm(unsigned dim, bool resume, const std::string& analysis,
                      const std::string& mpm_scheme,
                      const std::string& file_name);
-=======
 // Write JSON Configuration file for implicit linear
 bool write_json_implicit_linear(unsigned dim, bool resume,
                                 const std::string& analysis,
@@ -35,8 +33,6 @@
                          const std::string& file_name,
                          const std::string& free_surface_type = "none",
                          const std::string& linear_solver_type = "none");
->>>>>>> 5fe982de
-
 // Write JSON Entity Set
 bool write_entity_set();
 
