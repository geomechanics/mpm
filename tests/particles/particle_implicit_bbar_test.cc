--- conflicted
+++ resolved
@@ -295,11 +295,7 @@
       REQUIRE(particle->stress()(i) == Approx(stress(i)).epsilon(Tolerance));
 
     // Update stress and strain
-<<<<<<< HEAD
-    particle->update_stress_strain(0.0);
-=======
     particle->update_stress_strain(dt);
->>>>>>> fe58c58c
 
     // Strain
     Eigen::Matrix<double, 6, 1> strain;
@@ -670,11 +666,7 @@
       REQUIRE(particle->stress()(i) == Approx(stress(i)).epsilon(Tolerance));
 
     // Update stress and strain
-<<<<<<< HEAD
-    particle->update_stress_strain(0.0);
-=======
     particle->update_stress_strain(dt);
->>>>>>> fe58c58c
 
     // Strain
     Eigen::Matrix<double, 6, 1> strain;
