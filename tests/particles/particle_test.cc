<<<<<<< HEAD
#include <limits>

#include "catch.hpp"

#include "cell.h"
#include "element.h"
#include "function_base.h"
#include "hexahedron_element.h"
#include "linear_function.h"
#include "material.h"
#include "math_utility.h"
#include "node.h"
#include "particle.h"
#include "pod_particle.h"
#include "quadrilateral_element.h"

//! \brief Check particle class for 1D case
TEST_CASE("Particle is checked for 1D case", "[particle][1D]") {
  // Dimension
  const unsigned Dim = 1;
  // Json property
  Json jfunctionproperties;
  jfunctionproperties["id"] = 0;
  std::vector<double> x_values{{0.0, 0.5, 1.0}};
  std::vector<double> fx_values{{0.0, 1.0, 1.0}};
  jfunctionproperties["xvalues"] = x_values;
  jfunctionproperties["fxvalues"] = fx_values;

  // math function
  std::shared_ptr<mpm::FunctionBase> mfunction =
      std::make_shared<mpm::LinearFunction>(0, jfunctionproperties);

  // Coordinates
  Eigen::Matrix<double, 1, 1> coords;
  coords.setZero();

  //! Check for id = 0
  SECTION("Particle id is zero") {
    mpm::Index id = 0;
    std::shared_ptr<mpm::ParticleBase<Dim>> particle =
        std::make_shared<mpm::Particle<Dim>>(id, coords);
    REQUIRE(particle->id() == 0);
    REQUIRE(particle->status() == true);
  }

  SECTION("Particle id is positive") {
    //! Check for id is a positive value
    mpm::Index id = std::numeric_limits<mpm::Index>::max();
    std::shared_ptr<mpm::ParticleBase<Dim>> particle =
        std::make_shared<mpm::Particle<Dim>>(id, coords);
    REQUIRE(particle->id() == std::numeric_limits<mpm::Index>::max());
    REQUIRE(particle->status() == true);
  }

  //! Construct with id, coordinates and status
  SECTION("Particle with id, coordinates, and status") {
    mpm::Index id = 0;
    bool status = true;
    std::shared_ptr<mpm::ParticleBase<Dim>> particle =
        std::make_shared<mpm::Particle<Dim>>(id, coords, status);
    REQUIRE(particle->id() == 0);
    REQUIRE(particle->status() == true);
    particle->assign_status(false);
    REQUIRE(particle->status() == false);
  }

  //! Test coordinates function
  SECTION("coordinates function is checked") {
    mpm::Index id = 0;
    const double Tolerance = 1.E-7;

    std::shared_ptr<mpm::ParticleBase<Dim>> particle =
        std::make_shared<mpm::Particle<Dim>>(id, coords);

    // Check for coordinates being zero
    auto coordinates = particle->coordinates();
    for (unsigned i = 0; i < coordinates.size(); ++i)
      REQUIRE(coordinates(i) == Approx(coords(i)).epsilon(Tolerance));
    REQUIRE(coordinates.size() == Dim);

    // Check for negative value of coordinates
    for (unsigned i = 0; i < coordinates.size(); ++i)
      coords(i) = -1. * std::numeric_limits<double>::max();
    particle->assign_coordinates(coords);
    coordinates = particle->coordinates();
    for (unsigned i = 0; i < coordinates.size(); ++i)
      REQUIRE(coordinates(i) == Approx(coords(i)).epsilon(Tolerance));

    REQUIRE(coordinates.size() == Dim);

    // Check for positive value of coordinates
    for (unsigned i = 0; i < coordinates.size(); ++i)
      coords(i) = std::numeric_limits<double>::max();
    particle->assign_coordinates(coords);
    coordinates = particle->coordinates();
    for (unsigned i = 0; i < coordinates.size(); ++i)
      REQUIRE(coordinates(i) == Approx(coords(i)).epsilon(Tolerance));

    REQUIRE(coordinates.size() == Dim);
  }

  //! Test initialise particle stresses
  SECTION("Particle with initial stress") {
    mpm::Index id = 0;
    const double Tolerance = 1.E-7;
    bool status = true;
    std::shared_ptr<mpm::ParticleBase<Dim>> particle =
        std::make_shared<mpm::Particle<Dim>>(id, coords, status);
    Eigen::Matrix<double, 6, 1> stress =
        Eigen::Matrix<double, 6, 1>::Constant(5.7);
    particle->initial_stress(stress);
    REQUIRE(particle->stress().size() == stress.size());
    auto pstress = particle->stress();
    for (unsigned i = 0; i < pstress.size(); ++i)
      REQUIRE(pstress[i] == Approx(stress[i]).epsilon(Tolerance));
  }

  //! Test particles scalar, vector and tensor data
  SECTION("Check particle scalar, vector, and tensor data") {
    mpm::Index id = 0;
    const double Tolerance = 1.E-7;
    bool status = true;
    std::shared_ptr<mpm::ParticleBase<Dim>> particle =
        std::make_shared<mpm::Particle<Dim>>(id, coords, status);

    // Check scalar data: mass
    REQUIRE(particle->scalar_data("mass") ==
            std::numeric_limits<double>::max());
    double mass = 100.5;
    particle->assign_mass(mass);
    REQUIRE(particle->scalar_data("mass") == Approx(100.5).epsilon(Tolerance));

    // Check scalar data: invalid
    REQUIRE(std::isnan(particle->scalar_data("invalid")) == true);

    // Check vector data: velocities
    Eigen::VectorXd velocity;
    velocity.resize(Dim);
    for (unsigned i = 0; i < velocity.size(); ++i) velocity(i) = 17.51;

    REQUIRE(particle->vector_data("velocities").size() == Dim);
    for (unsigned i = 0; i < velocity.size(); ++i)
      REQUIRE(particle->vector_data("velocities")(i) ==
              Approx(0.).epsilon(Tolerance));

    REQUIRE(particle->assign_velocity(velocity) == true);
    for (unsigned i = 0; i < velocity.size(); ++i)
      REQUIRE(particle->vector_data("velocities")(i) ==
              Approx(17.51).epsilon(Tolerance));

    // Check vector data: accelerations
    Eigen::VectorXd acceleration;
    acceleration.resize(Dim);
    for (unsigned i = 0; i < acceleration.size(); ++i) acceleration(i) = 17.51;

    REQUIRE(particle->vector_data("accelerations").size() == Dim);
    for (unsigned i = 0; i < acceleration.size(); ++i)
      REQUIRE(particle->vector_data("accelerations")(i) ==
              Approx(0.).epsilon(Tolerance));

    REQUIRE(particle->assign_acceleration(acceleration) == true);
    for (unsigned i = 0; i < acceleration.size(); ++i)
      REQUIRE(particle->vector_data("accelerations")(i) ==
              Approx(17.51).epsilon(Tolerance));

    // Check vector data: invalid
    REQUIRE(particle->vector_data("invalid").size() == Dim);
    for (unsigned i = 0; i < particle->vector_data("invalid").size(); ++i)
      REQUIRE(std::isnan(particle->vector_data("invalid")(i)) == true);

    // Check tensor data: stress
    Eigen::Matrix<double, 6, 1> stress;
    for (unsigned i = 0; i < stress.size(); ++i) stress(i) = 17.51;

    for (unsigned i = 0; i < stress.size(); ++i)
      REQUIRE(particle->tensor_data("stresses")(i) ==
              Approx(0.).epsilon(Tolerance));

    particle->initial_stress(stress);
    for (unsigned i = 0; i < stress.size(); ++i)
      REQUIRE(particle->tensor_data("stresses")(i) ==
              Approx(17.51).epsilon(Tolerance));

    // Check tensor data: invalid
    REQUIRE(particle->tensor_data("invalid").size() == 6);
    for (unsigned i = 0; i < particle->tensor_data("invalid").size(); ++i)
      REQUIRE(std::isnan(particle->tensor_data("invalid")(i)) == true);
  }

  //! Test particles velocity constraints
  SECTION("Particle with velocity constraints") {
    mpm::Index id = 0;
    const double Tolerance = 1.E-7;
    bool status = true;
    std::shared_ptr<mpm::ParticleBase<Dim>> particle =
        std::make_shared<mpm::Particle<Dim>>(id, coords, status);
    // Apply constraints
    particle->apply_particle_velocity_constraints(0, 10.5);

    // Check apply constraints
    REQUIRE(particle->velocity()(0) == Approx(10.5).epsilon(Tolerance));
  }

  SECTION("Check particle properties") {
    mpm::Index id = 0;
    const double Tolerance = 1.E-7;
    std::shared_ptr<mpm::ParticleBase<Dim>> particle =
        std::make_shared<mpm::Particle<Dim>>(id, coords);

    // Check mass
    REQUIRE(particle->mass() == std::numeric_limits<double>::max());
    double mass = 100.5;
    particle->assign_mass(mass);
    REQUIRE(particle->mass() == Approx(100.5).epsilon(Tolerance));

    // Check stress
    Eigen::Matrix<double, 6, 1> stress;
    for (unsigned i = 0; i < stress.size(); ++i) stress(i) = 17.51;

    for (unsigned i = 0; i < stress.size(); ++i)
      REQUIRE(particle->stress()(i) == Approx(0.).epsilon(Tolerance));

    // Check velocity
    Eigen::VectorXd velocity;
    velocity.resize(Dim);
    for (unsigned i = 0; i < velocity.size(); ++i) velocity(i) = 17.51;

    for (unsigned i = 0; i < velocity.size(); ++i)
      REQUIRE(particle->velocity()(i) == Approx(0.).epsilon(Tolerance));

    REQUIRE(particle->assign_velocity(velocity) == true);
    for (unsigned i = 0; i < velocity.size(); ++i)
      REQUIRE(particle->velocity()(i) == Approx(17.51).epsilon(Tolerance));

    // Assign volume
    REQUIRE(particle->assign_volume(0.0) == false);
    REQUIRE(particle->assign_volume(-5.0) == false);
    REQUIRE(particle->assign_volume(2.0) == true);
    // Check volume
    REQUIRE(particle->volume() == Approx(2.0).epsilon(Tolerance));
    // Traction
    double traction = 65.32;
    const unsigned Direction = 0;
    // Check traction
    for (unsigned i = 0; i < Dim; ++i)
      REQUIRE(particle->traction()(i) == Approx(0.).epsilon(Tolerance));
    // Try with a null math fuction ptr
    REQUIRE(particle->assign_traction(Direction, traction) == true);

    for (unsigned i = 0; i < Dim; ++i) {
      if (i == Direction)
        REQUIRE(particle->traction()(i) == Approx(traction).epsilon(Tolerance));
      else
        REQUIRE(particle->traction()(i) == Approx(0.).epsilon(Tolerance));
    }

    // Check for incorrect direction
    const unsigned wrong_dir = 4;
    REQUIRE(particle->assign_traction(wrong_dir, traction) == false);

    // Check again to ensure value hasn't been updated
    for (unsigned i = 0; i < Dim; ++i) {
      if (i == Direction)
        REQUIRE(particle->traction()(i) == Approx(traction).epsilon(Tolerance));
      else
        REQUIRE(particle->traction()(i) == Approx(0.).epsilon(Tolerance));
    }
  }

  SECTION("Check initialise particle POD") {
    mpm::Index id = 0;
    const double Tolerance = 1.E-7;
    std::shared_ptr<mpm::ParticleBase<Dim>> particle =
        std::make_shared<mpm::Particle<Dim>>(id, coords);

    mpm::PODParticle h5_particle;
    h5_particle.id = 13;
    h5_particle.mass = 501.5;

    Eigen::Vector3d coords;
    coords << 1., 0., 0.;
    h5_particle.coord_x = coords[0];
    h5_particle.coord_y = coords[1];
    h5_particle.coord_z = coords[2];

    Eigen::Vector3d displacement;
    displacement << 0.01, 0.0, 0.0;
    h5_particle.displacement_x = displacement[0];
    h5_particle.displacement_y = displacement[1];
    h5_particle.displacement_z = displacement[2];

    Eigen::Vector3d lsize;
    lsize << 0.25, 0.0, 0.0;
    h5_particle.nsize_x = lsize[0];
    h5_particle.nsize_y = lsize[1];
    h5_particle.nsize_z = lsize[2];

    Eigen::Vector3d velocity;
    velocity << 1.5, 0., 0.;
    h5_particle.velocity_x = velocity[0];
    h5_particle.velocity_y = velocity[1];
    h5_particle.velocity_z = velocity[2];

    Eigen::Vector3d acceleration;
    acceleration << 1.5, 0., 0.;
    h5_particle.acceleration_x = acceleration[0];
    h5_particle.acceleration_y = acceleration[1];
    h5_particle.acceleration_z = acceleration[2];

    Eigen::Matrix<double, 6, 1> stress;
    stress << 11.5, -12.5, 13.5, 14.5, -15.5, 16.5;
    h5_particle.stress_xx = stress[0];
    h5_particle.stress_yy = stress[1];
    h5_particle.stress_zz = stress[2];
    h5_particle.tau_xy = stress[3];
    h5_particle.tau_yz = stress[4];
    h5_particle.tau_xz = stress[5];

    Eigen::Matrix<double, 6, 1> strain;
    strain << 0.115, -0.125, 0.135, 0.145, -0.155, 0.165;
    h5_particle.strain_xx = strain[0];
    h5_particle.strain_yy = strain[1];
    h5_particle.strain_zz = strain[2];
    h5_particle.gamma_xy = strain[3];
    h5_particle.gamma_yz = strain[4];
    h5_particle.gamma_xz = strain[5];

    Eigen::Matrix<double, 3, 3> deformation_gradient;
    deformation_gradient << 0.115, -0.125, 0.135, 0.145, -0.155, 0.165, 0.145,
        -0.155, 0.165;
    h5_particle.defgrad_00 = deformation_gradient(0, 0);
    h5_particle.defgrad_01 = deformation_gradient(0, 1);
    h5_particle.defgrad_02 = deformation_gradient(0, 2);
    h5_particle.defgrad_10 = deformation_gradient(1, 0);
    h5_particle.defgrad_11 = deformation_gradient(1, 1);
    h5_particle.defgrad_12 = deformation_gradient(1, 2);
    h5_particle.defgrad_20 = deformation_gradient(2, 0);
    h5_particle.defgrad_21 = deformation_gradient(2, 1);
    h5_particle.defgrad_22 = deformation_gradient(2, 2);

    Eigen::Matrix<double, 3, 3> mapping_matrix;
    mapping_matrix << 0.115, -0.125, 0.135, 0.145, -0.155, 0.165, 0.145, -0.155,
        0.165;
    h5_particle.mapping_matrix_00 = mapping_matrix(0, 0);
    h5_particle.mapping_matrix_01 = mapping_matrix(0, 1);
    h5_particle.mapping_matrix_02 = mapping_matrix(0, 2);
    h5_particle.mapping_matrix_10 = mapping_matrix(1, 0);
    h5_particle.mapping_matrix_11 = mapping_matrix(1, 1);
    h5_particle.mapping_matrix_12 = mapping_matrix(1, 2);
    h5_particle.mapping_matrix_20 = mapping_matrix(2, 0);
    h5_particle.mapping_matrix_21 = mapping_matrix(2, 1);
    h5_particle.mapping_matrix_22 = mapping_matrix(2, 2);
    h5_particle.initialise_mapping_matrix = true;

    h5_particle.status = true;

    h5_particle.cell_id = 1;

    h5_particle.volume = 2.;

    h5_particle.material_id = 1;

    // Reinitialise particle from POD data
    REQUIRE(particle->initialise_particle(h5_particle) == true);

    // Check particle id
    REQUIRE(particle->id() == h5_particle.id);
    // Check particle mass
    REQUIRE(particle->mass() == h5_particle.mass);
    // Check particle volume
    REQUIRE(particle->volume() == h5_particle.volume);
    // Check particle mass density
    REQUIRE(particle->mass_density() == h5_particle.mass / h5_particle.volume);
    // Check particle status
    REQUIRE(particle->status() == h5_particle.status);

    // Check for coordinates
    auto coordinates = particle->coordinates();
    REQUIRE(coordinates.size() == Dim);
    for (unsigned i = 0; i < coordinates.size(); ++i)
      REQUIRE(coordinates(i) == Approx(coords(i)).epsilon(Tolerance));

    // Check for displacement
    auto pdisplacement = particle->displacement();
    REQUIRE(pdisplacement.size() == Dim);
    for (unsigned i = 0; i < Dim; ++i)
      REQUIRE(pdisplacement(i) == Approx(displacement(i)).epsilon(Tolerance));

    // Check for size
    auto size = particle->natural_size();
    REQUIRE(size.size() == Dim);
    for (unsigned i = 0; i < size.size(); ++i)
      REQUIRE(size(i) == Approx(lsize(i)).epsilon(Tolerance));

    // Check velocity
    auto pvelocity = particle->velocity();
    REQUIRE(pvelocity.size() == Dim);
    for (unsigned i = 0; i < Dim; ++i)
      REQUIRE(pvelocity(i) == Approx(velocity(i)).epsilon(Tolerance));

    // Check acceleration
    auto pacceleration = particle->acceleration();
    REQUIRE(pacceleration.size() == Dim);
    for (unsigned i = 0; i < Dim; ++i)
      REQUIRE(pacceleration(i) == Approx(acceleration(i)).epsilon(Tolerance));

    // Check stress
    auto pstress = particle->stress();
    REQUIRE(pstress.size() == stress.size());
    for (unsigned i = 0; i < stress.size(); ++i)
      REQUIRE(pstress(i) == Approx(stress(i)).epsilon(Tolerance));

    // Check strain
    auto pstrain = particle->strain();
    REQUIRE(pstrain.size() == strain.size());
    for (unsigned i = 0; i < strain.size(); ++i)
      REQUIRE(pstrain(i) == Approx(strain(i)).epsilon(Tolerance));

    // Check deformation gradient
    auto pdef_grad = particle->deformation_gradient();
    REQUIRE(pdef_grad.rows() == deformation_gradient.rows());
    REQUIRE(pdef_grad.cols() == deformation_gradient.cols());
    for (unsigned i = 0; i < deformation_gradient.rows(); ++i)
      for (unsigned j = 0; j < deformation_gradient.cols(); ++j)
        REQUIRE(pdef_grad(i, j) ==
                Approx(deformation_gradient(i, j)).epsilon(Tolerance));

    // Check mapping matrix
    auto map = particle->mapping_matrix();
    REQUIRE(Dim == map.rows());
    REQUIRE(Dim == map.cols());
    for (unsigned i = 0; i < map.rows(); ++i)
      for (unsigned j = 0; j < map.cols(); ++j)
        REQUIRE(mapping_matrix(i, j) == Approx(map(i, j)).epsilon(Tolerance));

    // Check cell id
    REQUIRE(particle->cell_id() == h5_particle.cell_id);

    // Check material id
    REQUIRE(particle->material_id() == h5_particle.material_id);

    // Write Particle POD data
    auto pod_test = std::static_pointer_cast<mpm::PODParticle>(particle->pod());

    REQUIRE(h5_particle.id == pod_test->id);
    REQUIRE(h5_particle.mass == pod_test->mass);

    REQUIRE(h5_particle.coord_x ==
            Approx(pod_test->coord_x).epsilon(Tolerance));
    REQUIRE(h5_particle.coord_y ==
            Approx(pod_test->coord_y).epsilon(Tolerance));
    REQUIRE(h5_particle.coord_z ==
            Approx(pod_test->coord_z).epsilon(Tolerance));

    REQUIRE(h5_particle.displacement_x ==
            Approx(pod_test->displacement_x).epsilon(Tolerance));
    REQUIRE(h5_particle.displacement_y ==
            Approx(pod_test->displacement_y).epsilon(Tolerance));
    REQUIRE(h5_particle.displacement_z ==
            Approx(pod_test->displacement_z).epsilon(Tolerance));

    REQUIRE(h5_particle.nsize_x == pod_test->nsize_x);
    REQUIRE(h5_particle.nsize_y == pod_test->nsize_y);
    REQUIRE(h5_particle.nsize_z == pod_test->nsize_z);

    REQUIRE(h5_particle.velocity_x ==
            Approx(pod_test->velocity_x).epsilon(Tolerance));
    REQUIRE(h5_particle.velocity_y ==
            Approx(pod_test->velocity_y).epsilon(Tolerance));
    REQUIRE(h5_particle.velocity_z ==
            Approx(pod_test->velocity_z).epsilon(Tolerance));

    REQUIRE(h5_particle.acceleration_x ==
            Approx(pod_test->acceleration_x).epsilon(Tolerance));
    REQUIRE(h5_particle.acceleration_y ==
            Approx(pod_test->acceleration_y).epsilon(Tolerance));
    REQUIRE(h5_particle.acceleration_z ==
            Approx(pod_test->acceleration_z).epsilon(Tolerance));

    REQUIRE(h5_particle.stress_xx ==
            Approx(pod_test->stress_xx).epsilon(Tolerance));
    REQUIRE(h5_particle.stress_yy ==
            Approx(pod_test->stress_yy).epsilon(Tolerance));
    REQUIRE(h5_particle.stress_zz ==
            Approx(pod_test->stress_zz).epsilon(Tolerance));
    REQUIRE(h5_particle.tau_xy == Approx(pod_test->tau_xy).epsilon(Tolerance));
    REQUIRE(h5_particle.tau_yz == Approx(pod_test->tau_yz).epsilon(Tolerance));
    REQUIRE(h5_particle.tau_xz == Approx(pod_test->tau_xz).epsilon(Tolerance));

    REQUIRE(h5_particle.strain_xx ==
            Approx(pod_test->strain_xx).epsilon(Tolerance));
    REQUIRE(h5_particle.strain_yy ==
            Approx(pod_test->strain_yy).epsilon(Tolerance));
    REQUIRE(h5_particle.strain_zz ==
            Approx(pod_test->strain_zz).epsilon(Tolerance));
    REQUIRE(h5_particle.gamma_xy ==
            Approx(pod_test->gamma_xy).epsilon(Tolerance));
    REQUIRE(h5_particle.gamma_yz ==
            Approx(pod_test->gamma_yz).epsilon(Tolerance));
    REQUIRE(h5_particle.gamma_xz ==
            Approx(pod_test->gamma_xz).epsilon(Tolerance));

    REQUIRE(h5_particle.defgrad_00 ==
            Approx(pod_test->defgrad_00).epsilon(Tolerance));
    REQUIRE(h5_particle.defgrad_01 ==
            Approx(pod_test->defgrad_01).epsilon(Tolerance));
    REQUIRE(h5_particle.defgrad_02 ==
            Approx(pod_test->defgrad_02).epsilon(Tolerance));
    REQUIRE(h5_particle.defgrad_10 ==
            Approx(pod_test->defgrad_10).epsilon(Tolerance));
    REQUIRE(h5_particle.defgrad_11 ==
            Approx(pod_test->defgrad_11).epsilon(Tolerance));
    REQUIRE(h5_particle.defgrad_12 ==
            Approx(pod_test->defgrad_12).epsilon(Tolerance));
    REQUIRE(h5_particle.defgrad_20 ==
            Approx(pod_test->defgrad_20).epsilon(Tolerance));
    REQUIRE(h5_particle.defgrad_21 ==
            Approx(pod_test->defgrad_21).epsilon(Tolerance));
    REQUIRE(h5_particle.defgrad_22 ==
            Approx(pod_test->defgrad_22).epsilon(Tolerance));

    REQUIRE(h5_particle.initialise_mapping_matrix ==
            Approx(pod_test->initialise_mapping_matrix).epsilon(Tolerance));
    REQUIRE(h5_particle.mapping_matrix_00 ==
            Approx(pod_test->mapping_matrix_00).epsilon(Tolerance));
    REQUIRE(pod_test->mapping_matrix_01 == Approx(0.0).epsilon(Tolerance));
    REQUIRE(pod_test->mapping_matrix_02 == Approx(0.0).epsilon(Tolerance));
    REQUIRE(pod_test->mapping_matrix_10 == Approx(0.0).epsilon(Tolerance));
    REQUIRE(pod_test->mapping_matrix_11 == Approx(0.0).epsilon(Tolerance));
    REQUIRE(pod_test->mapping_matrix_12 == Approx(0.0).epsilon(Tolerance));
    REQUIRE(pod_test->mapping_matrix_20 == Approx(0.0).epsilon(Tolerance));
    REQUIRE(pod_test->mapping_matrix_21 == Approx(0.0).epsilon(Tolerance));
    REQUIRE(pod_test->mapping_matrix_22 == Approx(0.0).epsilon(Tolerance));

    REQUIRE(h5_particle.status == pod_test->status);
    REQUIRE(h5_particle.cell_id == pod_test->cell_id);
    REQUIRE(h5_particle.material_id == pod_test->material_id);
  }
}

//! \brief Check particle class for 2D case
TEST_CASE("Particle is checked for 2D case", "[particle][2D]") {
  // Dimension
  const unsigned Dim = 2;
  // Degree of freedom
  const unsigned Dof = 2;
  // Number of nodes per cell
  const unsigned Nnodes = 4;
  // Number of phases
  const unsigned Nphases = 1;
  // Phase
  const unsigned phase = 0;
  // Tolerance
  const double Tolerance = 1.E-7;
  // Json property
  Json jfunctionproperties;
  jfunctionproperties["id"] = 0;
  std::vector<double> x_values{{0.0, 0.5, 1.0}};
  std::vector<double> fx_values{{0.0, 1.0, 1.0}};
  jfunctionproperties["xvalues"] = x_values;
  jfunctionproperties["fxvalues"] = fx_values;

  // math function
  std::shared_ptr<mpm::FunctionBase> mfunction =
      std::make_shared<mpm::LinearFunction>(0, jfunctionproperties);
  // Coordinates
  Eigen::Vector2d coords;
  coords.setZero();

  //! Check for id = 0
  SECTION("Particle id is zero") {
    mpm::Index id = 0;
    auto particle = std::make_shared<mpm::Particle<Dim>>(id, coords);
    REQUIRE(particle->id() == 0);
  }

  SECTION("Particle id is positive") {
    //! Check for id is a positive value
    mpm::Index id = std::numeric_limits<mpm::Index>::max();
    auto particle = std::make_shared<mpm::Particle<Dim>>(id, coords);
    REQUIRE(particle->id() == std::numeric_limits<mpm::Index>::max());
  }

  //! Test coordinates function
  SECTION("coordinates function is checked") {
    mpm::Index id = 0;
    auto particle = std::make_shared<mpm::Particle<Dim>>(id, coords);

    // Particle type
    REQUIRE(particle->type() == "P2D");

    //! Check for coordinates being zero
    auto coordinates = particle->coordinates();
    for (unsigned i = 0; i < coordinates.size(); ++i)
      REQUIRE(coordinates(i) == Approx(coords(i)).epsilon(Tolerance));
    REQUIRE(coordinates.size() == Dim);

    //! Check for negative value of coordinates
    for (unsigned i = 0; i < coordinates.size(); ++i)
      coords(i) = -1. * std::numeric_limits<double>::max();
    particle->assign_coordinates(coords);
    coordinates = particle->coordinates();
    for (unsigned i = 0; i < coordinates.size(); ++i)
      REQUIRE(coordinates(i) == Approx(coords(i)).epsilon(Tolerance));

    REQUIRE(coordinates.size() == Dim);

    //! Check for positive value of coordinates
    for (unsigned i = 0; i < coordinates.size(); ++i)
      coords(i) = std::numeric_limits<double>::max();
    particle->assign_coordinates(coords);
    coordinates = particle->coordinates();
    for (unsigned i = 0; i < coordinates.size(); ++i)
      REQUIRE(coordinates(i) == Approx(coords(i)).epsilon(Tolerance));

    REQUIRE(coordinates.size() == Dim);
  }

  // Test assign cell to a particle
  SECTION("Add a pointer to a cell to particle") {
    // Add particle
    mpm::Index id = 0;
    coords << 0.75, 0.75;
    auto particle = std::make_shared<mpm::Particle<Dim>>(id, coords);

    // Check particle coordinates
    auto coordinates = particle->coordinates();
    for (unsigned i = 0; i < coordinates.size(); ++i)
      REQUIRE(coordinates(i) == Approx(coords(i)).epsilon(Tolerance));

    // Element
    std::shared_ptr<mpm::Element<Dim>> element =
        std::make_shared<mpm::QuadrilateralElement<Dim, 4>>();

    // Create cell
    auto cell = std::make_shared<mpm::Cell<Dim>>(10, Nnodes, element);
    // Add nodes to cell
    coords << 0.5, 0.5;
    std::shared_ptr<mpm::NodeBase<Dim>> node0 =
        std::make_shared<mpm::Node<Dim, Dof, Nphases>>(0, coords);

    coords << 1.5, 0.5;
    std::shared_ptr<mpm::NodeBase<Dim>> node1 =
        std::make_shared<mpm::Node<Dim, Dof, Nphases>>(1, coords);

    coords << 0.5, 1.5;
    std::shared_ptr<mpm::NodeBase<Dim>> node2 =
        std::make_shared<mpm::Node<Dim, Dof, Nphases>>(3, coords);

    coords << 1.5, 1.5;
    std::shared_ptr<mpm::NodeBase<Dim>> node3 =
        std::make_shared<mpm::Node<Dim, Dof, Nphases>>(2, coords);

    coords << 0.5, 3.0;
    std::shared_ptr<mpm::NodeBase<Dim>> node4 =
        std::make_shared<mpm::Node<Dim, Dof, Nphases>>(3, coords);

    coords << 1.5, 3.0;
    std::shared_ptr<mpm::NodeBase<Dim>> node5 =
        std::make_shared<mpm::Node<Dim, Dof, Nphases>>(2, coords);

    cell->add_node(0, node0);
    cell->add_node(1, node1);
    cell->add_node(2, node3);
    cell->add_node(3, node2);
    REQUIRE(cell->nnodes() == 4);

    // Initialise cell properties
    cell->initialise();

    // Check if cell is initialised
    REQUIRE(cell->is_initialised() == true);

    // Add cell to particle
    REQUIRE(cell->status() == false);
    // Check particle cell status
    REQUIRE(particle->cell_ptr() == false);
    // Assign cell id
    REQUIRE(particle->assign_cell_id(10) == true);
    // Require cell id
    REQUIRE(particle->cell_id() == 10);
    // Assign a very large cell id
    REQUIRE(particle->assign_cell_id(std::numeric_limits<mpm::Index>::max()) ==
            false);
    // Require cell id
    REQUIRE(particle->cell_id() == 10);
    // Assign particle to cell
    REQUIRE(particle->assign_cell(cell) == true);
    // Local coordinates
    Eigen::Vector2d xi;
    xi.fill(std::numeric_limits<double>::max());
    // Assign particle to cell
    REQUIRE(particle->assign_cell_xi(cell, xi) == false);
    // Compute reference location
    cell->is_point_in_cell(particle->coordinates(), &xi);
    // Assign particle to cell
    REQUIRE(particle->assign_cell_xi(cell, xi) == true);

    // Assign cell id again
    REQUIRE(particle->assign_cell_id(10) == false);
    // Check particle cell status
    REQUIRE(particle->cell_ptr() == true);
    // Check cell status on addition of particle
    REQUIRE(cell->status() == true);

    // Create cell
    auto cell2 = std::make_shared<mpm::Cell<Dim>>(20, Nnodes, element);

    cell2->add_node(0, node2);
    cell2->add_node(1, node3);
    cell2->add_node(2, node5);
    cell2->add_node(3, node4);
    REQUIRE(cell2->nnodes() == 4);

    // Initialise cell2 properties
    cell2->initialise();

    // Check if cell2 is initialised
    REQUIRE(cell2->is_initialised() == true);

    // Add cell2 to particle
    REQUIRE(cell2->status() == false);
    // Assign particle to cell2
    REQUIRE(particle->assign_cell(cell2) == false);
    // Check cell2 status for failed addition of particle
    REQUIRE(cell2->status() == false);
    // Check cell status because this should not have removed the particle
    REQUIRE(cell->status() == true);

    // Remove assigned cell
    particle->remove_cell();
    REQUIRE(particle->assign_cell(cell) == true);

    // Clear all particle ids
    REQUIRE(cell->nparticles() == 1);
    cell->clear_particle_ids();
    REQUIRE(cell->nparticles() == 0);
  }

  //! Test initialise particle stresses
  SECTION("Particle with initial stress") {
    mpm::Index id = 0;
    const double Tolerance = 1.E-7;
    bool status = true;
    std::shared_ptr<mpm::ParticleBase<Dim>> particle =
        std::make_shared<mpm::Particle<Dim>>(id, coords, status);
    Eigen::Matrix<double, 6, 1> stress =
        Eigen::Matrix<double, 6, 1>::Constant(5.7);
    particle->initial_stress(stress);
    REQUIRE(particle->stress().size() == stress.size());
    auto pstress = particle->stress();
    for (unsigned i = 0; i < pstress.size(); ++i)
      REQUIRE(pstress[i] == Approx(stress[i]).epsilon(Tolerance));
  }

  //! Test particles scalar, vector and tensor data
  SECTION("Check particle scalar, vector, and tensor data") {
    mpm::Index id = 0;
    const double Tolerance = 1.E-7;
    bool status = true;
    std::shared_ptr<mpm::ParticleBase<Dim>> particle =
        std::make_shared<mpm::Particle<Dim>>(id, coords, status);

    // Check scalar data: mass
    REQUIRE(particle->scalar_data("mass") ==
            std::numeric_limits<double>::max());
    double mass = 100.5;
    particle->assign_mass(mass);
    REQUIRE(particle->scalar_data("mass") == Approx(100.5).epsilon(Tolerance));

    // Check scalar data: invalid
    REQUIRE(std::isnan(particle->scalar_data("invalid")) == true);

    // Check vector data: velocities
    Eigen::VectorXd velocity;
    velocity.resize(Dim);
    for (unsigned i = 0; i < velocity.size(); ++i) velocity(i) = 17.51;

    REQUIRE(particle->vector_data("velocities").size() == Dim);
    for (unsigned i = 0; i < velocity.size(); ++i)
      REQUIRE(particle->vector_data("velocities")(i) ==
              Approx(0.).epsilon(Tolerance));

    REQUIRE(particle->assign_velocity(velocity) == true);
    for (unsigned i = 0; i < velocity.size(); ++i)
      REQUIRE(particle->vector_data("velocities")(i) ==
              Approx(17.51).epsilon(Tolerance));

    // Check vector data: accelerations
    Eigen::VectorXd acceleration;
    acceleration.resize(Dim);
    for (unsigned i = 0; i < acceleration.size(); ++i) acceleration(i) = 17.51;

    REQUIRE(particle->vector_data("accelerations").size() == Dim);
    for (unsigned i = 0; i < acceleration.size(); ++i)
      REQUIRE(particle->vector_data("accelerations")(i) ==
              Approx(0.).epsilon(Tolerance));

    REQUIRE(particle->assign_acceleration(acceleration) == true);
    for (unsigned i = 0; i < acceleration.size(); ++i)
      REQUIRE(particle->vector_data("accelerations")(i) ==
              Approx(17.51).epsilon(Tolerance));

    // Check vector data: invalid
    REQUIRE(particle->vector_data("invalid").size() == Dim);
    for (unsigned i = 0; i < particle->vector_data("invalid").size(); ++i)
      REQUIRE(std::isnan(particle->vector_data("invalid")(i)) == true);

    // Check tensor data: stress
    Eigen::Matrix<double, 6, 1> stress;
    for (unsigned i = 0; i < stress.size(); ++i) stress(i) = 17.51;

    for (unsigned i = 0; i < stress.size(); ++i)
      REQUIRE(particle->tensor_data("stresses")(i) ==
              Approx(0.).epsilon(Tolerance));

    particle->initial_stress(stress);
    for (unsigned i = 0; i < stress.size(); ++i)
      REQUIRE(particle->tensor_data("stresses")(i) ==
              Approx(17.51).epsilon(Tolerance));

    // Check tensor data: invalid
    REQUIRE(particle->tensor_data("invalid").size() == 6);
    for (unsigned i = 0; i < particle->tensor_data("invalid").size(); ++i)
      REQUIRE(std::isnan(particle->tensor_data("invalid")(i)) == true);
  }

  //! Test particles velocity constraints
  SECTION("Particle with velocity constraints") {
    mpm::Index id = 0;
    const double Tolerance = 1.E-7;
    bool status = true;
    std::shared_ptr<mpm::ParticleBase<Dim>> particle =
        std::make_shared<mpm::Particle<Dim>>(id, coords, status);

    // Apply constraints
    particle->apply_particle_velocity_constraints(0, 10.5);
    particle->apply_particle_velocity_constraints(1, -12.5);

    // Check apply constraints
    REQUIRE(particle->velocity()(0) == Approx(10.5).epsilon(Tolerance));
    REQUIRE(particle->velocity()(1) == Approx(-12.5).epsilon(Tolerance));
  }

  //! Test particle, cell and node functions
  SECTION("Test particle, cell and node functions") {
    // Add particle
    mpm::Index id = 0;
    coords << 0.75, 0.75;
    auto particle = std::make_shared<mpm::Particle<Dim>>(id, coords);

    // Time-step
    const double dt = 0.1;

    // Check particle coordinates
    auto coordinates = particle->coordinates();
    for (unsigned i = 0; i < coordinates.size(); ++i)
      REQUIRE(coordinates(i) == Approx(coords(i)).epsilon(Tolerance));

    // Shape function
    std::shared_ptr<mpm::Element<Dim>> element =
        std::make_shared<mpm::QuadrilateralElement<Dim, 4>>();

    // Create cell
    auto cell = std::make_shared<mpm::Cell<Dim>>(10, Nnodes, element);
    // Add nodes to cell
    coords << 0.5, 0.5;
    std::shared_ptr<mpm::NodeBase<Dim>> node0 =
        std::make_shared<mpm::Node<Dim, Dof, Nphases>>(0, coords);

    coords << 1.5, 0.5;
    std::shared_ptr<mpm::NodeBase<Dim>> node1 =
        std::make_shared<mpm::Node<Dim, Dof, Nphases>>(1, coords);

    coords << 1.5, 1.5;
    std::shared_ptr<mpm::NodeBase<Dim>> node2 =
        std::make_shared<mpm::Node<Dim, Dof, Nphases>>(2, coords);

    coords << 0.5, 1.5;
    std::shared_ptr<mpm::NodeBase<Dim>> node3 =
        std::make_shared<mpm::Node<Dim, Dof, Nphases>>(3, coords);

    node0->initialise_implicit();
    node1->initialise_implicit();
    node2->initialise_implicit();
    node3->initialise_implicit();

    cell->add_node(0, node0);
    cell->add_node(1, node1);
    cell->add_node(2, node2);
    cell->add_node(3, node3);
    REQUIRE(cell->nnodes() == 4);

    std::vector<std::shared_ptr<mpm::NodeBase<Dim>>> nodes;
    nodes.emplace_back(node0);
    nodes.emplace_back(node1);
    nodes.emplace_back(node2);
    nodes.emplace_back(node3);

    // Initialise cell properties
    cell->initialise();

    // Add cell to particle
    REQUIRE(cell->status() == false);
    // Check compute shape functions of a particle
    // TODO Assert: REQUIRE_NOTHROW(particle->compute_shapefn());
    // Compute reference location should throw
    REQUIRE(particle->compute_reference_location() == false);
    // Compute updated particle location should fail
    // TODO Assert:
    // REQUIRE_NOTHROW(particle->compute_updated_position(dt) == false);
    // Compute updated particle location from nodal velocity should fail
    // TODO Assert: REQUIRE_NOTHROW(particle->compute_updated_position(dt,
    // true)); Compute volume
    // TODO Assert: REQUIRE(particle->compute_volume() == false);
    // Update volume should fail
    // TODO Assert: REQUIRE(particle->update_volume() == false);

    REQUIRE(particle->assign_cell(cell) == true);
    REQUIRE(cell->status() == true);
    REQUIRE(particle->cell_id() == 10);

    // Check if cell is initialised
    REQUIRE(cell->is_initialised() == true);

    // Check compute shape functions of a particle
    REQUIRE_NOTHROW(particle->compute_shapefn());

    // Assign volume
    REQUIRE(particle->assign_volume(0.0) == false);
    REQUIRE(particle->assign_volume(-5.0) == false);
    REQUIRE(particle->assign_volume(2.0) == true);
    // Check volume
    REQUIRE(particle->volume() == Approx(2.0).epsilon(Tolerance));
    // Check diameter
    REQUIRE(particle->diameter() == Approx(1.5957691).epsilon(Tolerance));
    // Compute volume
    REQUIRE_NOTHROW(particle->compute_volume());
    // Check volume
    REQUIRE(particle->volume() == Approx(1.0).epsilon(Tolerance));
    // Check diameter
    REQUIRE(particle->diameter() == Approx(1.1283792).epsilon(Tolerance));

    // Check reference location
    coords << -0.5, -0.5;
    REQUIRE(particle->compute_reference_location() == true);
    auto ref_coordinates = particle->reference_location();
    for (unsigned i = 0; i < ref_coordinates.size(); ++i)
      REQUIRE(ref_coordinates(i) == Approx(coords(i)).epsilon(Tolerance));

    // Assign material
    unsigned mid = 1;
    // Initialise material
    Json jmaterial;
    jmaterial["density"] = 1000.;
    jmaterial["youngs_modulus"] = 1.0E+7;
    jmaterial["poisson_ratio"] = 0.3;

    auto material =
        Factory<mpm::Material<Dim>, unsigned, const Json&>::instance()->create(
            "LinearElastic2D", std::move(mid), jmaterial);

    // Check compute mass before material and volume
    // TODO Assert: REQUIRE(particle->compute_mass() == false);

    // Test compute stress before material assignment
    // TODO Assert: REQUIRE(particle->compute_stress() == false);

    // Assign material properties
    REQUIRE(particle->assign_material(material) == true);

    // Check material id
    REQUIRE(particle->material_id() == 1);

    // Compute volume
    REQUIRE_NOTHROW(particle->compute_volume());

    // Compute mass
    REQUIRE_NOTHROW(particle->compute_mass());
    // Mass
    REQUIRE(particle->mass() == Approx(1000.).epsilon(Tolerance));

    // Map particle mass to nodes
    particle->assign_mass(std::numeric_limits<double>::max());
    // TODO Assert: REQUIRE_NOTHROW(particle->map_mass_momentum_to_nodes());

    // Map particle pressure to nodes
    // TODO Assert: REQUIRE(particle->map_pressure_to_nodes() == false);

    // Assign mass to nodes
    REQUIRE(particle->compute_reference_location() == true);
    REQUIRE_NOTHROW(particle->compute_shapefn());

    // Check velocity
    Eigen::VectorXd velocity;
    velocity.resize(Dim);
    for (unsigned i = 0; i < velocity.size(); ++i) velocity(i) = i;
    REQUIRE(particle->assign_velocity(velocity) == true);
    for (unsigned i = 0; i < velocity.size(); ++i)
      REQUIRE(particle->velocity()(i) == Approx(i).epsilon(Tolerance));

    REQUIRE_NOTHROW(particle->compute_mass());
    REQUIRE_NOTHROW(particle->map_mass_momentum_to_nodes());

    // TODO Assert: REQUIRE(particle->map_pressure_to_nodes() == false);
    REQUIRE(particle->compute_pressure_smoothing() == false);

    // Values of nodal mass
    std::array<double, 4> nodal_mass{562.5, 187.5, 62.5, 187.5};
    // Check nodal mass
    for (unsigned i = 0; i < nodes.size(); ++i)
      REQUIRE(nodes.at(i)->mass(phase) ==
              Approx(nodal_mass.at(i)).epsilon(Tolerance));

    // Compute nodal velocity
    for (const auto& node : nodes) node->compute_velocity();

    // Values of nodal momentum
    Eigen::Matrix<double, 4, 2> nodal_momentum;
    // clang-format off
    nodal_momentum << 0., 562.5,
                      0., 187.5,
                      0., 62.5,
                      0., 187.5;
    // clang-format on
    // Check nodal momentum
    for (unsigned i = 0; i < nodal_momentum.rows(); ++i)
      for (unsigned j = 0; j < nodal_momentum.cols(); ++j)
        REQUIRE(nodes.at(i)->momentum(phase)(j) ==
                Approx(nodal_momentum(i, j)).epsilon(Tolerance));

    // Values of nodal velocity
    Eigen::Matrix<double, 4, 2> nodal_velocity;
    // clang-format off
    nodal_velocity << 0., 1.,
                      0., 1.,
                      0., 1.,
                      0., 1.;
    // clang-format on
    // Check nodal velocity
    for (unsigned i = 0; i < nodal_velocity.rows(); ++i)
      for (unsigned j = 0; j < nodal_velocity.cols(); ++j)
        REQUIRE(nodes.at(i)->velocity(phase)(j) ==
                Approx(nodal_velocity(i, j)).epsilon(Tolerance));

    // Deformation gradient as identity
    Eigen::Matrix<double, 3, 3> def_grad;
    // clang-format off
    def_grad << 1., 0., 0.,
                0., 1., 0.,
                0., 0., 1.;
    // clang-format on
    REQUIRE_NOTHROW(particle->update_deformation_gradient_increment(0.1));
    REQUIRE_NOTHROW(particle->update_deformation_gradient());
    auto deformation_grad = particle->deformation_gradient();

    for (unsigned i = 0; i < 3; ++i)
      for (unsigned j = 0; j < 3; ++j)
        REQUIRE(deformation_grad(i, j) ==
                Approx(def_grad(i, j)).epsilon(Tolerance));

    REQUIRE_NOTHROW(particle->update_deformation_gradient_increment());
    REQUIRE_NOTHROW(particle->update_deformation_gradient());
    deformation_grad = particle->deformation_gradient();

    for (unsigned i = 0; i < 3; ++i)
      for (unsigned j = 0; j < 3; ++j)
        REQUIRE(deformation_grad(i, j) ==
                Approx(def_grad(i, j)).epsilon(Tolerance));

    // Set momentum to get non-zero strain
    // clang-format off
    nodal_momentum << 0., 562.5 * 1.,
                      0., 187.5 * 2.,
                      0.,  62.5 * 3.,
                      0., 187.5 * 4.;
    // clang-format on
    for (unsigned i = 0; i < nodes.size(); ++i)
      REQUIRE_NOTHROW(
          nodes.at(i)->update_momentum(false, phase, nodal_momentum.row(i)));

    // nodal velocity
    // clang-format off
    nodal_velocity << 0., 1.,
                      0., 2.,
                      0., 3.,
                      0., 4.;
    // clang-format on
    // Compute nodal velocity
    for (const auto& node : nodes) node->compute_velocity();
    // Check nodal velocity
    for (unsigned i = 0; i < nodal_velocity.rows(); ++i)
      for (unsigned j = 0; j < nodal_velocity.cols(); ++j)
        REQUIRE(nodes.at(i)->velocity(phase)(j) ==
                Approx(nodal_velocity(i, j)).epsilon(Tolerance));

    // Deformation gradient update
    // clang-format off
    def_grad << 1.,  0., 0.,
              0.05,1.25, 0.,
                0.,  0., 1.;
    // clang-format on
    REQUIRE_NOTHROW(particle->update_deformation_gradient_increment(0.1));
    REQUIRE_NOTHROW(particle->update_deformation_gradient());
    deformation_grad = particle->deformation_gradient();

    for (unsigned i = 0; i < 3; ++i)
      for (unsigned j = 0; j < 3; ++j)
        REQUIRE(deformation_grad(i, j) ==
                Approx(def_grad(i, j)).epsilon(Tolerance));

    // Check pressure
    REQUIRE(std::isnan(particle->pressure()) == true);

    // Compute strain
    particle->compute_strain(dt);
    // Strain
    Eigen::Matrix<double, 6, 1> strain;
    strain << 0., 0.25, 0., 0.050, 0., 0.;
    // Check strains
    for (unsigned i = 0; i < strain.rows(); ++i)
      REQUIRE(particle->strain()(i) == Approx(strain(i)).epsilon(Tolerance));

    // Check updated pressure
    REQUIRE(std::isnan(particle->pressure()) == true);

    // Update volume strain rate
    REQUIRE(particle->volume() == Approx(1.0).epsilon(Tolerance));
    particle->compute_strain(dt);
    REQUIRE_NOTHROW(particle->update_volume());
    REQUIRE(particle->volume() == Approx(1.2).epsilon(Tolerance));

    // Compute stress
    REQUIRE_NOTHROW(particle->compute_stress(dt));

    Eigen::Matrix<double, 6, 1> stress;
    // clang-format off
    stress <<  721153.8461538460 * 2.,
              1682692.3076923075 * 2.,
               721153.8461538460 * 2.,
                96153.8461538462 * 2.,
                    0.0000000000 * 2.,
                    0.0000000000 * 2.;
    // clang-format on
    // Check stress
    for (unsigned i = 0; i < stress.rows(); ++i)
      REQUIRE(particle->stress()(i) == Approx(stress(i)).epsilon(Tolerance));

    // Put stress back to values from Lines 1129-1134
    particle->initial_stress(stress);

    // Check body force
    Eigen::Matrix<double, 2, 1> gravity;
    gravity << 0., -9.81;

    particle->map_body_force(gravity);

    // Body force
    Eigen::Matrix<double, 4, 2> body_force;
    // clang-format off
    body_force << 0., -5518.125,
                  0., -1839.375,
                  0.,  -613.125,
                  0., -1839.375;
    // clang-format on

    // Check nodal body force
    for (unsigned i = 0; i < body_force.rows(); ++i)
      for (unsigned j = 0; j < body_force.cols(); ++j)
        REQUIRE(nodes[i]->external_force(phase)[j] ==
                Approx(body_force(i, j)).epsilon(Tolerance));

    // Check traction force
    double traction = 7.68;
    const unsigned direction = 1;
    // Assign volume
    REQUIRE(particle->assign_volume(0.0) == false);
    REQUIRE(particle->assign_volume(-5.0) == false);
    REQUIRE(particle->assign_volume(2.0) == true);
    // Map traction force
    double current_time = 5.0;
    // Assign traction to particle
    particle->assign_traction(direction,
                              mfunction->value(current_time) * traction);
    particle->map_traction_force();

    // Traction force
    Eigen::Matrix<double, 4, 2> traction_force;
    // shapefn * volume / size_(dir) * traction
    // clang-format off
    traction_force << 0., 0.5625 * 1.414213562 * 7.68,
                      0., 0.1875 * 1.414213562 * 7.68,
                      0., 0.0625 * 1.414213562 * 7.68,
                      0., 0.1875 * 1.414213562 * 7.68;
    // clang-format on
    // Add previous external body force
    traction_force.noalias() += body_force;

    // Check nodal traction force
    for (unsigned i = 0; i < traction_force.rows(); ++i)
      for (unsigned j = 0; j < traction_force.cols(); ++j)
        REQUIRE(nodes[i]->external_force(phase)[j] ==
                Approx(traction_force(i, j)).epsilon(Tolerance));
    // Reset traction
    particle->assign_traction(direction,
                              -traction * mfunction->value(current_time));
    // Map traction force
    particle->map_traction_force();
    // Check nodal external force
    for (unsigned i = 0; i < traction_force.rows(); ++i)
      for (unsigned j = 0; j < traction_force.cols(); ++j)
        REQUIRE(nodes[i]->external_force(phase)[j] ==
                Approx(body_force(i, j)).epsilon(Tolerance));

    // Internal force
    Eigen::Matrix<double, 4, 2> internal_force;
    // clang-format off
    internal_force <<  1225961.538461538,  2668269.23076923,
                      -1033653.846153846,  697115.3846153845,
                      -408653.8461538461, -889423.0769230769,
                       216346.1538461538, -2475961.538461538;
    // clang-format on

    // Map particle internal force
    particle->assign_volume(1.0);
    particle->map_internal_force();

    // Check nodal internal force
    for (unsigned i = 0; i < internal_force.rows(); ++i)
      for (unsigned j = 0; j < internal_force.cols(); ++j)
        REQUIRE(nodes[i]->internal_force(phase)[j] ==
                Approx(internal_force(i, j)).epsilon(Tolerance));

    // Calculate nodal acceleration and velocity
    for (const auto& node : nodes)
      node->compute_acceleration_velocity(phase, dt);

    // Check nodal velocity
    // clang-format off
    nodal_velocity <<  217.9487179487179,  474.3779743589742,
                      -551.2820512820512,  372.8138717948718,
                      -653.8461538461538, -1421.057923076923,
                       115.3846153846153, -1317.49382051282;
    // clang-format on
    // Check nodal velocity
    for (unsigned i = 0; i < nodal_velocity.rows(); ++i)
      for (unsigned j = 0; j < nodal_velocity.cols(); ++j)
        REQUIRE(nodes[i]->velocity(phase)[j] ==
                Approx(nodal_velocity(i, j)).epsilon(Tolerance));

    // Check nodal acceleration
    Eigen::Matrix<double, 4, 2> nodal_acceleration;
    // clang-format off
    nodal_acceleration <<  2179.487179487179, 4733.779743589742,
                          -5512.820512820512, 3708.138717948717,
                          -6538.461538461537, -14240.57923076923,
                           1153.846153846153, -13214.9382051282;
    // clang-format on
    // Check nodal acceleration
    for (unsigned i = 0; i < nodal_acceleration.rows(); ++i)
      for (unsigned j = 0; j < nodal_acceleration.cols(); ++j)
        REQUIRE(nodes[i]->acceleration(phase)[j] ==
                Approx(nodal_acceleration(i, j)).epsilon(Tolerance));
    // Approx(nodal_velocity(i, j) / dt).epsilon(Tolerance));

    // Check original particle coordinates
    coords << 0.75, 0.75;
    coordinates = particle->coordinates();
    for (unsigned i = 0; i < coordinates.size(); ++i)
      REQUIRE(coordinates(i) == Approx(coords(i)).epsilon(Tolerance));

    // Compute updated particle location
    REQUIRE_NOTHROW(particle->compute_updated_position(dt));
    // Check particle velocity
    velocity << 0., 0.019;
    for (unsigned i = 0; i < velocity.size(); ++i)
      REQUIRE(particle->velocity()(i) ==
              Approx(velocity(i)).epsilon(Tolerance));

    // Check particle displacement
    Eigen::Vector2d displacement;
    displacement << 0., 0.0894;
    for (unsigned i = 0; i < displacement.size(); ++i)
      REQUIRE(particle->displacement()(i) ==
              Approx(displacement(i)).epsilon(Tolerance));

    // Updated particle coordinate
    coords << 0.75, .8394;
    // Check particle coordinates
    coordinates = particle->coordinates();
    for (unsigned i = 0; i < coordinates.size(); ++i)
      REQUIRE(coordinates(i) == Approx(coords(i)).epsilon(Tolerance));

    // Compute updated particle location from nodal velocity
    REQUIRE_NOTHROW(
        particle->compute_updated_position(dt, mpm::VelocityUpdate::PIC));
    // Check particle velocity
    velocity << 0., 0.894;
    for (unsigned i = 0; i < velocity.size(); ++i)
      REQUIRE(particle->velocity()(i) ==
              Approx(velocity(i)).epsilon(Tolerance));

    // Check particle displacement
    displacement << 0., 0.1788;
    for (unsigned i = 0; i < displacement.size(); ++i)
      REQUIRE(particle->displacement()(i) ==
              Approx(displacement(i)).epsilon(Tolerance));

    // Updated particle coordinate
    coords << 0.75, .9288;
    // Check particle coordinates
    coordinates = particle->coordinates();
    for (unsigned i = 0; i < coordinates.size(); ++i)
      REQUIRE(coordinates(i) == Approx(coords(i)).epsilon(Tolerance));

    SECTION("Particle pressure smoothing") {
      // Assign material
      unsigned mid1 = 0;
      // Initialise material
      Json jmaterial1;
      jmaterial1["density"] = 1000.;
      jmaterial1["bulk_modulus"] = 8333333.333333333;
      jmaterial1["dynamic_viscosity"] = 8.9E-4;

      auto material1 =
          Factory<mpm::Material<Dim>, unsigned, const Json&>::instance()
              ->create("Newtonian2D", std::move(mid1), jmaterial1);

      // Assign material properties
      REQUIRE(particle->assign_material(material1) == true);

      // Compute volume
      REQUIRE_NOTHROW(particle->compute_volume());

      // Compute mass
      REQUIRE_NOTHROW(particle->compute_mass());
      // Mass
      REQUIRE(particle->mass() == Approx(1000.).epsilon(Tolerance));

      // Map particle mass to nodes
      particle->assign_mass(std::numeric_limits<double>::max());
      // TODO Assert: REQUIRE(particle->map_mass_momentum_to_nodes() == false);

      // Map particle pressure to nodes
      // TODO Assert: REQUIRE(particle->map_pressure_to_nodes() == false);

      // Assign mass to nodes
      REQUIRE(particle->compute_reference_location() == true);
      REQUIRE_NOTHROW(particle->compute_shapefn());

      // Check velocity
      velocity.resize(Dim);
      for (unsigned i = 0; i < velocity.size(); ++i) velocity(i) = i;
      REQUIRE(particle->assign_velocity(velocity) == true);
      for (unsigned i = 0; i < velocity.size(); ++i)
        REQUIRE(particle->velocity()(i) == Approx(i).epsilon(Tolerance));

      REQUIRE_NOTHROW(particle->compute_mass());
      REQUIRE_NOTHROW(particle->map_mass_momentum_to_nodes());

      // Check volumetric strain at centroid
      double volumetric_strain = 0.2;
      REQUIRE(particle->dvolumetric_strain() ==
              Approx(volumetric_strain).epsilon(Tolerance));

      // Compute stress
      REQUIRE_NOTHROW(particle->compute_stress(dt));

      REQUIRE(
          particle->pressure() ==
          Approx(-8333333.333333333 * volumetric_strain).epsilon(Tolerance));

      REQUIRE_NOTHROW(particle->map_pressure_to_nodes());
      REQUIRE(particle->compute_pressure_smoothing() == true);
    }

    SECTION("Particle assign state variables") {
      SECTION("Assign state variable fail") {
        mid = 0;
        Json jmaterial;
        jmaterial["density"] = 1000.;
        jmaterial["youngs_modulus"] = 1.0E+7;
        jmaterial["poisson_ratio"] = 0.3;
        jmaterial["softening"] = false;
        jmaterial["friction"] = 0.;
        jmaterial["dilation"] = 0.;
        jmaterial["cohesion"] = 2000.;
        jmaterial["residual_friction"] = 0.;
        jmaterial["residual_dilation"] = 0.;
        jmaterial["residual_cohesion"] = 1000.;
        jmaterial["peak_pdstrain"] = 0.;
        jmaterial["residual_pdstrain"] = 0.;
        jmaterial["tension_cutoff"] = 0.;

        auto mc_material =
            Factory<mpm::Material<Dim>, unsigned, const Json&>::instance()
                ->create("MohrCoulomb2D", std::move(id), jmaterial);
        REQUIRE(mc_material->id() == 0);

        mpm::dense_map state_variables =
            mc_material->initialise_state_variables();
        REQUIRE(state_variables.at("phi") ==
                Approx(jmaterial["friction"]).epsilon(Tolerance));
        REQUIRE(state_variables.at("psi") ==
                Approx(jmaterial["dilation"]).epsilon(Tolerance));
        REQUIRE(state_variables.at("cohesion") ==
                Approx(jmaterial["cohesion"]).epsilon(Tolerance));
        REQUIRE(state_variables.at("epsilon") == Approx(0.).epsilon(Tolerance));
        REQUIRE(state_variables.at("rho") == Approx(0.).epsilon(Tolerance));
        REQUIRE(state_variables.at("theta") == Approx(0.).epsilon(Tolerance));
        REQUIRE(state_variables.at("pdstrain") ==
                Approx(0.).epsilon(Tolerance));

        SECTION("Assign state variables") {
          // Assign material properties
          REQUIRE(particle->assign_material(mc_material) == true);
          // Assign state variables
          REQUIRE(particle->assign_material_state_vars(state_variables,
                                                       mc_material) == true);
          // Assign and read a state variable
          REQUIRE_NOTHROW(particle->assign_state_variable("phi", 30.));
          REQUIRE(particle->state_variable("phi") == 30.);
          // Assign and read pressure though MC does not contain pressure
          REQUIRE(std::isnan(particle->pressure()) == true);
        }

        SECTION("Assign state variables fail on state variables size") {
          // Assign material
          unsigned mid1 = 0;
          // Initialise material
          Json jmaterial1;
          jmaterial1["density"] = 1000.;
          jmaterial1["bulk_modulus"] = 8333333.333333333;
          jmaterial1["dynamic_viscosity"] = 8.9E-4;

          auto newtonian_material =
              Factory<mpm::Material<Dim>, unsigned, const Json&>::instance()
                  ->create("Newtonian2D", std::move(mid1), jmaterial1);

          // Assign material properties
          REQUIRE(particle->assign_material(newtonian_material) == true);
          // Assign state variables
          REQUIRE(particle->assign_material_state_vars(state_variables,
                                                       mc_material) == false);
        }

        SECTION("Assign state variables fail on material id") {
          // Assign material
          unsigned mid1 = 1;
          // Initialise material
          Json jmaterial1;
          jmaterial1["density"] = 1000.;
          jmaterial1["bulk_modulus"] = 8333333.333333333;
          jmaterial1["dynamic_viscosity"] = 8.9E-4;

          auto newtonian_material =
              Factory<mpm::Material<Dim>, unsigned, const Json&>::instance()
                  ->create("Newtonian2D", std::move(mid1), jmaterial1);

          // Assign material properties
          REQUIRE(particle->assign_material(newtonian_material) == true);
          // Assign state variables
          REQUIRE(particle->assign_material_state_vars(state_variables,
                                                       mc_material) == false);
        }
      }
    }
  }

  SECTION("Check assign material to particle") {
    // Add particle
    mpm::Index id = 0;
    coords << 0.75, 0.75;
    auto particle = std::make_shared<mpm::Particle<Dim>>(id, coords);

    unsigned mid = 1;
    // Initialise material
    Json jmaterial;
    jmaterial["density"] = 1000.;
    jmaterial["youngs_modulus"] = 1.0E+7;
    jmaterial["poisson_ratio"] = 0.3;

    auto material =
        Factory<mpm::Material<Dim>, unsigned, const Json&>::instance()->create(
            "LinearElastic2D", std::move(mid), jmaterial);
    REQUIRE(material->id() == 1);

    // Check if particle can be assigned a material is null
    REQUIRE(particle->assign_material(nullptr) == false);

    // Check material id
    REQUIRE(particle->material_id() == std::numeric_limits<unsigned>::max());

    // Assign material to particle
    REQUIRE(particle->assign_material(material) == true);

    // Check material id
    REQUIRE(particle->material_id() == 1);
  }

  SECTION("Check particle properties") {
    mpm::Index id = 0;
    const double Tolerance = 1.E-7;
    std::shared_ptr<mpm::ParticleBase<Dim>> particle =
        std::make_shared<mpm::Particle<Dim>>(id, coords);

    // Check mass
    REQUIRE(particle->mass() == std::numeric_limits<double>::max());
    double mass = 100.5;
    particle->assign_mass(mass);
    REQUIRE(particle->mass() == Approx(100.5).epsilon(Tolerance));

    // Check stress
    Eigen::Matrix<double, 6, 1> stress;
    for (unsigned i = 0; i < stress.size(); ++i) stress(i) = 17.52;

    for (unsigned i = 0; i < stress.size(); ++i)
      REQUIRE(particle->stress()(i) == Approx(0.).epsilon(Tolerance));

    // Check velocity
    Eigen::VectorXd velocity;
    velocity.resize(Dim);
    for (unsigned i = 0; i < velocity.size(); ++i) velocity(i) = 19.745;

    for (unsigned i = 0; i < velocity.size(); ++i)
      REQUIRE(particle->velocity()(i) == Approx(0.).epsilon(Tolerance));

    REQUIRE(particle->assign_velocity(velocity) == true);
    for (unsigned i = 0; i < velocity.size(); ++i)
      REQUIRE(particle->velocity()(i) == Approx(19.745).epsilon(Tolerance));

    // Check acceleration
    Eigen::VectorXd acceleration;
    acceleration.resize(Dim);
    for (unsigned i = 0; i < acceleration.size(); ++i) acceleration(i) = 19.745;

    for (unsigned i = 0; i < acceleration.size(); ++i)
      REQUIRE(particle->acceleration()(i) == Approx(0.).epsilon(Tolerance));

    REQUIRE(particle->assign_acceleration(acceleration) == true);
    for (unsigned i = 0; i < acceleration.size(); ++i)
      REQUIRE(particle->acceleration()(i) == Approx(19.745).epsilon(Tolerance));

    // Assign volume
    REQUIRE(particle->assign_volume(0.0) == false);
    REQUIRE(particle->assign_volume(-5.0) == false);
    REQUIRE(particle->assign_volume(2.0) == true);
    // Check volume
    REQUIRE(particle->volume() == Approx(2.0).epsilon(Tolerance));
    // Traction
    double traction = 65.32;
    const unsigned Direction = 1;
    // Check traction
    for (unsigned i = 0; i < Dim; ++i)
      REQUIRE(particle->traction()(i) == Approx(0.).epsilon(Tolerance));

    REQUIRE(particle->assign_traction(Direction, traction) == true);

    // Calculate traction force = traction * volume / spacing
    traction *= 2.0 / (std::pow(2.0, 1. / Dim));

    for (unsigned i = 0; i < Dim; ++i) {
      if (i == Direction)
        REQUIRE(particle->traction()(i) == Approx(traction).epsilon(Tolerance));
      else
        REQUIRE(particle->traction()(i) == Approx(0.).epsilon(Tolerance));
    }

    // Check for incorrect direction
    const unsigned wrong_dir = 4;
    REQUIRE(particle->assign_traction(wrong_dir, traction) == false);

    // Check again to ensure value hasn't been updated
    for (unsigned i = 0; i < Dim; ++i) {
      if (i == Direction)
        REQUIRE(particle->traction()(i) == Approx(traction).epsilon(Tolerance));
      else
        REQUIRE(particle->traction()(i) == Approx(0.).epsilon(Tolerance));
    }
  }

  // Check initialise particle from POD file
  SECTION("Check initialise particle POD") {
    mpm::Index id = 0;
    const double Tolerance = 1.E-7;
    std::shared_ptr<mpm::ParticleBase<Dim>> particle =
        std::make_shared<mpm::Particle<Dim>>(id, coords);

    mpm::PODParticle h5_particle;
    h5_particle.id = 13;
    h5_particle.mass = 501.5;

    Eigen::Vector3d coords;
    coords << 1., 2., 0.;
    h5_particle.coord_x = coords[0];
    h5_particle.coord_y = coords[1];
    h5_particle.coord_z = coords[2];

    Eigen::Vector3d displacement;
    displacement << 0.01, 0.02, 0.0;
    h5_particle.displacement_x = displacement[0];
    h5_particle.displacement_y = displacement[1];
    h5_particle.displacement_z = displacement[2];

    Eigen::Vector3d lsize;
    lsize << 0.25, 0.5, 0.;
    h5_particle.nsize_x = lsize[0];
    h5_particle.nsize_y = lsize[1];
    h5_particle.nsize_z = lsize[2];

    Eigen::Vector3d velocity;
    velocity << 1.5, 2.5, 0.0;
    h5_particle.velocity_x = velocity[0];
    h5_particle.velocity_y = velocity[1];
    h5_particle.velocity_z = velocity[2];

    Eigen::Vector3d acceleration;
    acceleration << 1.5, 2.5, 0.0;
    h5_particle.acceleration_x = acceleration[0];
    h5_particle.acceleration_y = acceleration[1];
    h5_particle.acceleration_z = acceleration[2];

    Eigen::Matrix<double, 6, 1> stress;
    stress << 11.5, -12.5, 13.5, 14.5, -15.5, 16.5;
    h5_particle.stress_xx = stress[0];
    h5_particle.stress_yy = stress[1];
    h5_particle.stress_zz = stress[2];
    h5_particle.tau_xy = stress[3];
    h5_particle.tau_yz = stress[4];
    h5_particle.tau_xz = stress[5];

    Eigen::Matrix<double, 6, 1> strain;
    strain << 0.115, -0.125, 0.135, 0.145, -0.155, 0.165;
    h5_particle.strain_xx = strain[0];
    h5_particle.strain_yy = strain[1];
    h5_particle.strain_zz = strain[2];
    h5_particle.gamma_xy = strain[3];
    h5_particle.gamma_yz = strain[4];
    h5_particle.gamma_xz = strain[5];

    Eigen::Matrix<double, 3, 3> deformation_gradient;
    deformation_gradient << 0.115, -0.125, 0.135, 0.145, -0.155, 0.165, 0.145,
        -0.155, 0.165;
    h5_particle.defgrad_00 = deformation_gradient(0, 0);
    h5_particle.defgrad_01 = deformation_gradient(0, 1);
    h5_particle.defgrad_02 = deformation_gradient(0, 2);
    h5_particle.defgrad_10 = deformation_gradient(1, 0);
    h5_particle.defgrad_11 = deformation_gradient(1, 1);
    h5_particle.defgrad_12 = deformation_gradient(1, 2);
    h5_particle.defgrad_20 = deformation_gradient(2, 0);
    h5_particle.defgrad_21 = deformation_gradient(2, 1);
    h5_particle.defgrad_22 = deformation_gradient(2, 2);

    Eigen::Matrix<double, 3, 3> mapping_matrix;
    mapping_matrix << 0.115, -0.125, 0.135, 0.145, -0.155, 0.165, 0.145, -0.155,
        0.165;
    h5_particle.mapping_matrix_00 = mapping_matrix(0, 0);
    h5_particle.mapping_matrix_01 = mapping_matrix(0, 1);
    h5_particle.mapping_matrix_02 = mapping_matrix(0, 2);
    h5_particle.mapping_matrix_10 = mapping_matrix(1, 0);
    h5_particle.mapping_matrix_11 = mapping_matrix(1, 1);
    h5_particle.mapping_matrix_12 = mapping_matrix(1, 2);
    h5_particle.mapping_matrix_20 = mapping_matrix(2, 0);
    h5_particle.mapping_matrix_21 = mapping_matrix(2, 1);
    h5_particle.mapping_matrix_22 = mapping_matrix(2, 2);
    h5_particle.initialise_mapping_matrix = true;

    h5_particle.status = true;

    h5_particle.cell_id = 1;

    h5_particle.volume = 2.;

    h5_particle.material_id = 1;

    // Reinitialise particle from POD data
    REQUIRE(particle->initialise_particle(h5_particle) == true);

    // Check particle id
    REQUIRE(particle->id() == h5_particle.id);
    // Check particle mass
    REQUIRE(particle->mass() == h5_particle.mass);
    // Check particle volume
    REQUIRE(particle->volume() == h5_particle.volume);
    // Check particle mass density
    REQUIRE(particle->mass_density() == h5_particle.mass / h5_particle.volume);
    // Check particle status
    REQUIRE(particle->status() == h5_particle.status);

    // Check for coordinates
    auto coordinates = particle->coordinates();
    REQUIRE(coordinates.size() == Dim);
    for (unsigned i = 0; i < coordinates.size(); ++i)
      REQUIRE(coordinates(i) == Approx(coords(i)).epsilon(Tolerance));

    // Check for displacement
    auto pdisplacement = particle->displacement();
    REQUIRE(pdisplacement.size() == Dim);
    for (unsigned i = 0; i < Dim; ++i)
      REQUIRE(pdisplacement(i) == Approx(displacement(i)).epsilon(Tolerance));

    // Check for size
    auto size = particle->natural_size();
    REQUIRE(size.size() == Dim);
    for (unsigned i = 0; i < size.size(); ++i)
      REQUIRE(size(i) == Approx(lsize(i)).epsilon(Tolerance));

    // Check velocity
    auto pvelocity = particle->velocity();
    REQUIRE(pvelocity.size() == Dim);
    for (unsigned i = 0; i < Dim; ++i)
      REQUIRE(pvelocity(i) == Approx(velocity(i)).epsilon(Tolerance));

    // Check acceleration
    auto pacceleration = particle->acceleration();
    REQUIRE(pacceleration.size() == Dim);
    for (unsigned i = 0; i < Dim; ++i)
      REQUIRE(pacceleration(i) == Approx(acceleration(i)).epsilon(Tolerance));

    // Check stress
    auto pstress = particle->stress();
    REQUIRE(pstress.size() == stress.size());
    for (unsigned i = 0; i < stress.size(); ++i)
      REQUIRE(pstress(i) == Approx(stress(i)).epsilon(Tolerance));

    // Check strain
    auto pstrain = particle->strain();
    REQUIRE(pstrain.size() == strain.size());
    for (unsigned i = 0; i < strain.size(); ++i)
      REQUIRE(pstrain(i) == Approx(strain(i)).epsilon(Tolerance));

    // Check deformation gradient
    auto pdef_grad = particle->deformation_gradient();
    REQUIRE(pdef_grad.rows() == deformation_gradient.rows());
    REQUIRE(pdef_grad.cols() == deformation_gradient.cols());
    for (unsigned i = 0; i < deformation_gradient.rows(); ++i) {
      for (unsigned j = 0; j < deformation_gradient.cols(); ++j) {
        REQUIRE(pdef_grad(i, j) ==
                Approx(deformation_gradient(i, j)).epsilon(Tolerance));
      }
    }

    // Check mapping matrix
    auto map = particle->mapping_matrix();
    REQUIRE(Dim == map.rows());
    REQUIRE(Dim == map.cols());
    for (unsigned i = 0; i < map.rows(); ++i)
      for (unsigned j = 0; j < map.cols(); ++j)
        REQUIRE(mapping_matrix(i, j) == Approx(map(i, j)).epsilon(Tolerance));

    // Check cell id
    REQUIRE(particle->cell_id() == h5_particle.cell_id);

    // Check material id
    REQUIRE(particle->material_id() == h5_particle.material_id);

    // Write Particle POD data
    auto pod_test = std::static_pointer_cast<mpm::PODParticle>(particle->pod());

    REQUIRE(h5_particle.id == pod_test->id);
    REQUIRE(h5_particle.mass == pod_test->mass);

    REQUIRE(h5_particle.coord_x ==
            Approx(pod_test->coord_x).epsilon(Tolerance));
    REQUIRE(h5_particle.coord_y ==
            Approx(pod_test->coord_y).epsilon(Tolerance));
    REQUIRE(h5_particle.coord_z ==
            Approx(pod_test->coord_z).epsilon(Tolerance));

    REQUIRE(h5_particle.displacement_x ==
            Approx(pod_test->displacement_x).epsilon(Tolerance));
    REQUIRE(h5_particle.displacement_y ==
            Approx(pod_test->displacement_y).epsilon(Tolerance));
    REQUIRE(h5_particle.displacement_z ==
            Approx(pod_test->displacement_z).epsilon(Tolerance));

    REQUIRE(h5_particle.nsize_x == pod_test->nsize_x);
    REQUIRE(h5_particle.nsize_y == pod_test->nsize_y);
    REQUIRE(h5_particle.nsize_z == pod_test->nsize_z);

    REQUIRE(h5_particle.velocity_x ==
            Approx(pod_test->velocity_x).epsilon(Tolerance));
    REQUIRE(h5_particle.velocity_y ==
            Approx(pod_test->velocity_y).epsilon(Tolerance));
    REQUIRE(h5_particle.velocity_z ==
            Approx(pod_test->velocity_z).epsilon(Tolerance));

    REQUIRE(h5_particle.acceleration_x ==
            Approx(pod_test->acceleration_x).epsilon(Tolerance));
    REQUIRE(h5_particle.acceleration_y ==
            Approx(pod_test->acceleration_y).epsilon(Tolerance));
    REQUIRE(h5_particle.acceleration_z ==
            Approx(pod_test->acceleration_z).epsilon(Tolerance));

    REQUIRE(h5_particle.stress_xx ==
            Approx(pod_test->stress_xx).epsilon(Tolerance));
    REQUIRE(h5_particle.stress_yy ==
            Approx(pod_test->stress_yy).epsilon(Tolerance));
    REQUIRE(h5_particle.stress_zz ==
            Approx(pod_test->stress_zz).epsilon(Tolerance));
    REQUIRE(h5_particle.tau_xy == Approx(pod_test->tau_xy).epsilon(Tolerance));
    REQUIRE(h5_particle.tau_yz == Approx(pod_test->tau_yz).epsilon(Tolerance));
    REQUIRE(h5_particle.tau_xz == Approx(pod_test->tau_xz).epsilon(Tolerance));

    REQUIRE(h5_particle.strain_xx ==
            Approx(pod_test->strain_xx).epsilon(Tolerance));
    REQUIRE(h5_particle.strain_yy ==
            Approx(pod_test->strain_yy).epsilon(Tolerance));
    REQUIRE(h5_particle.strain_zz ==
            Approx(pod_test->strain_zz).epsilon(Tolerance));
    REQUIRE(h5_particle.gamma_xy ==
            Approx(pod_test->gamma_xy).epsilon(Tolerance));
    REQUIRE(h5_particle.gamma_yz ==
            Approx(pod_test->gamma_yz).epsilon(Tolerance));
    REQUIRE(h5_particle.gamma_xz ==
            Approx(pod_test->gamma_xz).epsilon(Tolerance));

    REQUIRE(h5_particle.defgrad_00 ==
            Approx(pod_test->defgrad_00).epsilon(Tolerance));
    REQUIRE(h5_particle.defgrad_01 ==
            Approx(pod_test->defgrad_01).epsilon(Tolerance));
    REQUIRE(h5_particle.defgrad_02 ==
            Approx(pod_test->defgrad_02).epsilon(Tolerance));
    REQUIRE(h5_particle.defgrad_10 ==
            Approx(pod_test->defgrad_10).epsilon(Tolerance));
    REQUIRE(h5_particle.defgrad_11 ==
            Approx(pod_test->defgrad_11).epsilon(Tolerance));
    REQUIRE(h5_particle.defgrad_12 ==
            Approx(pod_test->defgrad_12).epsilon(Tolerance));
    REQUIRE(h5_particle.defgrad_20 ==
            Approx(pod_test->defgrad_20).epsilon(Tolerance));
    REQUIRE(h5_particle.defgrad_21 ==
            Approx(pod_test->defgrad_21).epsilon(Tolerance));
    REQUIRE(h5_particle.defgrad_22 ==
            Approx(pod_test->defgrad_22).epsilon(Tolerance));

    REQUIRE(h5_particle.initialise_mapping_matrix ==
            Approx(pod_test->initialise_mapping_matrix).epsilon(Tolerance));
    REQUIRE(h5_particle.mapping_matrix_00 ==
            Approx(pod_test->mapping_matrix_00).epsilon(Tolerance));
    REQUIRE(h5_particle.mapping_matrix_01 ==
            Approx(pod_test->mapping_matrix_01).epsilon(Tolerance));
    REQUIRE(h5_particle.mapping_matrix_10 ==
            Approx(pod_test->mapping_matrix_10).epsilon(Tolerance));
    REQUIRE(h5_particle.mapping_matrix_11 ==
            Approx(pod_test->mapping_matrix_11).epsilon(Tolerance));
    REQUIRE(pod_test->mapping_matrix_02 == Approx(0.0).epsilon(Tolerance));
    REQUIRE(pod_test->mapping_matrix_12 == Approx(0.0).epsilon(Tolerance));
    REQUIRE(pod_test->mapping_matrix_20 == Approx(0.0).epsilon(Tolerance));
    REQUIRE(pod_test->mapping_matrix_21 == Approx(0.0).epsilon(Tolerance));
    REQUIRE(pod_test->mapping_matrix_22 == Approx(0.0).epsilon(Tolerance));

    REQUIRE(h5_particle.status == pod_test->status);
    REQUIRE(h5_particle.cell_id == pod_test->cell_id);
    REQUIRE(h5_particle.material_id == pod_test->material_id);
  }

  // Check particle's material id maping to nodes
  SECTION("Check particle's material id maping to nodes") {
    // Add particle
    mpm::Index id1 = 0;
    coords << 0.75, 0.75;
    auto particle1 = std::make_shared<mpm::Particle<Dim>>(id1, coords);

    // Add particle
    mpm::Index id2 = 1;
    coords << 0.25, 0.25;
    auto particle2 = std::make_shared<mpm::Particle<Dim>>(id2, coords);

    // Element
    std::shared_ptr<mpm::Element<Dim>> element =
        std::make_shared<mpm::QuadrilateralElement<Dim, 4>>();

    // Create cell
    auto cell = std::make_shared<mpm::Cell<Dim>>(10, Nnodes, element);
    // Create vector of nodes and add them to cell
    coords << 0., 0.;
    std::shared_ptr<mpm::NodeBase<Dim>> node0 =
        std::make_shared<mpm::Node<Dim, Dof, Nphases>>(0, coords);

    coords << 1., 0.;
    std::shared_ptr<mpm::NodeBase<Dim>> node1 =
        std::make_shared<mpm::Node<Dim, Dof, Nphases>>(1, coords);

    coords << 1., 1.;
    std::shared_ptr<mpm::NodeBase<Dim>> node2 =
        std::make_shared<mpm::Node<Dim, Dof, Nphases>>(3, coords);

    coords << 0., 1.;
    std::shared_ptr<mpm::NodeBase<Dim>> node3 =
        std::make_shared<mpm::Node<Dim, Dof, Nphases>>(2, coords);
    std::vector<std::shared_ptr<mpm::NodeBase<Dim>>> nodes = {node0, node1,
                                                              node2, node3};

    for (int j = 0; j < nodes.size(); ++j) cell->add_node(j, nodes[j]);

    // Initialise cell properties and assign cell to particle
    cell->initialise();
    particle1->assign_cell(cell);
    particle2->assign_cell(cell);

    // Assign material 1
    unsigned mid1 = 0;
    // Initialise material 1
    Json jmaterial1;
    jmaterial1["density"] = 1000.;
    jmaterial1["youngs_modulus"] = 1.0E+7;
    jmaterial1["poisson_ratio"] = 0.3;

    auto material1 =
        Factory<mpm::Material<Dim>, unsigned, const Json&>::instance()->create(
            "LinearElastic2D", std::move(mid1), jmaterial1);

    particle1->assign_material(material1);

    // Assign material 2
    unsigned mid2 = 1;
    // Initialise material 2
    Json jmaterial2;
    jmaterial2["density"] = 2000.;
    jmaterial2["youngs_modulus"] = 2.0E+7;
    jmaterial2["poisson_ratio"] = 0.25;

    auto material2 =
        Factory<mpm::Material<Dim>, unsigned, const Json&>::instance()->create(
            "LinearElastic2D", std::move(mid2), jmaterial2);

    particle2->assign_material(material2);

    // Append particle's material id to nodes in cell
    particle1->append_material_id_to_nodes();
    particle2->append_material_id_to_nodes();

    // check if the correct amount of material ids were added to node and if
    // their indexes are correct
    std::vector<unsigned> material_ids = {0, 1};
    for (const auto& node : nodes) {
      REQUIRE(node->material_ids().size() == 2);
      auto mat_ids = node->material_ids();
      unsigned i = 0;
      for (auto mitr = mat_ids.begin(); mitr != mat_ids.end(); ++mitr, ++i)
        REQUIRE(*mitr == material_ids.at(i));
    }
  }
}

//! \brief Check particle class for 3D case
TEST_CASE("Particle is checked for 3D case", "[particle][3D]") {
  // Dimension
  const unsigned Dim = 3;
  // Dimension
  const unsigned Dof = 6;
  // Number of nodes per cell
  const unsigned Nnodes = 8;
  // Number of phases
  const unsigned Nphases = 1;
  // Tolerance
  const double Tolerance = 1.E-7;
  // Json property
  Json jfunctionproperties;
  jfunctionproperties["id"] = 0;
  std::vector<double> x_values{{0.0, 0.5, 1.0}};
  std::vector<double> fx_values{{0.0, 1.0, 1.0}};
  jfunctionproperties["xvalues"] = x_values;
  jfunctionproperties["fxvalues"] = fx_values;

  // math function
  std::shared_ptr<mpm::FunctionBase> mfunction =
      std::make_shared<mpm::LinearFunction>(0, jfunctionproperties);
  // Current time for traction force
  double current_time = 10.0;

  // Coordinates
  Eigen::Vector3d coords;
  coords.setZero();

  //! Check for id = 0
  SECTION("Particle id is zero") {
    mpm::Index id = 0;
    std::shared_ptr<mpm::ParticleBase<Dim>> particle =
        std::make_shared<mpm::Particle<Dim>>(id, coords);
    REQUIRE(particle->id() == 0);
    REQUIRE(particle->status() == true);
  }

  SECTION("Particle id is positive") {
    //! Check for id is a positive value
    mpm::Index id = std::numeric_limits<mpm::Index>::max();
    std::shared_ptr<mpm::ParticleBase<Dim>> particle =
        std::make_shared<mpm::Particle<Dim>>(id, coords);
    REQUIRE(particle->id() == std::numeric_limits<mpm::Index>::max());
    REQUIRE(particle->status() == true);
  }

  //! Construct with id, coordinates and status
  SECTION("Particle with id, coordinates, and status") {
    mpm::Index id = 0;
    bool status = true;
    std::shared_ptr<mpm::ParticleBase<Dim>> particle =
        std::make_shared<mpm::Particle<Dim>>(id, coords, status);
    REQUIRE(particle->id() == 0);
    REQUIRE(particle->status() == true);
    particle->assign_status(false);
    REQUIRE(particle->status() == false);
  }

  //! Test coordinates function
  SECTION("coordinates function is checked") {
    mpm::Index id = 0;
    // Create particle
    std::shared_ptr<mpm::ParticleBase<Dim>> particle =
        std::make_shared<mpm::Particle<Dim>>(id, coords);

    // Particle type
    REQUIRE(particle->type() == "P3D");

    //! Check for coordinates being zero
    auto coordinates = particle->coordinates();
    for (unsigned i = 0; i < coordinates.size(); ++i)
      REQUIRE(coordinates(i) == Approx(coords(i)).epsilon(Tolerance));
    REQUIRE(coordinates.size() == Dim);

    //! Check for negative value of coordinates
    for (unsigned i = 0; i < coordinates.size(); ++i)
      coords(i) = -1. * std::numeric_limits<double>::max();
    particle->assign_coordinates(coords);
    coordinates = particle->coordinates();
    for (unsigned i = 0; i < coordinates.size(); ++i)
      REQUIRE(coordinates(i) == Approx(coords(i)).epsilon(Tolerance));

    REQUIRE(coordinates.size() == Dim);

    //! Check for positive value of coordinates
    for (unsigned i = 0; i < coordinates.size(); ++i)
      coords(i) = std::numeric_limits<double>::max();
    particle->assign_coordinates(coords);
    coordinates = particle->coordinates();
    for (unsigned i = 0; i < coordinates.size(); ++i)
      REQUIRE(coordinates(i) == Approx(coords(i)).epsilon(Tolerance));

    REQUIRE(coordinates.size() == Dim);
  }

  //! Test assign cell pointer to particle
  SECTION("Add a pointer to a cell to particle") {
    // Add particle
    mpm::Index id = 0;
    coords << 1.5, 1.5, 1.5;
    std::shared_ptr<mpm::ParticleBase<Dim>> particle =
        std::make_shared<mpm::Particle<Dim>>(id, coords);

    // Check particle coordinates
    auto coordinates = particle->coordinates();
    for (unsigned i = 0; i < coordinates.size(); ++i)
      REQUIRE(coordinates(i) == Approx(coords(i)).epsilon(Tolerance));

    // Assign hexahedron shape function
    std::shared_ptr<mpm::Element<Dim>> element =
        std::make_shared<mpm::HexahedronElement<Dim, 8>>();

    // Create cell
    auto cell = std::make_shared<mpm::Cell<Dim>>(10, Nnodes, element);
    // Add nodes
    coords << 0, 0, 0;
    std::shared_ptr<mpm::NodeBase<Dim>> node0 =
        std::make_shared<mpm::Node<Dim, Dof, Nphases>>(0, coords);

    coords << 2, 0, 0;
    std::shared_ptr<mpm::NodeBase<Dim>> node1 =
        std::make_shared<mpm::Node<Dim, Dof, Nphases>>(1, coords);

    coords << 2, 2, 0;
    std::shared_ptr<mpm::NodeBase<Dim>> node2 =
        std::make_shared<mpm::Node<Dim, Dof, Nphases>>(2, coords);

    coords << 0, 2, 0;
    std::shared_ptr<mpm::NodeBase<Dim>> node3 =
        std::make_shared<mpm::Node<Dim, Dof, Nphases>>(3, coords);

    coords << 0, 0, 2;
    std::shared_ptr<mpm::NodeBase<Dim>> node4 =
        std::make_shared<mpm::Node<Dim, Dof, Nphases>>(4, coords);

    coords << 2, 0, 2;
    std::shared_ptr<mpm::NodeBase<Dim>> node5 =
        std::make_shared<mpm::Node<Dim, Dof, Nphases>>(5, coords);

    coords << 2, 2, 2;
    std::shared_ptr<mpm::NodeBase<Dim>> node6 =
        std::make_shared<mpm::Node<Dim, Dof, Nphases>>(6, coords);

    coords << 0, 2, 2;
    std::shared_ptr<mpm::NodeBase<Dim>> node7 =
        std::make_shared<mpm::Node<Dim, Dof, Nphases>>(7, coords);

    coords << 0, 0, 4;
    std::shared_ptr<mpm::NodeBase<Dim>> node8 =
        std::make_shared<mpm::Node<Dim, Dof, Nphases>>(4, coords);

    coords << 2, 0, 4;
    std::shared_ptr<mpm::NodeBase<Dim>> node9 =
        std::make_shared<mpm::Node<Dim, Dof, Nphases>>(5, coords);

    coords << 2, 2, 4;
    std::shared_ptr<mpm::NodeBase<Dim>> node10 =
        std::make_shared<mpm::Node<Dim, Dof, Nphases>>(6, coords);

    coords << 0, 2, 4;
    std::shared_ptr<mpm::NodeBase<Dim>> node11 =
        std::make_shared<mpm::Node<Dim, Dof, Nphases>>(7, coords);

    cell->add_node(0, node0);
    cell->add_node(1, node1);
    cell->add_node(2, node2);
    cell->add_node(3, node3);
    cell->add_node(4, node4);
    cell->add_node(5, node5);
    cell->add_node(6, node6);
    cell->add_node(7, node7);
    REQUIRE(cell->nnodes() == 8);

    // Initialise cell properties
    cell->initialise();

    // Check if cell is initialised
    REQUIRE(cell->is_initialised() == true);

    // Add cell to particle
    REQUIRE(cell->status() == false);
    // Check particle cell status
    REQUIRE(particle->cell_ptr() == false);
    // Assign cell id
    REQUIRE(particle->assign_cell_id(10) == true);
    // Require cell id
    REQUIRE(particle->cell_id() == 10);
    // Assign a very large cell id
    REQUIRE(particle->assign_cell_id(std::numeric_limits<mpm::Index>::max()) ==
            false);
    // Require cell id
    REQUIRE(particle->cell_id() == 10);
    // Assign particle to cell
    REQUIRE(particle->assign_cell(cell) == true);
    // Local coordinates
    Eigen::Vector3d xi;
    xi.fill(std::numeric_limits<double>::max());
    // Assign particle to cell
    REQUIRE(particle->assign_cell_xi(cell, xi) == false);
    // Compute reference location
    cell->is_point_in_cell(particle->coordinates(), &xi);
    // Assign particle to cell
    REQUIRE(particle->assign_cell_xi(cell, xi) == true);

    // Assign cell id again
    REQUIRE(particle->assign_cell_id(10) == false);
    // Check particle cell status
    REQUIRE(particle->cell_ptr() == true);
    // Check cell status on addition of particle
    REQUIRE(cell->status() == true);

    // Create cell
    auto cell2 = std::make_shared<mpm::Cell<Dim>>(20, Nnodes, element);

    cell2->add_node(0, node4);
    cell2->add_node(1, node5);
    cell2->add_node(2, node6);
    cell2->add_node(3, node7);
    cell2->add_node(4, node8);
    cell2->add_node(5, node9);
    cell2->add_node(6, node10);
    cell2->add_node(7, node11);
    REQUIRE(cell2->nnodes() == 8);

    // Initialise cell2 properties
    cell2->initialise();

    // Check if cell2 is initialised
    REQUIRE(cell2->is_initialised() == true);

    // Add cell2 to particle
    REQUIRE(cell2->status() == false);
    // Assign particle to cell2
    REQUIRE(particle->assign_cell(cell2) == false);
    // Check cell2 status for failed addition of particle
    REQUIRE(cell2->status() == false);
    // Check cell status because this should not have removed the particle
    REQUIRE(cell->status() == true);

    // Remove assigned cell
    particle->remove_cell();
    REQUIRE(particle->assign_cell(cell) == true);

    // Clear all particle ids
    REQUIRE(cell->nparticles() == 1);
    cell->clear_particle_ids();
    REQUIRE(cell->nparticles() == 0);
  }

  //! Test initialise particle stresses
  SECTION("Particle with initial stress") {
    mpm::Index id = 0;
    const double Tolerance = 1.E-7;
    bool status = true;
    std::shared_ptr<mpm::ParticleBase<Dim>> particle =
        std::make_shared<mpm::Particle<Dim>>(id, coords, status);
    Eigen::Matrix<double, 6, 1> stress =
        Eigen::Matrix<double, 6, 1>::Constant(5.7);

    particle->initial_stress(stress);
    REQUIRE(particle->stress().size() == stress.size());
    auto pstress = particle->stress();
    for (unsigned i = 0; i < pstress.size(); ++i)
      REQUIRE(pstress[i] == Approx(stress[i]).epsilon(Tolerance));
  }

  //! Test particles scalar, vector and tensor data
  SECTION("Check particle scalar, vector, and tensor data") {
    mpm::Index id = 0;
    const double Tolerance = 1.E-7;
    bool status = true;
    std::shared_ptr<mpm::ParticleBase<Dim>> particle =
        std::make_shared<mpm::Particle<Dim>>(id, coords, status);

    // Check scalar data: mass
    REQUIRE(particle->scalar_data("mass") ==
            std::numeric_limits<double>::max());
    double mass = 100.5;
    particle->assign_mass(mass);
    REQUIRE(particle->scalar_data("mass") == Approx(100.5).epsilon(Tolerance));

    // Check scalar data: invalid
    REQUIRE(std::isnan(particle->scalar_data("invalid")) == true);

    // Check vector data: velocities
    Eigen::VectorXd velocity;
    velocity.resize(Dim);
    for (unsigned i = 0; i < velocity.size(); ++i) velocity(i) = 17.51;

    REQUIRE(particle->vector_data("velocities").size() == Dim);
    for (unsigned i = 0; i < velocity.size(); ++i)
      REQUIRE(particle->vector_data("velocities")(i) ==
              Approx(0.).epsilon(Tolerance));

    REQUIRE(particle->assign_velocity(velocity) == true);
    for (unsigned i = 0; i < velocity.size(); ++i)
      REQUIRE(particle->vector_data("velocities")(i) ==
              Approx(17.51).epsilon(Tolerance));

    // Check vector data: accelerations
    Eigen::VectorXd acceleration;
    acceleration.resize(Dim);
    for (unsigned i = 0; i < acceleration.size(); ++i) acceleration(i) = 17.51;

    REQUIRE(particle->vector_data("accelerations").size() == Dim);
    for (unsigned i = 0; i < acceleration.size(); ++i)
      REQUIRE(particle->vector_data("accelerations")(i) ==
              Approx(0.).epsilon(Tolerance));

    REQUIRE(particle->assign_acceleration(acceleration) == true);
    for (unsigned i = 0; i < acceleration.size(); ++i)
      REQUIRE(particle->vector_data("accelerations")(i) ==
              Approx(17.51).epsilon(Tolerance));

    // Check vector data: invalid
    REQUIRE(particle->vector_data("invalid").size() == Dim);
    for (unsigned i = 0; i < particle->vector_data("invalid").size(); ++i)
      REQUIRE(std::isnan(particle->vector_data("invalid")(i)) == true);

    // Check tensor data: stress
    Eigen::Matrix<double, 6, 1> stress;
    for (unsigned i = 0; i < stress.size(); ++i) stress(i) = 17.51;

    for (unsigned i = 0; i < stress.size(); ++i)
      REQUIRE(particle->tensor_data("stresses")(i) ==
              Approx(0.).epsilon(Tolerance));

    particle->initial_stress(stress);
    for (unsigned i = 0; i < stress.size(); ++i)
      REQUIRE(particle->tensor_data("stresses")(i) ==
              Approx(17.51).epsilon(Tolerance));

    // Check tensor data: invalid
    REQUIRE(particle->tensor_data("invalid").size() == 6);
    for (unsigned i = 0; i < particle->tensor_data("invalid").size(); ++i)
      REQUIRE(std::isnan(particle->tensor_data("invalid")(i)) == true);
  }

  //! Test particles velocity constraints
  SECTION("Particle with velocity constraints") {
    mpm::Index id = 0;
    const double Tolerance = 1.E-7;
    bool status = true;
    std::shared_ptr<mpm::ParticleBase<Dim>> particle =
        std::make_shared<mpm::Particle<Dim>>(id, coords, status);
    // Apply constraints
    particle->apply_particle_velocity_constraints(0, 10.5);
    particle->apply_particle_velocity_constraints(1, -12.5);
    particle->apply_particle_velocity_constraints(2, 14.5);

    // Check apply constraints
    REQUIRE(particle->velocity()(0) == Approx(10.5).epsilon(Tolerance));
    REQUIRE(particle->velocity()(1) == Approx(-12.5).epsilon(Tolerance));
    REQUIRE(particle->velocity()(2) == Approx(14.5).epsilon(Tolerance));
  }

  //! Test particle, cell and node functions
  SECTION("Test particle, cell and node functions") {
    // Add particle
    mpm::Index id = 0;
    coords << 1.5, 1.5, 1.5;
    std::shared_ptr<mpm::ParticleBase<Dim>> particle =
        std::make_shared<mpm::Particle<Dim>>(id, coords);

    // Phase
    const unsigned phase = 0;
    // Time-step
    const double dt = 0.1;

    // Check particle coordinates
    auto coordinates = particle->coordinates();
    for (unsigned i = 0; i < coordinates.size(); ++i)
      REQUIRE(coordinates(i) == Approx(coords(i)).epsilon(Tolerance));

    // Assign hexahedron shape function
    std::shared_ptr<mpm::Element<Dim>> element =
        std::make_shared<mpm::HexahedronElement<Dim, 8>>();

    // Create cell
    auto cell = std::make_shared<mpm::Cell<Dim>>(10, Nnodes, element);
    // Add nodes
    coords << 0, 0, 0;
    std::shared_ptr<mpm::NodeBase<Dim>> node0 =
        std::make_shared<mpm::Node<Dim, Dof, Nphases>>(0, coords);

    coords << 2, 0, 0;
    std::shared_ptr<mpm::NodeBase<Dim>> node1 =
        std::make_shared<mpm::Node<Dim, Dof, Nphases>>(1, coords);

    coords << 2, 2, 0;
    std::shared_ptr<mpm::NodeBase<Dim>> node2 =
        std::make_shared<mpm::Node<Dim, Dof, Nphases>>(2, coords);

    coords << 0, 2, 0;
    std::shared_ptr<mpm::NodeBase<Dim>> node3 =
        std::make_shared<mpm::Node<Dim, Dof, Nphases>>(3, coords);

    coords << 0, 0, 2;
    std::shared_ptr<mpm::NodeBase<Dim>> node4 =
        std::make_shared<mpm::Node<Dim, Dof, Nphases>>(4, coords);

    coords << 2, 0, 2;
    std::shared_ptr<mpm::NodeBase<Dim>> node5 =
        std::make_shared<mpm::Node<Dim, Dof, Nphases>>(5, coords);

    coords << 2, 2, 2;
    std::shared_ptr<mpm::NodeBase<Dim>> node6 =
        std::make_shared<mpm::Node<Dim, Dof, Nphases>>(6, coords);

    coords << 0, 2, 2;
    std::shared_ptr<mpm::NodeBase<Dim>> node7 =
        std::make_shared<mpm::Node<Dim, Dof, Nphases>>(7, coords);

    node0->initialise_implicit();
    node1->initialise_implicit();
    node2->initialise_implicit();
    node3->initialise_implicit();
    node4->initialise_implicit();
    node5->initialise_implicit();
    node6->initialise_implicit();
    node7->initialise_implicit();

    std::vector<std::shared_ptr<mpm::NodeBase<Dim>>> nodes;
    nodes.emplace_back(node0);
    nodes.emplace_back(node1);
    nodes.emplace_back(node2);
    nodes.emplace_back(node3);
    nodes.emplace_back(node4);
    nodes.emplace_back(node5);
    nodes.emplace_back(node6);
    nodes.emplace_back(node7);

    cell->add_node(0, node0);
    cell->add_node(1, node1);
    cell->add_node(2, node2);
    cell->add_node(3, node3);
    cell->add_node(4, node4);
    cell->add_node(5, node5);
    cell->add_node(6, node6);
    cell->add_node(7, node7);
    REQUIRE(cell->nnodes() == 8);

    // Initialise cell properties
    cell->initialise();

    // Check if cell is initialised
    REQUIRE(cell->is_initialised() == true);

    // Add cell to particle
    REQUIRE(cell->status() == false);
    // Check compute shape functions of a particle
    // TODO Assert: REQUIRE(particle->compute_shapefn() == false);
    // Compute reference location should throw
    REQUIRE(particle->compute_reference_location() == false);
    // Compute updated particle location should fail
    // TODO Assert: REQUIRE(particle->compute_updated_position(dt) == false);
    // Compute updated particle location from nodal velocity should fail
    // TODO Assert: REQUIRE_NOTHROW(particle->compute_updated_position(dt,
    // true));

    // Compute volume
    // TODO Assert: REQUIRE(particle->compute_volume() == false);
    // Update volume should fail
    // TODO Assert: REQUIRE(particle->update_volume() == false);

    REQUIRE(particle->assign_cell(cell) == true);
    REQUIRE(cell->status() == true);
    REQUIRE(particle->cell_id() == 10);

    // Check if cell is initialised
    REQUIRE(cell->is_initialised() == true);

    // Check compute shape functions of a particle
    REQUIRE_NOTHROW(particle->compute_shapefn());

    // Assign volume
    REQUIRE(particle->assign_volume(0.0) == false);
    REQUIRE(particle->assign_volume(-5.0) == false);
    REQUIRE(particle->assign_volume(2.0) == true);
    // Check volume
    REQUIRE(particle->volume() == Approx(2.0).epsilon(Tolerance));
    // Check diameter
    REQUIRE(particle->diameter() == Approx(1.5631853).epsilon(Tolerance));
    // Compute volume
    REQUIRE_NOTHROW(particle->compute_volume());
    // Check volume
    REQUIRE(particle->volume() == Approx(8.0).epsilon(Tolerance));
    // Check diameter
    REQUIRE(particle->diameter() == Approx(2.4814020).epsilon(Tolerance));

    // Check reference location
    coords << 0.5, 0.5, 0.5;
    REQUIRE(particle->compute_reference_location() == true);
    auto ref_coordinates = particle->reference_location();
    for (unsigned i = 0; i < ref_coordinates.size(); ++i)
      REQUIRE(ref_coordinates(i) == Approx(coords(i)).epsilon(Tolerance));

    // Assign material
    unsigned mid = 0;
    // Initialise material
    Json jmaterial;
    jmaterial["density"] = 1000.;
    jmaterial["youngs_modulus"] = 1.0E+7;
    jmaterial["poisson_ratio"] = 0.3;

    auto material =
        Factory<mpm::Material<Dim>, unsigned, const Json&>::instance()->create(
            "LinearElastic3D", std::move(mid), jmaterial);

    // Check compute mass before material and volume
    // TODO Assert: REQUIRE(particle->compute_mass() == false);

    // Test compute stress before material assignment
    // TODO Assert: REQUIRE(particle->compute_stress() == false);

    // Assign material properties
    REQUIRE(particle->assign_material(material) == true);

    // Check material id from particle
    REQUIRE(particle->material_id() == 0);

    // Compute volume
    REQUIRE_NOTHROW(particle->compute_volume());

    // Compute mass
    REQUIRE_NOTHROW(particle->compute_mass());
    // Mass
    REQUIRE(particle->mass() == Approx(8000.).epsilon(Tolerance));

    // Map particle mass to nodes
    particle->assign_mass(std::numeric_limits<double>::max());
    // TODO Assert: REQUIRE(particle->map_mass_momentum_to_nodes() == false);

    // Map particle pressure to nodes
    // TODO Assert: REQUIRE(particle->map_pressure_to_nodes() == false);

    // Assign mass to nodes
    REQUIRE(particle->compute_reference_location() == true);
    REQUIRE_NOTHROW(particle->compute_shapefn());

    // Check velocity
    Eigen::VectorXd velocity;
    velocity.resize(Dim);
    for (unsigned i = 0; i < velocity.size(); ++i) velocity(i) = i;
    REQUIRE(particle->assign_velocity(velocity) == true);
    for (unsigned i = 0; i < velocity.size(); ++i)
      REQUIRE(particle->velocity()(i) == Approx(i).epsilon(Tolerance));

    REQUIRE_NOTHROW(particle->compute_mass());
    REQUIRE_NOTHROW(particle->map_mass_momentum_to_nodes());

    // TODO Assert: REQUIRE(particle->map_pressure_to_nodes() == false);
    REQUIRE(particle->compute_pressure_smoothing() == false);

    // Values of nodal mass
    std::array<double, 8> nodal_mass{125., 375.,  1125., 375.,
                                     375., 1125., 3375., 1125.};
    // Check nodal mass
    for (unsigned i = 0; i < nodes.size(); ++i)
      REQUIRE(nodes.at(i)->mass(phase) ==
              Approx(nodal_mass.at(i)).epsilon(Tolerance));

    // Compute nodal velocity
    for (const auto& node : nodes) node->compute_velocity();

    // Values of nodal momentum
    Eigen::Matrix<double, 8, 3> nodal_momentum;
    // clang-format off
    nodal_momentum << 0.,  125.,  250.,
                      0.,  375.,  750.,
                      0., 1125., 2250.,
                      0.,  375.,  750.,
                      0.,  375.,  750.,
                      0., 1125., 2250.,
                      0., 3375., 6750.,
                      0., 1125., 2250.;
    // clang-format on

    // Check nodal momentum
    for (unsigned i = 0; i < nodal_momentum.rows(); ++i)
      for (unsigned j = 0; j < nodal_momentum.cols(); ++j)
        REQUIRE(nodes.at(i)->momentum(phase)[j] ==
                Approx(nodal_momentum(i, j)).epsilon(Tolerance));

    // Values of nodal velocity
    Eigen::Matrix<double, 8, 3> nodal_velocity;
    // clang-format off
    nodal_velocity << 0., 1., 2.,
                      0., 1., 2.,
                      0., 1., 2.,
                      0., 1., 2.,
                      0., 1., 2.,
                      0., 1., 2.,
                      0., 1., 2.,
                      0., 1., 2.;
    // clang-format on
    // Check nodal velocity
    for (unsigned i = 0; i < nodal_velocity.rows(); ++i)
      for (unsigned j = 0; j < nodal_velocity.cols(); ++j)
        REQUIRE(nodes.at(i)->velocity(phase)(j) ==
                Approx(nodal_velocity(i, j)).epsilon(Tolerance));

    // Deformation gradient as identity
    Eigen::Matrix<double, 3, 3> def_grad;
    // clang-format off
    def_grad << 1., 0., 0.,
                0., 1., 0.,
                0., 0., 1.;
    // clang-format on
    REQUIRE_NOTHROW(particle->update_deformation_gradient_increment(0.1));
    REQUIRE_NOTHROW(particle->update_deformation_gradient());
    auto deformation_grad = particle->deformation_gradient();

    for (unsigned i = 0; i < 3; ++i)
      for (unsigned j = 0; j < 3; ++j)
        REQUIRE(deformation_grad(i, j) ==
                Approx(def_grad(i, j)).epsilon(Tolerance));

    REQUIRE_NOTHROW(particle->update_deformation_gradient_increment());
    REQUIRE_NOTHROW(particle->update_deformation_gradient());
    deformation_grad = particle->deformation_gradient();

    for (unsigned i = 0; i < 3; ++i)
      for (unsigned j = 0; j < 3; ++j)
        REQUIRE(deformation_grad(i, j) ==
                Approx(def_grad(i, j)).epsilon(Tolerance));

    // Set momentum to get non-zero strain
    // clang-format off
    nodal_momentum << 0.,  125. * 1.,  250. * 1.,
                      0.,  375. * 2.,  750. * 2.,
                      0., 1125. * 3., 2250. * 3.,
                      0.,  375. * 4.,  750. * 4.,
                      0.,  375. * 5.,  750. * 5.,
                      0., 1125. * 6., 2250. * 6.,
                      0., 3375. * 7., 6750. * 7.,
                      0., 1125. * 8., 2250. * 8.;
    // clang-format on
    for (unsigned i = 0; i < nodes.size(); ++i)
      REQUIRE_NOTHROW(
          nodes.at(i)->update_momentum(false, phase, nodal_momentum.row(i)));

    // nodal velocity
    // clang-format off
    nodal_velocity << 0., 1.,  2.,
                      0., 2.,  4.,
                      0., 3.,  6.,
                      0., 4.,  8.,
                      0., 5., 10.,
                      0., 6., 12.,
                      0., 7., 14.,
                      0., 8., 16.;
    // clang-format on
    // Compute nodal velocity
    for (const auto& node : nodes) node->compute_velocity();
    // Check nodal velocity
    for (unsigned i = 0; i < nodal_velocity.rows(); ++i)
      for (unsigned j = 0; j < nodal_velocity.cols(); ++j)
        REQUIRE(nodes.at(i)->velocity(phase)(j) ==
                Approx(nodal_velocity(i, j)).epsilon(Tolerance));

    // clang-format off
    def_grad <<     1.,    0.,  0.,
                -0.025, 1.075, 0.2,
                 -0.05,  0.15, 1.4;
    // clang-format on
    REQUIRE_NOTHROW(particle->update_deformation_gradient_increment(0.1));
    REQUIRE_NOTHROW(particle->update_deformation_gradient());
    deformation_grad = particle->deformation_gradient();

    for (unsigned i = 0; i < 3; ++i)
      for (unsigned j = 0; j < 3; ++j)
        REQUIRE(deformation_grad(i, j) ==
                Approx(def_grad(i, j)).epsilon(Tolerance));

    // Check pressure
    REQUIRE(std::isnan(particle->pressure()) == true);

    // Compute strain
    particle->compute_strain(dt);
    // Strain
    Eigen::Matrix<double, 6, 1> strain;
    strain << 0.00000, 0.07500, 0.40000, -0.02500, 0.35000, -0.05000;

    // Check strains
    for (unsigned i = 0; i < strain.rows(); ++i)
      REQUIRE(particle->strain()(i) == Approx(strain(i)).epsilon(Tolerance));

    // Check updated pressure
    REQUIRE(std::isnan(particle->pressure()) == true);

    // Update volume strain rate
    REQUIRE(particle->volume() == Approx(8.0).epsilon(Tolerance));
    particle->compute_strain(dt);
    REQUIRE_NOTHROW(particle->update_volume());
    REQUIRE(particle->volume() == Approx(12.0).epsilon(Tolerance));

    // Compute stress
    REQUIRE_NOTHROW(particle->compute_stress(dt));

    Eigen::Matrix<double, 6, 1> stress;
    // clang-format off
    stress << 2740384.6153846150,
              3317307.6923076920,
              5817307.6923076920,
               -96153.8461538463,
              1346153.8461538465,
              -192307.6923076927;
    // clang-format on
    // Check stress
    for (unsigned i = 0; i < stress.rows(); ++i)
      REQUIRE(particle->stress()(i) == Approx(stress(i)).epsilon(Tolerance));

    // Put stress back to values from Lines 2651-2656
    particle->initial_stress(stress);

    // Check body force
    Eigen::Matrix<double, 3, 1> gravity;
    gravity << 0., 0., -9.81;

    particle->map_body_force(gravity);

    // Body force
    Eigen::Matrix<double, 8, 3> body_force;
    // clang-format off
    body_force << 0., 0.,  -1226.25,
                  0., 0.,  -3678.75,
                  0., 0., -11036.25,
                  0., 0.,  -3678.75,
                  0., 0.,  -3678.75,
                  0., 0., -11036.25,
                  0., 0., -33108.75,
                  0., 0., -11036.25;
    // clang-format on

    // Check nodal body force
    for (unsigned i = 0; i < body_force.rows(); ++i)
      for (unsigned j = 0; j < body_force.cols(); ++j)
        REQUIRE(nodes[i]->external_force(phase)[j] ==
                Approx(body_force(i, j)).epsilon(Tolerance));

    // Check traction force
    double traction = 7.68;
    const unsigned direction = 2;
    // Assign volume
    REQUIRE(particle->assign_volume(0.0) == false);
    REQUIRE(particle->assign_volume(-5.0) == false);
    REQUIRE(particle->assign_volume(2.0) == true);
    // Assign traction to particle
    particle->assign_traction(direction,
                              mfunction->value(current_time) * traction);
    // Map traction force
    particle->map_traction_force();

    // Traction force
    Eigen::Matrix<double, 8, 3> traction_force;
    // shapefn * volume / size_(dir) * traction
    // clang-format off
    traction_force << 0., 0., 0.015625 * 1.587401052 * 7.68,
                      0., 0., 0.046875 * 1.587401052 * 7.68,
                      0., 0., 0.140625 * 1.587401052 * 7.68,
                      0., 0., 0.046875 * 1.587401052 * 7.68,
                      0., 0., 0.046875 * 1.587401052 * 7.68,
                      0., 0., 0.140625 * 1.587401052 * 7.68,
                      0., 0., 0.421875 * 1.587401052 * 7.68,
                      0., 0., 0.140625 * 1.587401052 * 7.68;
    // clang-format on
    // Add previous external body force
    traction_force.noalias() += body_force;

    // Check nodal traction force
    for (unsigned i = 0; i < traction_force.rows(); ++i)
      for (unsigned j = 0; j < traction_force.cols(); ++j)
        REQUIRE(nodes[i]->external_force(phase)[j] ==
                Approx(traction_force(i, j)).epsilon(Tolerance));
    // Reset traction
    particle->assign_traction(direction,
                              mfunction->value(current_time) * -traction);
    // Map traction force
    particle->map_traction_force();
    // Check nodal external force
    for (unsigned i = 0; i < traction_force.rows(); ++i)
      for (unsigned j = 0; j < traction_force.cols(); ++j)
        REQUIRE(nodes[i]->external_force(phase)[j] ==
                Approx(body_force(i, j)).epsilon(Tolerance));

    // Internal force
    Eigen::Matrix<double, 8, 3> internal_force;
    // clang-format off
    internal_force <<  612980.7692307689,  1141826.923076923,  1742788.461538461,
                      -901442.3076923079,  3521634.615384615,  5420673.076923076,
                      -2415865.384615385,  612980.7692307703,  12223557.69230769,
                       1935096.153846153,  108173.0769230771,  3882211.538461538,
                                 2031250,  2079326.923076922, -588942.3076923075,
                      -2127403.846153846,  6526442.307692306, -1189903.846153845,
                       -5516826.92307692, -10276442.30769231, -15685096.15384615,
                       6382211.538461537, -3713942.307692308, -5805288.461538462;
    // clang-format on

    // Map particle internal force
    particle->assign_volume(8.0);
    particle->map_internal_force();

    // Check nodal internal force
    for (unsigned i = 0; i < internal_force.rows(); ++i)
      for (unsigned j = 0; j < internal_force.cols(); ++j)
        REQUIRE(nodes[i]->internal_force(phase)[j] ==
                Approx(internal_force(i, j)).epsilon(Tolerance));

    // Calculate nodal acceleration and velocity
    for (const auto& node : nodes)
      node->compute_acceleration_velocity(phase, dt);

    // Check nodal velocity
    // clang-format off
    nodal_velocity <<  490.3846153846152,  914.4615384615383, 1395.249769230769,
                      -240.3846153846155,  941.1025641025641, 1448.531820512821,
                      -214.7435897435898,   57.4871794871796, 1091.557461538462,
                       516.0256410256410,   32.8461538461539, 1042.275410256410,
                       541.6666666666666,  559.4871794871794, -148.032282051282,
                      -189.1025641025641,  586.1282051282051, -94.75023076923067,
                      -163.4615384615384, -297.4871794871795, -451.7245897435898,
                       567.3076923076923, -322.1282051282053, -501.0066410256412;
    // clang-format on
    // Check nodal velocity
    for (unsigned i = 0; i < nodal_velocity.rows(); ++i)
      for (unsigned j = 0; j < nodal_velocity.cols(); ++j)
        REQUIRE(nodes[i]->velocity(phase)[j] ==
                Approx(nodal_velocity(i, j)).epsilon(Tolerance));

    // Check nodal acceleration
    Eigen::Matrix<double, 8, 3> nodal_acceleration;
    // clang-format off
    nodal_acceleration << 4903.846153846152, 9134.615384615383, 13932.49769230769,
                         -2403.846153846155, 9391.025641025641, 14445.31820512821,
                         -2147.435897435898, 544.8717948717959, 10855.57461538462,
                          5160.256410256409, 288.461538461539,  10342.7541025641,
                          5416.666666666666, 5544.871794871794, -1580.32282051282,
                         -1891.025641025641, 5801.282051282051, -1067.502307692307,
                         -1634.615384615384, -3044.871794871795, -4657.245897435898,
                          5673.076923076923, -3301.282051282052, -5170.066410256411;
    // clang-format on
    // Check nodal acceleration
    for (unsigned i = 0; i < nodal_acceleration.rows(); ++i)
      for (unsigned j = 0; j < nodal_acceleration.cols(); ++j)
        REQUIRE(nodes[i]->acceleration(phase)[j] ==
                Approx(nodal_acceleration(i, j)).epsilon(Tolerance));
    // Approx(nodal_velocity(i, j) / dt).epsilon(Tolerance));

    // Check original particle coordinates
    coords << 1.5, 1.5, 1.5;
    coordinates = particle->coordinates();
    for (unsigned i = 0; i < coordinates.size(); ++i)
      REQUIRE(coordinates(i) == Approx(coords(i)).epsilon(Tolerance));

    SECTION("Particle pressure smoothing") {
      // Assign material
      unsigned mid1 = 0;
      // Initialise material
      Json jmaterial1;
      jmaterial1["density"] = 1000.;
      jmaterial1["bulk_modulus"] = 8333333.333333333;
      jmaterial1["dynamic_viscosity"] = 8.9E-4;

      auto material1 =
          Factory<mpm::Material<Dim>, unsigned, const Json&>::instance()
              ->create("Newtonian3D", std::move(mid1), jmaterial1);

      // Assign material properties
      REQUIRE(particle->assign_material(material1) == true);

      // Compute volume
      REQUIRE_NOTHROW(particle->compute_volume());

      // Compute mass
      REQUIRE_NOTHROW(particle->compute_mass());
      // Mass
      REQUIRE(particle->mass() == Approx(8000.).epsilon(Tolerance));

      // Map particle mass to nodes
      particle->assign_mass(std::numeric_limits<double>::max());
      // TODO Assert: REQUIRE(particle->map_mass_momentum_to_nodes() ==
      // false);

      // Map particle pressure to nodes
      // TODO Assert: REQUIRE(particle->map_pressure_to_nodes() == false);

      // Assign mass to nodes
      REQUIRE(particle->compute_reference_location() == true);
      REQUIRE_NOTHROW(particle->compute_shapefn());

      // Check velocity
      velocity.resize(Dim);
      for (unsigned i = 0; i < velocity.size(); ++i) velocity(i) = i;
      REQUIRE(particle->assign_velocity(velocity) == true);
      for (unsigned i = 0; i < velocity.size(); ++i)
        REQUIRE(particle->velocity()(i) == Approx(i).epsilon(Tolerance));

      REQUIRE_NOTHROW(particle->compute_mass());
      REQUIRE_NOTHROW(particle->map_mass_momentum_to_nodes());

      // Check volumetric strain at centroid
      double volumetric_strain = 0.5;
      REQUIRE(particle->dvolumetric_strain() ==
              Approx(volumetric_strain).epsilon(Tolerance));

      // Compute stress
      REQUIRE_NOTHROW(particle->compute_stress(dt));

      REQUIRE(
          particle->pressure() ==
          Approx(-8333333.333333333 * volumetric_strain).epsilon(Tolerance));

      REQUIRE_NOTHROW(particle->map_pressure_to_nodes());
      REQUIRE(particle->compute_pressure_smoothing() == true);
    }

    SECTION("Particle assign state variables") {
      SECTION("Assign state variable fail") {
        mid = 0;
        Json jmaterial;
        jmaterial["density"] = 1000.;
        jmaterial["youngs_modulus"] = 1.0E+7;
        jmaterial["poisson_ratio"] = 0.3;
        jmaterial["softening"] = false;
        jmaterial["friction"] = 0.;
        jmaterial["dilation"] = 0.;
        jmaterial["cohesion"] = 2000.;
        jmaterial["residual_friction"] = 0.;
        jmaterial["residual_dilation"] = 0.;
        jmaterial["residual_cohesion"] = 1000.;
        jmaterial["peak_pdstrain"] = 0.;
        jmaterial["residual_pdstrain"] = 0.;
        jmaterial["tension_cutoff"] = 0.;

        auto mc_material =
            Factory<mpm::Material<Dim>, unsigned, const Json&>::instance()
                ->create("MohrCoulomb3D", std::move(id), jmaterial);
        REQUIRE(mc_material->id() == 0);

        mpm::dense_map state_variables =
            mc_material->initialise_state_variables();
        REQUIRE(state_variables.at("phi") ==
                Approx(jmaterial["friction"]).epsilon(Tolerance));
        REQUIRE(state_variables.at("psi") ==
                Approx(jmaterial["dilation"]).epsilon(Tolerance));
        REQUIRE(state_variables.at("cohesion") ==
                Approx(jmaterial["cohesion"]).epsilon(Tolerance));
        REQUIRE(state_variables.at("epsilon") == Approx(0.).epsilon(Tolerance));
        REQUIRE(state_variables.at("rho") == Approx(0.).epsilon(Tolerance));
        REQUIRE(state_variables.at("theta") == Approx(0.).epsilon(Tolerance));
        REQUIRE(state_variables.at("pdstrain") ==
                Approx(0.).epsilon(Tolerance));

        SECTION("Assign state variables") {
          // Assign material properties
          REQUIRE(particle->assign_material(mc_material) == true);
          // Assign state variables
          REQUIRE(particle->assign_material_state_vars(state_variables,
                                                       mc_material) == true);
          // Assign and read a state variable
          REQUIRE_NOTHROW(particle->assign_state_variable("phi", 30.));
          REQUIRE(particle->state_variable("phi") == 30.);
          // Assign and read pressure though MC does not contain pressure
          REQUIRE(std::isnan(particle->pressure()) == true);
        }

        SECTION("Assign state variables fail on state variables size") {
          // Assign material
          unsigned mid1 = 0;
          // Initialise material
          Json jmaterial1;
          jmaterial1["density"] = 1000.;
          jmaterial1["bulk_modulus"] = 8333333.333333333;
          jmaterial1["dynamic_viscosity"] = 8.9E-4;

          auto newtonian_material =
              Factory<mpm::Material<Dim>, unsigned, const Json&>::instance()
                  ->create("Newtonian3D", std::move(mid1), jmaterial1);

          // Assign material properties
          REQUIRE(particle->assign_material(newtonian_material) == true);
          // Assign state variables
          REQUIRE(particle->assign_material_state_vars(state_variables,
                                                       mc_material) == false);
        }

        SECTION("Assign state variables fail on material id") {
          // Assign material
          unsigned mid1 = 1;
          // Initialise material
          Json jmaterial1;
          jmaterial1["density"] = 1000.;
          jmaterial1["bulk_modulus"] = 8333333.333333333;
          jmaterial1["dynamic_viscosity"] = 8.9E-4;

          auto newtonian_material =
              Factory<mpm::Material<Dim>, unsigned, const Json&>::instance()
                  ->create("Newtonian3D", std::move(mid1), jmaterial1);

          // Assign material properties
          REQUIRE(particle->assign_material(newtonian_material) == true);
          // Assign state variables
          REQUIRE(particle->assign_material_state_vars(state_variables,
                                                       mc_material) == false);
        }
      }
    }

    // Compute updated particle location
    REQUIRE_NOTHROW(particle->compute_updated_position(dt));
    // Check particle velocity
    velocity << 0., 1., 1.019;
    for (unsigned i = 0; i < velocity.size(); ++i)
      REQUIRE(particle->velocity()(i) ==
              Approx(velocity(i)).epsilon(Tolerance));

    // Check particle displacement
    Eigen::Vector3d displacement;
    displacement << 0.0, 0.5875, 1.0769;
    for (unsigned i = 0; i < displacement.size(); ++i)
      REQUIRE(particle->displacement()(i) ==
              Approx(displacement(i)).epsilon(Tolerance));

    // Updated particle coordinate
    coords << 1.5, 2.0875, 2.5769;
    // Check particle coordinates
    coordinates = particle->coordinates();
    for (unsigned i = 0; i < coordinates.size(); ++i)
      REQUIRE(coordinates(i) == Approx(coords(i)).epsilon(Tolerance));

    // Compute updated particle location based on nodal velocity
    REQUIRE_NOTHROW(
        particle->compute_updated_position(dt, mpm::VelocityUpdate::PIC));
    // Check particle velocity
    velocity << 0., 5.875, 10.769;
    for (unsigned i = 0; i < velocity.size(); ++i)
      REQUIRE(particle->velocity()(i) ==
              Approx(velocity(i)).epsilon(Tolerance));

    // Check particle displacement
    displacement << 0.0, 1.175, 2.1538;
    for (unsigned i = 0; i < displacement.size(); ++i)
      REQUIRE(particle->displacement()(i) ==
              Approx(displacement(i)).epsilon(Tolerance));

    // Updated particle coordinate
    coords << 1.5, 2.675, 3.6538;
    // Check particle coordinates
    coordinates = particle->coordinates();
    for (unsigned i = 0; i < coordinates.size(); ++i)
      REQUIRE(coordinates(i) == Approx(coords(i)).epsilon(Tolerance));
  }

  SECTION("Check assign material to particle") {
    // Add particle
    mpm::Index id = 0;
    coords << 0.75, 0.75, 0.75;
    auto particle = std::make_shared<mpm::Particle<Dim>>(id, coords);

    unsigned mid = 1;
    // Initialise material
    Json jmaterial;
    jmaterial["density"] = 1000.;
    jmaterial["youngs_modulus"] = 1.0E+7;
    jmaterial["poisson_ratio"] = 0.3;

    auto material =
        Factory<mpm::Material<Dim>, unsigned, const Json&>::instance()->create(
            "LinearElastic3D", std::move(mid), jmaterial);
    REQUIRE(material->id() == 1);

    // Check if particle can be assigned a null material
    REQUIRE(particle->assign_material(nullptr) == false);
    // Check material id
    REQUIRE(particle->material_id() == std::numeric_limits<unsigned>::max());

    // Assign material to particle
    REQUIRE(particle->assign_material(material) == true);
    // Check material id
    REQUIRE(particle->material_id() == 1);
  }

  SECTION("Check particle properties") {
    mpm::Index id = 0;
    const double Tolerance = 1.E-7;
    std::shared_ptr<mpm::ParticleBase<Dim>> particle =
        std::make_shared<mpm::Particle<Dim>>(id, coords);

    // Check mass
    REQUIRE(particle->mass() == std::numeric_limits<double>::max());
    double mass = 100.5;
    particle->assign_mass(mass);
    REQUIRE(particle->mass() == Approx(100.5).epsilon(Tolerance));

    // Check stress
    Eigen::Matrix<double, 6, 1> stress;
    for (unsigned i = 0; i < stress.size(); ++i) stress(i) = 1.;

    for (unsigned i = 0; i < stress.size(); ++i)
      REQUIRE(particle->stress()(i) == Approx(0.).epsilon(Tolerance));

    // Check velocity
    Eigen::VectorXd velocity;
    velocity.resize(Dim);
    for (unsigned i = 0; i < velocity.size(); ++i) velocity(i) = 17.51;

    for (unsigned i = 0; i < velocity.size(); ++i)
      REQUIRE(particle->velocity()(i) == Approx(0.).epsilon(Tolerance));

    REQUIRE(particle->assign_velocity(velocity) == true);
    for (unsigned i = 0; i < velocity.size(); ++i)
      REQUIRE(particle->velocity()(i) == Approx(17.51).epsilon(Tolerance));

    // Check acceleration
    Eigen::VectorXd acceleration;
    acceleration.resize(Dim);
    for (unsigned i = 0; i < acceleration.size(); ++i) acceleration(i) = 17.51;

    for (unsigned i = 0; i < acceleration.size(); ++i)
      REQUIRE(particle->acceleration()(i) == Approx(0.).epsilon(Tolerance));

    REQUIRE(particle->assign_acceleration(acceleration) == true);
    for (unsigned i = 0; i < acceleration.size(); ++i)
      REQUIRE(particle->acceleration()(i) == Approx(17.51).epsilon(Tolerance));

    // Assign volume
    REQUIRE(particle->assign_volume(0.0) == false);
    REQUIRE(particle->assign_volume(-5.0) == false);
    REQUIRE(particle->assign_volume(2.0) == true);
    // Check volume
    REQUIRE(particle->volume() == Approx(2.0).epsilon(Tolerance));
    // Traction
    double traction = 65.32;
    const unsigned Direction = 1;
    // Check traction
    for (unsigned i = 0; i < Dim; ++i)
      REQUIRE(particle->traction()(i) == Approx(0.).epsilon(Tolerance));

    REQUIRE(particle->assign_traction(Direction, traction) == true);

    // Calculate traction force = traction * volume / spacing
    traction *= 2.0 / (std::pow(2.0, 1. / Dim));

    for (unsigned i = 0; i < Dim; ++i) {
      if (i == Direction)
        REQUIRE(particle->traction()(i) == Approx(traction).epsilon(Tolerance));
      else
        REQUIRE(particle->traction()(i) == Approx(0.).epsilon(Tolerance));
    }

    // Check for incorrect direction
    const unsigned wrong_dir = 4;
    REQUIRE(particle->assign_traction(wrong_dir, traction) == false);

    // Check again to ensure value hasn't been updated
    for (unsigned i = 0; i < Dim; ++i) {
      if (i == Direction)
        REQUIRE(particle->traction()(i) == Approx(traction).epsilon(Tolerance));
      else
        REQUIRE(particle->traction()(i) == Approx(0.).epsilon(Tolerance));
    }
  }

  // Check initialise particle from POD file
  SECTION("Check initialise particle POD") {
    mpm::Index id = 0;
    const double Tolerance = 1.E-7;
    std::shared_ptr<mpm::ParticleBase<Dim>> particle =
        std::make_shared<mpm::Particle<Dim>>(id, coords);

    mpm::PODParticle h5_particle;
    h5_particle.id = 13;
    h5_particle.mass = 501.5;

    Eigen::Vector3d coords;
    coords << 1., 2., 3.;
    h5_particle.coord_x = coords[0];
    h5_particle.coord_y = coords[1];
    h5_particle.coord_z = coords[2];

    Eigen::Vector3d displacement;
    displacement << 0.01, 0.02, 0.03;
    h5_particle.displacement_x = displacement[0];
    h5_particle.displacement_y = displacement[1];
    h5_particle.displacement_z = displacement[2];

    Eigen::Vector3d lsize;
    lsize << 0.25, 0.5, 0.75;
    h5_particle.nsize_x = lsize[0];
    h5_particle.nsize_y = lsize[1];
    h5_particle.nsize_z = lsize[2];

    Eigen::Vector3d velocity;
    velocity << 1.5, 2.5, 3.5;
    h5_particle.velocity_x = velocity[0];
    h5_particle.velocity_y = velocity[1];
    h5_particle.velocity_z = velocity[2];

    Eigen::Vector3d acceleration;
    acceleration << 1.5, 2.5, 3.5;
    h5_particle.acceleration_x = acceleration[0];
    h5_particle.acceleration_y = acceleration[1];
    h5_particle.acceleration_z = acceleration[2];

    Eigen::Matrix<double, 6, 1> stress;
    stress << 11.5, -12.5, 13.5, 14.5, -15.5, 16.5;
    h5_particle.stress_xx = stress[0];
    h5_particle.stress_yy = stress[1];
    h5_particle.stress_zz = stress[2];
    h5_particle.tau_xy = stress[3];
    h5_particle.tau_yz = stress[4];
    h5_particle.tau_xz = stress[5];

    Eigen::Matrix<double, 6, 1> strain;
    strain << 0.115, -0.125, 0.135, 0.145, -0.155, 0.165;
    h5_particle.strain_xx = strain[0];
    h5_particle.strain_yy = strain[1];
    h5_particle.strain_zz = strain[2];
    h5_particle.gamma_xy = strain[3];
    h5_particle.gamma_yz = strain[4];
    h5_particle.gamma_xz = strain[5];

    Eigen::Matrix<double, 3, 3> deformation_gradient;
    deformation_gradient << 0.115, -0.125, 0.135, 0.145, -0.155, 0.165, 0.145,
        -0.155, 0.165;
    h5_particle.defgrad_00 = deformation_gradient(0, 0);
    h5_particle.defgrad_01 = deformation_gradient(0, 1);
    h5_particle.defgrad_02 = deformation_gradient(0, 2);
    h5_particle.defgrad_10 = deformation_gradient(1, 0);
    h5_particle.defgrad_11 = deformation_gradient(1, 1);
    h5_particle.defgrad_12 = deformation_gradient(1, 2);
    h5_particle.defgrad_20 = deformation_gradient(2, 0);
    h5_particle.defgrad_21 = deformation_gradient(2, 1);
    h5_particle.defgrad_22 = deformation_gradient(2, 2);

    Eigen::Matrix<double, 3, 3> mapping_matrix;
    mapping_matrix << 0.115, -0.125, 0.135, 0.145, -0.155, 0.165, 0.145, -0.155,
        0.165;
    h5_particle.mapping_matrix_00 = mapping_matrix(0, 0);
    h5_particle.mapping_matrix_01 = mapping_matrix(0, 1);
    h5_particle.mapping_matrix_02 = mapping_matrix(0, 2);
    h5_particle.mapping_matrix_10 = mapping_matrix(1, 0);
    h5_particle.mapping_matrix_11 = mapping_matrix(1, 1);
    h5_particle.mapping_matrix_12 = mapping_matrix(1, 2);
    h5_particle.mapping_matrix_20 = mapping_matrix(2, 0);
    h5_particle.mapping_matrix_21 = mapping_matrix(2, 1);
    h5_particle.mapping_matrix_22 = mapping_matrix(2, 2);
    h5_particle.initialise_mapping_matrix = true;

    h5_particle.status = true;

    h5_particle.cell_id = 1;

    h5_particle.volume = 2.;

    h5_particle.material_id = 1;

    // Reinitialise particle from POD data
    REQUIRE(particle->initialise_particle(h5_particle) == true);

    // Check particle id
    REQUIRE(particle->id() == h5_particle.id);
    // Check particle mass
    REQUIRE(particle->mass() == h5_particle.mass);
    // Check particle volume
    REQUIRE(particle->volume() == h5_particle.volume);
    // Check particle mass density
    REQUIRE(particle->mass_density() == h5_particle.mass / h5_particle.volume);
    // Check particle status
    REQUIRE(particle->status() == h5_particle.status);

    // Check for coordinates
    auto coordinates = particle->coordinates();
    REQUIRE(coordinates.size() == Dim);
    for (unsigned i = 0; i < coordinates.size(); ++i)
      REQUIRE(coordinates(i) == Approx(coords(i)).epsilon(Tolerance));
    REQUIRE(coordinates.size() == Dim);

    // Check for displacement
    auto pdisplacement = particle->displacement();
    REQUIRE(pdisplacement.size() == Dim);
    for (unsigned i = 0; i < Dim; ++i)
      REQUIRE(pdisplacement(i) == Approx(displacement(i)).epsilon(Tolerance));

    // Check for size
    auto size = particle->natural_size();
    REQUIRE(size.size() == Dim);
    for (unsigned i = 0; i < size.size(); ++i)
      REQUIRE(size(i) == Approx(lsize(i)).epsilon(Tolerance));

    // Check velocity
    auto pvelocity = particle->velocity();
    REQUIRE(pvelocity.size() == Dim);
    for (unsigned i = 0; i < Dim; ++i)
      REQUIRE(pvelocity(i) == Approx(velocity(i)).epsilon(Tolerance));

    // Check stress
    auto pstress = particle->stress();
    REQUIRE(pstress.size() == stress.size());
    for (unsigned i = 0; i < stress.size(); ++i)
      REQUIRE(pstress(i) == Approx(stress(i)).epsilon(Tolerance));

    // Check strain
    auto pstrain = particle->strain();
    REQUIRE(pstrain.size() == strain.size());
    for (unsigned i = 0; i < strain.size(); ++i)
      REQUIRE(pstrain(i) == Approx(strain(i)).epsilon(Tolerance));

    // Check deformation gradient
    auto pdef_grad = particle->deformation_gradient();
    REQUIRE(pdef_grad.rows() == deformation_gradient.rows());
    REQUIRE(pdef_grad.cols() == deformation_gradient.cols());
    for (unsigned i = 0; i < deformation_gradient.rows(); ++i)
      for (unsigned j = 0; j < deformation_gradient.cols(); ++j)
        REQUIRE(pdef_grad(i, j) ==
                Approx(deformation_gradient(i, j)).epsilon(Tolerance));

    // Check mapping matrix
    auto map = particle->mapping_matrix();
    REQUIRE(Dim == map.rows());
    REQUIRE(Dim == map.cols());
    for (unsigned i = 0; i < map.rows(); ++i)
      for (unsigned j = 0; j < map.cols(); ++j)
        REQUIRE(mapping_matrix(i, j) == Approx(map(i, j)).epsilon(Tolerance));

    // Check cell id
    REQUIRE(particle->cell_id() == h5_particle.cell_id);

    // Check material id
    REQUIRE(particle->material_id() == h5_particle.material_id);

    // Write Particle POD data
    auto pod_test = std::static_pointer_cast<mpm::PODParticle>(particle->pod());

    REQUIRE(h5_particle.id == pod_test->id);
    REQUIRE(h5_particle.mass == pod_test->mass);

    REQUIRE(h5_particle.coord_x ==
            Approx(pod_test->coord_x).epsilon(Tolerance));
    REQUIRE(h5_particle.coord_y ==
            Approx(pod_test->coord_y).epsilon(Tolerance));
    REQUIRE(h5_particle.coord_z ==
            Approx(pod_test->coord_z).epsilon(Tolerance));

    REQUIRE(h5_particle.displacement_x ==
            Approx(pod_test->displacement_x).epsilon(Tolerance));
    REQUIRE(h5_particle.displacement_y ==
            Approx(pod_test->displacement_y).epsilon(Tolerance));
    REQUIRE(h5_particle.displacement_z ==
            Approx(pod_test->displacement_z).epsilon(Tolerance));

    REQUIRE(h5_particle.nsize_x == pod_test->nsize_x);
    REQUIRE(h5_particle.nsize_y == pod_test->nsize_y);
    REQUIRE(h5_particle.nsize_z == pod_test->nsize_z);

    REQUIRE(h5_particle.velocity_x ==
            Approx(pod_test->velocity_x).epsilon(Tolerance));
    REQUIRE(h5_particle.velocity_y ==
            Approx(pod_test->velocity_y).epsilon(Tolerance));
    REQUIRE(h5_particle.velocity_z ==
            Approx(pod_test->velocity_z).epsilon(Tolerance));

    REQUIRE(h5_particle.acceleration_x ==
            Approx(pod_test->acceleration_x).epsilon(Tolerance));
    REQUIRE(h5_particle.acceleration_y ==
            Approx(pod_test->acceleration_y).epsilon(Tolerance));
    REQUIRE(h5_particle.acceleration_z ==
            Approx(pod_test->acceleration_z).epsilon(Tolerance));

    REQUIRE(h5_particle.stress_xx ==
            Approx(pod_test->stress_xx).epsilon(Tolerance));
    REQUIRE(h5_particle.stress_yy ==
            Approx(pod_test->stress_yy).epsilon(Tolerance));
    REQUIRE(h5_particle.stress_zz ==
            Approx(pod_test->stress_zz).epsilon(Tolerance));
    REQUIRE(h5_particle.tau_xy == Approx(pod_test->tau_xy).epsilon(Tolerance));
    REQUIRE(h5_particle.tau_yz == Approx(pod_test->tau_yz).epsilon(Tolerance));
    REQUIRE(h5_particle.tau_xz == Approx(pod_test->tau_xz).epsilon(Tolerance));

    REQUIRE(h5_particle.strain_xx ==
            Approx(pod_test->strain_xx).epsilon(Tolerance));
    REQUIRE(h5_particle.strain_yy ==
            Approx(pod_test->strain_yy).epsilon(Tolerance));
    REQUIRE(h5_particle.strain_zz ==
            Approx(pod_test->strain_zz).epsilon(Tolerance));
    REQUIRE(h5_particle.gamma_xy ==
            Approx(pod_test->gamma_xy).epsilon(Tolerance));
    REQUIRE(h5_particle.gamma_yz ==
            Approx(pod_test->gamma_yz).epsilon(Tolerance));
    REQUIRE(h5_particle.gamma_xz ==
            Approx(pod_test->gamma_xz).epsilon(Tolerance));

    REQUIRE(h5_particle.defgrad_00 ==
            Approx(pod_test->defgrad_00).epsilon(Tolerance));
    REQUIRE(h5_particle.defgrad_01 ==
            Approx(pod_test->defgrad_01).epsilon(Tolerance));
    REQUIRE(h5_particle.defgrad_02 ==
            Approx(pod_test->defgrad_02).epsilon(Tolerance));
    REQUIRE(h5_particle.defgrad_10 ==
            Approx(pod_test->defgrad_10).epsilon(Tolerance));
    REQUIRE(h5_particle.defgrad_11 ==
            Approx(pod_test->defgrad_11).epsilon(Tolerance));
    REQUIRE(h5_particle.defgrad_12 ==
            Approx(pod_test->defgrad_12).epsilon(Tolerance));
    REQUIRE(h5_particle.defgrad_20 ==
            Approx(pod_test->defgrad_20).epsilon(Tolerance));
    REQUIRE(h5_particle.defgrad_21 ==
            Approx(pod_test->defgrad_21).epsilon(Tolerance));
    REQUIRE(h5_particle.defgrad_22 ==
            Approx(pod_test->defgrad_22).epsilon(Tolerance));

    REQUIRE(h5_particle.initialise_mapping_matrix ==
            Approx(pod_test->initialise_mapping_matrix).epsilon(Tolerance));
    REQUIRE(h5_particle.mapping_matrix_00 ==
            Approx(pod_test->mapping_matrix_00).epsilon(Tolerance));
    REQUIRE(h5_particle.mapping_matrix_01 ==
            Approx(pod_test->mapping_matrix_01).epsilon(Tolerance));
    REQUIRE(h5_particle.mapping_matrix_02 ==
            Approx(pod_test->mapping_matrix_02).epsilon(Tolerance));
    REQUIRE(h5_particle.mapping_matrix_10 ==
            Approx(pod_test->mapping_matrix_10).epsilon(Tolerance));
    REQUIRE(h5_particle.mapping_matrix_11 ==
            Approx(pod_test->mapping_matrix_11).epsilon(Tolerance));
    REQUIRE(h5_particle.mapping_matrix_12 ==
            Approx(pod_test->mapping_matrix_12).epsilon(Tolerance));
    REQUIRE(h5_particle.mapping_matrix_20 ==
            Approx(pod_test->mapping_matrix_20).epsilon(Tolerance));
    REQUIRE(h5_particle.mapping_matrix_21 ==
            Approx(pod_test->mapping_matrix_21).epsilon(Tolerance));
    REQUIRE(h5_particle.mapping_matrix_22 ==
            Approx(pod_test->mapping_matrix_22).epsilon(Tolerance));

    REQUIRE(h5_particle.status == pod_test->status);
    REQUIRE(h5_particle.cell_id == pod_test->cell_id);
    REQUIRE(h5_particle.material_id == pod_test->material_id);
  }

  // Check particle's material id maping to nodes
  SECTION("Check particle's material id maping to nodes") {
    // Add particle
    mpm::Index id1 = 0;
    coords << 1.5, 1.5, 1.5;
    auto particle1 = std::make_shared<mpm::Particle<Dim>>(id1, coords);

    // Add particle
    mpm::Index id2 = 1;
    coords << 0.5, 0.5, 0.5;
    auto particle2 = std::make_shared<mpm::Particle<Dim>>(id2, coords);

    // Element
    std::shared_ptr<mpm::Element<Dim>> element =
        std::make_shared<mpm::HexahedronElement<Dim, 8>>();

    // Create cell
    auto cell = std::make_shared<mpm::Cell<Dim>>(10, Nnodes, element);
    // Create vector of nodes and add them to cell
    coords << 0, 0, 0;
    std::shared_ptr<mpm::NodeBase<Dim>> node0 =
        std::make_shared<mpm::Node<Dim, Dof, Nphases>>(0, coords);

    coords << 2, 0, 0;
    std::shared_ptr<mpm::NodeBase<Dim>> node1 =
        std::make_shared<mpm::Node<Dim, Dof, Nphases>>(1, coords);

    coords << 2, 2, 0;
    std::shared_ptr<mpm::NodeBase<Dim>> node2 =
        std::make_shared<mpm::Node<Dim, Dof, Nphases>>(2, coords);

    coords << 0, 2, 0;
    std::shared_ptr<mpm::NodeBase<Dim>> node3 =
        std::make_shared<mpm::Node<Dim, Dof, Nphases>>(3, coords);

    coords << 0, 0, 2;
    std::shared_ptr<mpm::NodeBase<Dim>> node4 =
        std::make_shared<mpm::Node<Dim, Dof, Nphases>>(4, coords);

    coords << 2, 0, 2;
    std::shared_ptr<mpm::NodeBase<Dim>> node5 =
        std::make_shared<mpm::Node<Dim, Dof, Nphases>>(5, coords);

    coords << 2, 2, 2;
    std::shared_ptr<mpm::NodeBase<Dim>> node6 =
        std::make_shared<mpm::Node<Dim, Dof, Nphases>>(6, coords);

    coords << 0, 2, 2;
    std::shared_ptr<mpm::NodeBase<Dim>> node7 =
        std::make_shared<mpm::Node<Dim, Dof, Nphases>>(7, coords);
    std::vector<std::shared_ptr<mpm::NodeBase<Dim>>> nodes = {
        node0, node1, node2, node3, node4, node5, node6, node7};

    for (int j = 0; j < nodes.size(); ++j) cell->add_node(j, nodes[j]);

    // Initialise cell properties and assign cell to particle
    cell->initialise();
    particle1->assign_cell(cell);
    particle2->assign_cell(cell);

    // Assign material 1
    unsigned mid1 = 0;
    // Initialise material 1
    Json jmaterial1;
    jmaterial1["density"] = 1000.;
    jmaterial1["youngs_modulus"] = 1.0E+7;
    jmaterial1["poisson_ratio"] = 0.3;

    auto material1 =
        Factory<mpm::Material<Dim>, unsigned, const Json&>::instance()->create(
            "LinearElastic3D", std::move(mid1), jmaterial1);

    particle1->assign_material(material1);

    // Assign material 2
    unsigned mid2 = 1;
    // Initialise material 2
    Json jmaterial2;
    jmaterial2["density"] = 2000.;
    jmaterial2["youngs_modulus"] = 2.0E+7;
    jmaterial2["poisson_ratio"] = 0.25;

    auto material2 =
        Factory<mpm::Material<Dim>, unsigned, const Json&>::instance()->create(
            "LinearElastic3D", std::move(mid2), jmaterial2);

    particle2->assign_material(material2);

    // Append particle's material id to nodes in cell
    particle1->append_material_id_to_nodes();
    particle2->append_material_id_to_nodes();

    // check if the correct amount of material ids were added to node and if
    // their indexes are correct
    std::vector<unsigned> material_ids = {0, 1};
    for (const auto& node : nodes) {
      REQUIRE(node->material_ids().size() == 2);
      auto mat_ids = node->material_ids();
      unsigned i = 0;
      for (auto mitr = mat_ids.begin(); mitr != mat_ids.end(); ++mitr, ++i)
        REQUIRE(*mitr == material_ids.at(i));
    }
  }

  //! Check derived particle functions (expecting throws)
  SECTION("Particle illegal derived functions access") {
    mpm::Index id = 0;
    bool status = true;
    std::shared_ptr<mpm::ParticleBase<Dim>> particle =
        std::make_shared<mpm::Particle<Dim>>(id, coords, status);

    // Input variables
    const double dt = 0.1;
    Eigen::VectorXd vectordim;
    vectordim.resize(Dim);
    std::map<double, double> reference_points;

    // Specific functions for TwoPhaseParticle.
    // Expecting throws if called from Particle.
    REQUIRE_THROWS(particle->assign_projection_parameter(1));
    REQUIRE_THROWS(particle->projection_parameter());
    REQUIRE_THROWS(particle->map_laplacian_to_cell());
    REQUIRE_THROWS(particle->map_poisson_right_to_cell());
    REQUIRE_THROWS(particle->map_correction_matrix_to_cell());
    REQUIRE_THROWS(particle->compute_updated_pressure());
    REQUIRE_THROWS(particle->update_porosity(dt));
    REQUIRE_THROWS(particle->assign_saturation_degree());
    REQUIRE_THROWS(particle->assign_liquid_velocity(vectordim));
    REQUIRE_THROWS(particle->compute_pore_pressure(dt));
    REQUIRE_THROWS(particle->map_drag_force_coefficient());
    REQUIRE_THROWS(particle->compute_pore_pressure(dt));
    REQUIRE_THROWS(particle->initialise_pore_pressure_watertable(
        1, 0, vectordim, reference_points));
    REQUIRE_THROWS(particle->assign_porosity());
    REQUIRE_THROWS(particle->assign_permeability());
    REQUIRE_THROWS(particle->liquid_mass());
    REQUIRE_THROWS(particle->liquid_velocity());
    REQUIRE_THROWS(particle->porosity());
    REQUIRE_THROWS(particle->map_drag_matrix_to_cell());
  }
}
=======
#include <limits>

#include "catch.hpp"

#include "cell.h"
#include "element.h"
#include "function_base.h"
#include "hexahedron_element.h"
#include "linear_function.h"
#include "material.h"
#include "node.h"
#include "particle.h"
#include "pod_particle.h"
#include "quadrilateral_element.h"

//! \brief Check particle class for 1D case
TEST_CASE("Particle is checked for 1D case", "[particle][1D]") {
  // Dimension
  const unsigned Dim = 1;
  // Json property
  Json jfunctionproperties;
  jfunctionproperties["id"] = 0;
  std::vector<double> x_values{{0.0, 0.5, 1.0}};
  std::vector<double> fx_values{{0.0, 1.0, 1.0}};
  jfunctionproperties["xvalues"] = x_values;
  jfunctionproperties["fxvalues"] = fx_values;

  // math function
  std::shared_ptr<mpm::FunctionBase> mfunction =
      std::make_shared<mpm::LinearFunction>(0, jfunctionproperties);

  // Coordinates
  Eigen::Matrix<double, 1, 1> coords;
  coords.setZero();

  //! Check for id = 0
  SECTION("Particle id is zero") {
    mpm::Index id = 0;
    std::shared_ptr<mpm::ParticleBase<Dim>> particle =
        std::make_shared<mpm::Particle<Dim>>(id, coords);
    REQUIRE(particle->id() == 0);
    REQUIRE(particle->status() == true);
  }

  SECTION("Particle id is positive") {
    //! Check for id is a positive value
    mpm::Index id = std::numeric_limits<mpm::Index>::max();
    std::shared_ptr<mpm::ParticleBase<Dim>> particle =
        std::make_shared<mpm::Particle<Dim>>(id, coords);
    REQUIRE(particle->id() == std::numeric_limits<mpm::Index>::max());
    REQUIRE(particle->status() == true);
  }

  //! Construct with id, coordinates and status
  SECTION("Particle with id, coordinates, and status") {
    mpm::Index id = 0;
    bool status = true;
    std::shared_ptr<mpm::ParticleBase<Dim>> particle =
        std::make_shared<mpm::Particle<Dim>>(id, coords, status);
    REQUIRE(particle->id() == 0);
    REQUIRE(particle->status() == true);
    particle->assign_status(false);
    REQUIRE(particle->status() == false);
  }

  //! Test coordinates function
  SECTION("coordinates function is checked") {
    mpm::Index id = 0;
    const double Tolerance = 1.E-7;

    std::shared_ptr<mpm::ParticleBase<Dim>> particle =
        std::make_shared<mpm::Particle<Dim>>(id, coords);

    // Check for coordinates being zero
    auto coordinates = particle->coordinates();
    for (unsigned i = 0; i < coordinates.size(); ++i)
      REQUIRE(coordinates(i) == Approx(coords(i)).epsilon(Tolerance));
    REQUIRE(coordinates.size() == Dim);

    // Check for negative value of coordinates
    for (unsigned i = 0; i < coordinates.size(); ++i)
      coords(i) = -1. * std::numeric_limits<double>::max();
    particle->assign_coordinates(coords);
    coordinates = particle->coordinates();
    for (unsigned i = 0; i < coordinates.size(); ++i)
      REQUIRE(coordinates(i) == Approx(coords(i)).epsilon(Tolerance));

    REQUIRE(coordinates.size() == Dim);

    // Check for positive value of coordinates
    for (unsigned i = 0; i < coordinates.size(); ++i)
      coords(i) = std::numeric_limits<double>::max();
    particle->assign_coordinates(coords);
    coordinates = particle->coordinates();
    for (unsigned i = 0; i < coordinates.size(); ++i)
      REQUIRE(coordinates(i) == Approx(coords(i)).epsilon(Tolerance));

    REQUIRE(coordinates.size() == Dim);
  }

  //! Test initialise particle stresses
  SECTION("Particle with initial stress") {
    mpm::Index id = 0;
    const double Tolerance = 1.E-7;
    bool status = true;
    std::shared_ptr<mpm::ParticleBase<Dim>> particle =
        std::make_shared<mpm::Particle<Dim>>(id, coords, status);
    Eigen::Matrix<double, 6, 1> stress =
        Eigen::Matrix<double, 6, 1>::Constant(5.7);
    particle->initial_stress(stress);
    REQUIRE(particle->stress().size() == stress.size());
    auto pstress = particle->stress();
    for (unsigned i = 0; i < pstress.size(); ++i)
      REQUIRE(pstress[i] == Approx(stress[i]).epsilon(Tolerance));
  }

  //! Test particles scalar, vector and tensor data
  SECTION("Check particle scalar, vector, and tensor data") {
    mpm::Index id = 0;
    const double Tolerance = 1.E-7;
    bool status = true;
    std::shared_ptr<mpm::ParticleBase<Dim>> particle =
        std::make_shared<mpm::Particle<Dim>>(id, coords, status);

    // Check scalar data: mass
    REQUIRE(particle->scalar_data("mass") == Approx(0.0).epsilon(Tolerance));
    double mass = 100.5;
    particle->assign_mass(mass);
    REQUIRE(particle->scalar_data("mass") == Approx(100.5).epsilon(Tolerance));

    // Check scalar data: invalid
    REQUIRE(std::isnan(particle->scalar_data("invalid")) == true);

    // Check vector data: velocities
    Eigen::VectorXd velocity;
    velocity.resize(Dim);
    for (unsigned i = 0; i < velocity.size(); ++i) velocity(i) = 17.51;

    REQUIRE(particle->vector_data("velocities").size() == Dim);
    for (unsigned i = 0; i < velocity.size(); ++i)
      REQUIRE(particle->vector_data("velocities")(i) ==
              Approx(0.).epsilon(Tolerance));

    REQUIRE(particle->assign_velocity(velocity) == true);
    for (unsigned i = 0; i < velocity.size(); ++i)
      REQUIRE(particle->vector_data("velocities")(i) ==
              Approx(17.51).epsilon(Tolerance));

    // Check vector data: accelerations
    Eigen::VectorXd acceleration;
    acceleration.resize(Dim);
    for (unsigned i = 0; i < acceleration.size(); ++i) acceleration(i) = 17.51;

    REQUIRE(particle->vector_data("accelerations").size() == Dim);
    for (unsigned i = 0; i < acceleration.size(); ++i)
      REQUIRE(particle->vector_data("accelerations")(i) ==
              Approx(0.).epsilon(Tolerance));

    REQUIRE(particle->assign_acceleration(acceleration) == true);
    for (unsigned i = 0; i < acceleration.size(); ++i)
      REQUIRE(particle->vector_data("accelerations")(i) ==
              Approx(17.51).epsilon(Tolerance));

    // Check vector data: invalid
    REQUIRE(particle->vector_data("invalid").size() == Dim);
    for (unsigned i = 0; i < particle->vector_data("invalid").size(); ++i)
      REQUIRE(std::isnan(particle->vector_data("invalid")(i)) == true);

    // Check tensor data: stress
    Eigen::Matrix<double, 6, 1> stress;
    for (unsigned i = 0; i < stress.size(); ++i) stress(i) = 17.51;

    for (unsigned i = 0; i < stress.size(); ++i)
      REQUIRE(particle->tensor_data("stresses")(i) ==
              Approx(0.).epsilon(Tolerance));

    particle->initial_stress(stress);
    for (unsigned i = 0; i < stress.size(); ++i)
      REQUIRE(particle->tensor_data("stresses")(i) ==
              Approx(17.51).epsilon(Tolerance));

    // Check tensor data: invalid
    REQUIRE(particle->tensor_data("invalid").size() == 6);
    for (unsigned i = 0; i < particle->tensor_data("invalid").size(); ++i)
      REQUIRE(std::isnan(particle->tensor_data("invalid")(i)) == true);
  }

  //! Test particles velocity constraints
  SECTION("Particle with velocity constraints") {
    mpm::Index id = 0;
    const double Tolerance = 1.E-7;
    bool status = true;
    std::shared_ptr<mpm::ParticleBase<Dim>> particle =
        std::make_shared<mpm::Particle<Dim>>(id, coords, status);
    // Apply constraints
    particle->apply_particle_velocity_constraints(0, 10.5);

    // Check apply constraints
    REQUIRE(particle->velocity()(0) == Approx(10.5).epsilon(Tolerance));
  }

  SECTION("Check particle properties") {
    mpm::Index id = 0;
    const double Tolerance = 1.E-7;
    std::shared_ptr<mpm::ParticleBase<Dim>> particle =
        std::make_shared<mpm::Particle<Dim>>(id, coords);

    // Check mass
    REQUIRE(particle->mass() == Approx(0.0).epsilon(Tolerance));
    double mass = 100.5;
    particle->assign_mass(mass);
    REQUIRE(particle->mass() == Approx(100.5).epsilon(Tolerance));

    // Check stress
    Eigen::Matrix<double, 6, 1> stress;
    for (unsigned i = 0; i < stress.size(); ++i) stress(i) = 17.51;

    for (unsigned i = 0; i < stress.size(); ++i)
      REQUIRE(particle->stress()(i) == Approx(0.).epsilon(Tolerance));

    // Check velocity
    Eigen::VectorXd velocity;
    velocity.resize(Dim);
    for (unsigned i = 0; i < velocity.size(); ++i) velocity(i) = 17.51;

    for (unsigned i = 0; i < velocity.size(); ++i)
      REQUIRE(particle->velocity()(i) == Approx(0.).epsilon(Tolerance));

    REQUIRE(particle->assign_velocity(velocity) == true);
    for (unsigned i = 0; i < velocity.size(); ++i)
      REQUIRE(particle->velocity()(i) == Approx(17.51).epsilon(Tolerance));

    // Assign volume
    REQUIRE(particle->assign_volume(0.0) == false);
    REQUIRE(particle->assign_volume(-5.0) == false);
    REQUIRE(particle->assign_volume(2.0) == true);
    // Check volume
    REQUIRE(particle->volume() == Approx(2.0).epsilon(Tolerance));
    // Traction
    double traction = 65.32;
    const unsigned Direction = 0;
    // Check traction
    for (unsigned i = 0; i < Dim; ++i)
      REQUIRE(particle->traction()(i) == Approx(0.).epsilon(Tolerance));
    // Try with a null math fuction ptr
    REQUIRE(particle->assign_traction(Direction, traction) == true);

    for (unsigned i = 0; i < Dim; ++i) {
      if (i == Direction)
        REQUIRE(particle->traction()(i) == Approx(traction).epsilon(Tolerance));
      else
        REQUIRE(particle->traction()(i) == Approx(0.).epsilon(Tolerance));
    }

    // Check for incorrect direction
    const unsigned wrong_dir = 4;
    REQUIRE(particle->assign_traction(wrong_dir, traction) == false);

    // Check again to ensure value hasn't been updated
    for (unsigned i = 0; i < Dim; ++i) {
      if (i == Direction)
        REQUIRE(particle->traction()(i) == Approx(traction).epsilon(Tolerance));
      else
        REQUIRE(particle->traction()(i) == Approx(0.).epsilon(Tolerance));
    }
  }

  SECTION("Check initialise particle POD") {
    mpm::Index id = 0;
    const double Tolerance = 1.E-7;
    std::shared_ptr<mpm::ParticleBase<Dim>> particle =
        std::make_shared<mpm::Particle<Dim>>(id, coords);

    mpm::PODParticle h5_particle;
    h5_particle.id = 13;
    h5_particle.mass = 501.5;

    Eigen::Vector3d coords;
    coords << 1., 0., 0.;
    h5_particle.coord_x = coords[0];
    h5_particle.coord_y = coords[1];
    h5_particle.coord_z = coords[2];

    Eigen::Vector3d displacement;
    displacement << 0.01, 0.0, 0.0;
    h5_particle.displacement_x = displacement[0];
    h5_particle.displacement_y = displacement[1];
    h5_particle.displacement_z = displacement[2];

    Eigen::Vector3d lsize;
    lsize << 0.25, 0.0, 0.0;
    h5_particle.nsize_x = lsize[0];
    h5_particle.nsize_y = lsize[1];
    h5_particle.nsize_z = lsize[2];

    Eigen::Vector3d velocity;
    velocity << 1.5, 0., 0.;
    h5_particle.velocity_x = velocity[0];
    h5_particle.velocity_y = velocity[1];
    h5_particle.velocity_z = velocity[2];

    Eigen::Vector3d acceleration;
    acceleration << 1.5, 0., 0.;
    h5_particle.acceleration_x = acceleration[0];
    h5_particle.acceleration_y = acceleration[1];
    h5_particle.acceleration_z = acceleration[2];

    Eigen::Matrix<double, 6, 1> stress;
    stress << 11.5, -12.5, 13.5, 14.5, -15.5, 16.5;
    h5_particle.stress_xx = stress[0];
    h5_particle.stress_yy = stress[1];
    h5_particle.stress_zz = stress[2];
    h5_particle.tau_xy = stress[3];
    h5_particle.tau_yz = stress[4];
    h5_particle.tau_xz = stress[5];

    Eigen::Matrix<double, 6, 1> strain;
    strain << 0.115, -0.125, 0.135, 0.145, -0.155, 0.165;
    h5_particle.strain_xx = strain[0];
    h5_particle.strain_yy = strain[1];
    h5_particle.strain_zz = strain[2];
    h5_particle.gamma_xy = strain[3];
    h5_particle.gamma_yz = strain[4];
    h5_particle.gamma_xz = strain[5];

    Eigen::Matrix<double, 3, 3> deformation_gradient;
    deformation_gradient << 0.115, -0.125, 0.135, 0.145, -0.155, 0.165, 0.145,
        -0.155, 0.165;
    h5_particle.defgrad_00 = deformation_gradient(0, 0);
    h5_particle.defgrad_01 = deformation_gradient(0, 1);
    h5_particle.defgrad_02 = deformation_gradient(0, 2);
    h5_particle.defgrad_10 = deformation_gradient(1, 0);
    h5_particle.defgrad_11 = deformation_gradient(1, 1);
    h5_particle.defgrad_12 = deformation_gradient(1, 2);
    h5_particle.defgrad_20 = deformation_gradient(2, 0);
    h5_particle.defgrad_21 = deformation_gradient(2, 1);
    h5_particle.defgrad_22 = deformation_gradient(2, 2);

    Eigen::Matrix<double, 3, 3> mapping_matrix;
    mapping_matrix << 0.115, -0.125, 0.135, 0.145, -0.155, 0.165, 0.145, -0.155,
        0.165;
    h5_particle.mapping_matrix_00 = mapping_matrix(0, 0);
    h5_particle.mapping_matrix_01 = mapping_matrix(0, 1);
    h5_particle.mapping_matrix_02 = mapping_matrix(0, 2);
    h5_particle.mapping_matrix_10 = mapping_matrix(1, 0);
    h5_particle.mapping_matrix_11 = mapping_matrix(1, 1);
    h5_particle.mapping_matrix_12 = mapping_matrix(1, 2);
    h5_particle.mapping_matrix_20 = mapping_matrix(2, 0);
    h5_particle.mapping_matrix_21 = mapping_matrix(2, 1);
    h5_particle.mapping_matrix_22 = mapping_matrix(2, 2);
    h5_particle.initialise_mapping_matrix = true;

    h5_particle.status = true;

    h5_particle.cell_id = 1;

    h5_particle.volume = 2.;

    h5_particle.material_id = 1;

    // Reinitialise particle from POD data
    REQUIRE(particle->initialise_particle(h5_particle) == true);

    // Check particle id
    REQUIRE(particle->id() == h5_particle.id);
    // Check particle mass
    REQUIRE(particle->mass() == h5_particle.mass);
    // Check particle volume
    REQUIRE(particle->volume() == h5_particle.volume);
    // Check particle mass density
    REQUIRE(particle->mass_density() == h5_particle.mass / h5_particle.volume);
    // Check particle status
    REQUIRE(particle->status() == h5_particle.status);

    // Check for coordinates
    auto coordinates = particle->coordinates();
    REQUIRE(coordinates.size() == Dim);
    for (unsigned i = 0; i < coordinates.size(); ++i)
      REQUIRE(coordinates(i) == Approx(coords(i)).epsilon(Tolerance));

    // Check for displacement
    auto pdisplacement = particle->displacement();
    REQUIRE(pdisplacement.size() == Dim);
    for (unsigned i = 0; i < Dim; ++i)
      REQUIRE(pdisplacement(i) == Approx(displacement(i)).epsilon(Tolerance));

    // Check for size
    auto size = particle->natural_size();
    REQUIRE(size.size() == Dim);
    for (unsigned i = 0; i < size.size(); ++i)
      REQUIRE(size(i) == Approx(lsize(i)).epsilon(Tolerance));

    // Check velocity
    auto pvelocity = particle->velocity();
    REQUIRE(pvelocity.size() == Dim);
    for (unsigned i = 0; i < Dim; ++i)
      REQUIRE(pvelocity(i) == Approx(velocity(i)).epsilon(Tolerance));

    // Check acceleration
    auto pacceleration = particle->acceleration();
    REQUIRE(pacceleration.size() == Dim);
    for (unsigned i = 0; i < Dim; ++i)
      REQUIRE(pacceleration(i) == Approx(acceleration(i)).epsilon(Tolerance));

    // Check stress
    auto pstress = particle->stress();
    REQUIRE(pstress.size() == stress.size());
    for (unsigned i = 0; i < stress.size(); ++i)
      REQUIRE(pstress(i) == Approx(stress(i)).epsilon(Tolerance));

    // Check strain
    auto pstrain = particle->strain();
    REQUIRE(pstrain.size() == strain.size());
    for (unsigned i = 0; i < strain.size(); ++i)
      REQUIRE(pstrain(i) == Approx(strain(i)).epsilon(Tolerance));

    // Check deformation gradient
    auto pdef_grad = particle->deformation_gradient();
    REQUIRE(pdef_grad.rows() == deformation_gradient.rows());
    REQUIRE(pdef_grad.cols() == deformation_gradient.cols());
    for (unsigned i = 0; i < deformation_gradient.rows(); ++i)
      for (unsigned j = 0; j < deformation_gradient.cols(); ++j)
        REQUIRE(pdef_grad(i, j) ==
                Approx(deformation_gradient(i, j)).epsilon(Tolerance));

    // Check mapping matrix
    auto map = particle->mapping_matrix();
    REQUIRE(Dim == map.rows());
    REQUIRE(Dim == map.cols());
    for (unsigned i = 0; i < map.rows(); ++i)
      for (unsigned j = 0; j < map.cols(); ++j)
        REQUIRE(mapping_matrix(i, j) == Approx(map(i, j)).epsilon(Tolerance));

    // Check cell id
    REQUIRE(particle->cell_id() == h5_particle.cell_id);

    // Check material id
    REQUIRE(particle->material_id() == h5_particle.material_id);

    // Write Particle POD data
    auto pod_test = std::static_pointer_cast<mpm::PODParticle>(particle->pod());

    REQUIRE(h5_particle.id == pod_test->id);
    REQUIRE(h5_particle.mass == pod_test->mass);

    REQUIRE(h5_particle.coord_x ==
            Approx(pod_test->coord_x).epsilon(Tolerance));
    REQUIRE(h5_particle.coord_y ==
            Approx(pod_test->coord_y).epsilon(Tolerance));
    REQUIRE(h5_particle.coord_z ==
            Approx(pod_test->coord_z).epsilon(Tolerance));

    REQUIRE(h5_particle.displacement_x ==
            Approx(pod_test->displacement_x).epsilon(Tolerance));
    REQUIRE(h5_particle.displacement_y ==
            Approx(pod_test->displacement_y).epsilon(Tolerance));
    REQUIRE(h5_particle.displacement_z ==
            Approx(pod_test->displacement_z).epsilon(Tolerance));

    REQUIRE(h5_particle.nsize_x == pod_test->nsize_x);
    REQUIRE(h5_particle.nsize_y == pod_test->nsize_y);
    REQUIRE(h5_particle.nsize_z == pod_test->nsize_z);

    REQUIRE(h5_particle.velocity_x ==
            Approx(pod_test->velocity_x).epsilon(Tolerance));
    REQUIRE(h5_particle.velocity_y ==
            Approx(pod_test->velocity_y).epsilon(Tolerance));
    REQUIRE(h5_particle.velocity_z ==
            Approx(pod_test->velocity_z).epsilon(Tolerance));

    REQUIRE(h5_particle.acceleration_x ==
            Approx(pod_test->acceleration_x).epsilon(Tolerance));
    REQUIRE(h5_particle.acceleration_y ==
            Approx(pod_test->acceleration_y).epsilon(Tolerance));
    REQUIRE(h5_particle.acceleration_z ==
            Approx(pod_test->acceleration_z).epsilon(Tolerance));

    REQUIRE(h5_particle.stress_xx ==
            Approx(pod_test->stress_xx).epsilon(Tolerance));
    REQUIRE(h5_particle.stress_yy ==
            Approx(pod_test->stress_yy).epsilon(Tolerance));
    REQUIRE(h5_particle.stress_zz ==
            Approx(pod_test->stress_zz).epsilon(Tolerance));
    REQUIRE(h5_particle.tau_xy == Approx(pod_test->tau_xy).epsilon(Tolerance));
    REQUIRE(h5_particle.tau_yz == Approx(pod_test->tau_yz).epsilon(Tolerance));
    REQUIRE(h5_particle.tau_xz == Approx(pod_test->tau_xz).epsilon(Tolerance));

    REQUIRE(h5_particle.strain_xx ==
            Approx(pod_test->strain_xx).epsilon(Tolerance));
    REQUIRE(h5_particle.strain_yy ==
            Approx(pod_test->strain_yy).epsilon(Tolerance));
    REQUIRE(h5_particle.strain_zz ==
            Approx(pod_test->strain_zz).epsilon(Tolerance));
    REQUIRE(h5_particle.gamma_xy ==
            Approx(pod_test->gamma_xy).epsilon(Tolerance));
    REQUIRE(h5_particle.gamma_yz ==
            Approx(pod_test->gamma_yz).epsilon(Tolerance));
    REQUIRE(h5_particle.gamma_xz ==
            Approx(pod_test->gamma_xz).epsilon(Tolerance));

    REQUIRE(h5_particle.defgrad_00 ==
            Approx(pod_test->defgrad_00).epsilon(Tolerance));
    REQUIRE(h5_particle.defgrad_01 ==
            Approx(pod_test->defgrad_01).epsilon(Tolerance));
    REQUIRE(h5_particle.defgrad_02 ==
            Approx(pod_test->defgrad_02).epsilon(Tolerance));
    REQUIRE(h5_particle.defgrad_10 ==
            Approx(pod_test->defgrad_10).epsilon(Tolerance));
    REQUIRE(h5_particle.defgrad_11 ==
            Approx(pod_test->defgrad_11).epsilon(Tolerance));
    REQUIRE(h5_particle.defgrad_12 ==
            Approx(pod_test->defgrad_12).epsilon(Tolerance));
    REQUIRE(h5_particle.defgrad_20 ==
            Approx(pod_test->defgrad_20).epsilon(Tolerance));
    REQUIRE(h5_particle.defgrad_21 ==
            Approx(pod_test->defgrad_21).epsilon(Tolerance));
    REQUIRE(h5_particle.defgrad_22 ==
            Approx(pod_test->defgrad_22).epsilon(Tolerance));

    REQUIRE(h5_particle.initialise_mapping_matrix ==
            Approx(pod_test->initialise_mapping_matrix).epsilon(Tolerance));
    REQUIRE(h5_particle.mapping_matrix_00 ==
            Approx(pod_test->mapping_matrix_00).epsilon(Tolerance));
    REQUIRE(pod_test->mapping_matrix_01 == Approx(0.0).epsilon(Tolerance));
    REQUIRE(pod_test->mapping_matrix_02 == Approx(0.0).epsilon(Tolerance));
    REQUIRE(pod_test->mapping_matrix_10 == Approx(0.0).epsilon(Tolerance));
    REQUIRE(pod_test->mapping_matrix_11 == Approx(0.0).epsilon(Tolerance));
    REQUIRE(pod_test->mapping_matrix_12 == Approx(0.0).epsilon(Tolerance));
    REQUIRE(pod_test->mapping_matrix_20 == Approx(0.0).epsilon(Tolerance));
    REQUIRE(pod_test->mapping_matrix_21 == Approx(0.0).epsilon(Tolerance));
    REQUIRE(pod_test->mapping_matrix_22 == Approx(0.0).epsilon(Tolerance));

    REQUIRE(h5_particle.status == pod_test->status);
    REQUIRE(h5_particle.cell_id == pod_test->cell_id);
    REQUIRE(h5_particle.material_id == pod_test->material_id);
  }
}

//! \brief Check particle class for 2D case
TEST_CASE("Particle is checked for 2D case", "[particle][2D]") {
  // Dimension
  const unsigned Dim = 2;
  // Degree of freedom
  const unsigned Dof = 2;
  // Number of nodes per cell
  const unsigned Nnodes = 4;
  // Number of phases
  const unsigned Nphases = 1;
  // Phase
  const unsigned phase = 0;
  // Tolerance
  const double Tolerance = 1.E-7;
  // Json property
  Json jfunctionproperties;
  jfunctionproperties["id"] = 0;
  std::vector<double> x_values{{0.0, 0.5, 1.0}};
  std::vector<double> fx_values{{0.0, 1.0, 1.0}};
  jfunctionproperties["xvalues"] = x_values;
  jfunctionproperties["fxvalues"] = fx_values;

  // math function
  std::shared_ptr<mpm::FunctionBase> mfunction =
      std::make_shared<mpm::LinearFunction>(0, jfunctionproperties);
  // Coordinates
  Eigen::Vector2d coords;
  coords.setZero();

  //! Check for id = 0
  SECTION("Particle id is zero") {
    mpm::Index id = 0;
    auto particle = std::make_shared<mpm::Particle<Dim>>(id, coords);
    REQUIRE(particle->id() == 0);
  }

  SECTION("Particle id is positive") {
    //! Check for id is a positive value
    mpm::Index id = std::numeric_limits<mpm::Index>::max();
    auto particle = std::make_shared<mpm::Particle<Dim>>(id, coords);
    REQUIRE(particle->id() == std::numeric_limits<mpm::Index>::max());
  }

  //! Test coordinates function
  SECTION("coordinates function is checked") {
    mpm::Index id = 0;
    auto particle = std::make_shared<mpm::Particle<Dim>>(id, coords);

    // Particle type
    REQUIRE(particle->type() == "P2D");

    //! Check for coordinates being zero
    auto coordinates = particle->coordinates();
    for (unsigned i = 0; i < coordinates.size(); ++i)
      REQUIRE(coordinates(i) == Approx(coords(i)).epsilon(Tolerance));
    REQUIRE(coordinates.size() == Dim);

    //! Check for negative value of coordinates
    for (unsigned i = 0; i < coordinates.size(); ++i)
      coords(i) = -1. * std::numeric_limits<double>::max();
    particle->assign_coordinates(coords);
    coordinates = particle->coordinates();
    for (unsigned i = 0; i < coordinates.size(); ++i)
      REQUIRE(coordinates(i) == Approx(coords(i)).epsilon(Tolerance));

    REQUIRE(coordinates.size() == Dim);

    //! Check for positive value of coordinates
    for (unsigned i = 0; i < coordinates.size(); ++i)
      coords(i) = std::numeric_limits<double>::max();
    particle->assign_coordinates(coords);
    coordinates = particle->coordinates();
    for (unsigned i = 0; i < coordinates.size(); ++i)
      REQUIRE(coordinates(i) == Approx(coords(i)).epsilon(Tolerance));

    REQUIRE(coordinates.size() == Dim);
  }

  // Test assign cell to a particle
  SECTION("Add a pointer to a cell to particle") {
    // Add particle
    mpm::Index id = 0;
    coords << 0.75, 0.75;
    auto particle = std::make_shared<mpm::Particle<Dim>>(id, coords);

    // Check particle coordinates
    auto coordinates = particle->coordinates();
    for (unsigned i = 0; i < coordinates.size(); ++i)
      REQUIRE(coordinates(i) == Approx(coords(i)).epsilon(Tolerance));

    // Element
    std::shared_ptr<mpm::Element<Dim>> element =
        std::make_shared<mpm::QuadrilateralElement<Dim, 4>>();

    // Create cell
    auto cell = std::make_shared<mpm::Cell<Dim>>(10, Nnodes, element);
    // Add nodes to cell
    coords << 0.5, 0.5;
    std::shared_ptr<mpm::NodeBase<Dim>> node0 =
        std::make_shared<mpm::Node<Dim, Dof, Nphases>>(0, coords);

    coords << 1.5, 0.5;
    std::shared_ptr<mpm::NodeBase<Dim>> node1 =
        std::make_shared<mpm::Node<Dim, Dof, Nphases>>(1, coords);

    coords << 0.5, 1.5;
    std::shared_ptr<mpm::NodeBase<Dim>> node2 =
        std::make_shared<mpm::Node<Dim, Dof, Nphases>>(3, coords);

    coords << 1.5, 1.5;
    std::shared_ptr<mpm::NodeBase<Dim>> node3 =
        std::make_shared<mpm::Node<Dim, Dof, Nphases>>(2, coords);

    coords << 0.5, 3.0;
    std::shared_ptr<mpm::NodeBase<Dim>> node4 =
        std::make_shared<mpm::Node<Dim, Dof, Nphases>>(3, coords);

    coords << 1.5, 3.0;
    std::shared_ptr<mpm::NodeBase<Dim>> node5 =
        std::make_shared<mpm::Node<Dim, Dof, Nphases>>(2, coords);

    cell->add_node(0, node0);
    cell->add_node(1, node1);
    cell->add_node(2, node3);
    cell->add_node(3, node2);
    REQUIRE(cell->nnodes() == 4);

    // Initialise cell properties
    cell->initialise();

    // Check if cell is initialised
    REQUIRE(cell->is_initialised() == true);

    // Add cell to particle
    REQUIRE(cell->status() == false);
    // Check particle cell status
    REQUIRE(particle->cell_ptr() == false);
    // Assign cell id
    REQUIRE(particle->assign_cell_id(10) == true);
    // Require cell id
    REQUIRE(particle->cell_id() == 10);
    // Assign a very large cell id
    REQUIRE(particle->assign_cell_id(std::numeric_limits<mpm::Index>::max()) ==
            false);
    // Require cell id
    REQUIRE(particle->cell_id() == 10);
    // Assign particle to cell
    REQUIRE(particle->assign_cell(cell) == true);
    // Local coordinates
    Eigen::Vector2d xi;
    xi.fill(std::numeric_limits<double>::max());
    // Assign particle to cell
    REQUIRE(particle->assign_cell_xi(cell, xi) == false);
    // Compute reference location
    cell->is_point_in_cell(particle->coordinates(), &xi);
    // Assign particle to cell
    REQUIRE(particle->assign_cell_xi(cell, xi) == true);

    // Assign cell id again
    REQUIRE(particle->assign_cell_id(10) == false);
    // Check particle cell status
    REQUIRE(particle->cell_ptr() == true);
    // Check cell status on addition of particle
    REQUIRE(cell->status() == true);

    // Create cell
    auto cell2 = std::make_shared<mpm::Cell<Dim>>(20, Nnodes, element);

    cell2->add_node(0, node2);
    cell2->add_node(1, node3);
    cell2->add_node(2, node5);
    cell2->add_node(3, node4);
    REQUIRE(cell2->nnodes() == 4);

    // Initialise cell2 properties
    cell2->initialise();

    // Check if cell2 is initialised
    REQUIRE(cell2->is_initialised() == true);

    // Add cell2 to particle
    REQUIRE(cell2->status() == false);
    // Assign particle to cell2
    REQUIRE(particle->assign_cell(cell2) == false);
    // Check cell2 status for failed addition of particle
    REQUIRE(cell2->status() == false);
    // Check cell status because this should not have removed the particle
    REQUIRE(cell->status() == true);

    // Remove assigned cell
    particle->remove_cell();
    REQUIRE(particle->assign_cell(cell) == true);

    // Clear all particle ids
    REQUIRE(cell->nparticles() == 1);
    cell->clear_particle_ids();
    REQUIRE(cell->nparticles() == 0);
  }

  //! Test initialise particle stresses
  SECTION("Particle with initial stress") {
    mpm::Index id = 0;
    const double Tolerance = 1.E-7;
    bool status = true;
    std::shared_ptr<mpm::ParticleBase<Dim>> particle =
        std::make_shared<mpm::Particle<Dim>>(id, coords, status);
    Eigen::Matrix<double, 6, 1> stress =
        Eigen::Matrix<double, 6, 1>::Constant(5.7);
    particle->initial_stress(stress);
    REQUIRE(particle->stress().size() == stress.size());
    auto pstress = particle->stress();
    for (unsigned i = 0; i < pstress.size(); ++i)
      REQUIRE(pstress[i] == Approx(stress[i]).epsilon(Tolerance));
  }

  //! Test particles scalar, vector and tensor data
  SECTION("Check particle scalar, vector, and tensor data") {
    mpm::Index id = 0;
    const double Tolerance = 1.E-7;
    bool status = true;
    std::shared_ptr<mpm::ParticleBase<Dim>> particle =
        std::make_shared<mpm::Particle<Dim>>(id, coords, status);

    // Check scalar data: mass
    REQUIRE(particle->scalar_data("mass") == Approx(0.0).epsilon(Tolerance));
    double mass = 100.5;
    particle->assign_mass(mass);
    REQUIRE(particle->scalar_data("mass") == Approx(100.5).epsilon(Tolerance));

    // Check scalar data: invalid
    REQUIRE(std::isnan(particle->scalar_data("invalid")) == true);

    // Check vector data: velocities
    Eigen::VectorXd velocity;
    velocity.resize(Dim);
    for (unsigned i = 0; i < velocity.size(); ++i) velocity(i) = 17.51;

    REQUIRE(particle->vector_data("velocities").size() == Dim);
    for (unsigned i = 0; i < velocity.size(); ++i)
      REQUIRE(particle->vector_data("velocities")(i) ==
              Approx(0.).epsilon(Tolerance));

    REQUIRE(particle->assign_velocity(velocity) == true);
    for (unsigned i = 0; i < velocity.size(); ++i)
      REQUIRE(particle->vector_data("velocities")(i) ==
              Approx(17.51).epsilon(Tolerance));

    // Check vector data: accelerations
    Eigen::VectorXd acceleration;
    acceleration.resize(Dim);
    for (unsigned i = 0; i < acceleration.size(); ++i) acceleration(i) = 17.51;

    REQUIRE(particle->vector_data("accelerations").size() == Dim);
    for (unsigned i = 0; i < acceleration.size(); ++i)
      REQUIRE(particle->vector_data("accelerations")(i) ==
              Approx(0.).epsilon(Tolerance));

    REQUIRE(particle->assign_acceleration(acceleration) == true);
    for (unsigned i = 0; i < acceleration.size(); ++i)
      REQUIRE(particle->vector_data("accelerations")(i) ==
              Approx(17.51).epsilon(Tolerance));

    // Check vector data: invalid
    REQUIRE(particle->vector_data("invalid").size() == Dim);
    for (unsigned i = 0; i < particle->vector_data("invalid").size(); ++i)
      REQUIRE(std::isnan(particle->vector_data("invalid")(i)) == true);

    // Check tensor data: stress
    Eigen::Matrix<double, 6, 1> stress;
    for (unsigned i = 0; i < stress.size(); ++i) stress(i) = 17.51;

    for (unsigned i = 0; i < stress.size(); ++i)
      REQUIRE(particle->tensor_data("stresses")(i) ==
              Approx(0.).epsilon(Tolerance));

    particle->initial_stress(stress);
    for (unsigned i = 0; i < stress.size(); ++i)
      REQUIRE(particle->tensor_data("stresses")(i) ==
              Approx(17.51).epsilon(Tolerance));

    // Check tensor data: invalid
    REQUIRE(particle->tensor_data("invalid").size() == 6);
    for (unsigned i = 0; i < particle->tensor_data("invalid").size(); ++i)
      REQUIRE(std::isnan(particle->tensor_data("invalid")(i)) == true);
  }

  //! Test particles velocity constraints
  SECTION("Particle with velocity constraints") {
    mpm::Index id = 0;
    const double Tolerance = 1.E-7;
    bool status = true;
    std::shared_ptr<mpm::ParticleBase<Dim>> particle =
        std::make_shared<mpm::Particle<Dim>>(id, coords, status);

    // Apply constraints
    particle->apply_particle_velocity_constraints(0, 10.5);
    particle->apply_particle_velocity_constraints(1, -12.5);

    // Check apply constraints
    REQUIRE(particle->velocity()(0) == Approx(10.5).epsilon(Tolerance));
    REQUIRE(particle->velocity()(1) == Approx(-12.5).epsilon(Tolerance));
  }

  //! Test particle, cell and node functions
  SECTION("Test particle, cell and node functions") {
    // Add particle
    mpm::Index id = 0;
    coords << 0.75, 0.75;
    auto particle = std::make_shared<mpm::Particle<Dim>>(id, coords);

    // Time-step
    const double dt = 0.1;

    // Check particle coordinates
    auto coordinates = particle->coordinates();
    for (unsigned i = 0; i < coordinates.size(); ++i)
      REQUIRE(coordinates(i) == Approx(coords(i)).epsilon(Tolerance));

    // Shape function
    std::shared_ptr<mpm::Element<Dim>> element =
        std::make_shared<mpm::QuadrilateralElement<Dim, 4>>();

    // Create cell
    auto cell = std::make_shared<mpm::Cell<Dim>>(10, Nnodes, element);
    // Add nodes to cell
    coords << 0.5, 0.5;
    std::shared_ptr<mpm::NodeBase<Dim>> node0 =
        std::make_shared<mpm::Node<Dim, Dof, Nphases>>(0, coords);

    coords << 1.5, 0.5;
    std::shared_ptr<mpm::NodeBase<Dim>> node1 =
        std::make_shared<mpm::Node<Dim, Dof, Nphases>>(1, coords);

    coords << 1.5, 1.5;
    std::shared_ptr<mpm::NodeBase<Dim>> node2 =
        std::make_shared<mpm::Node<Dim, Dof, Nphases>>(2, coords);

    coords << 0.5, 1.5;
    std::shared_ptr<mpm::NodeBase<Dim>> node3 =
        std::make_shared<mpm::Node<Dim, Dof, Nphases>>(3, coords);

    node0->initialise_implicit();
    node1->initialise_implicit();
    node2->initialise_implicit();
    node3->initialise_implicit();

    cell->add_node(0, node0);
    cell->add_node(1, node1);
    cell->add_node(2, node2);
    cell->add_node(3, node3);
    REQUIRE(cell->nnodes() == 4);

    std::vector<std::shared_ptr<mpm::NodeBase<Dim>>> nodes;
    nodes.emplace_back(node0);
    nodes.emplace_back(node1);
    nodes.emplace_back(node2);
    nodes.emplace_back(node3);

    // Initialise cell properties
    cell->initialise();

    // Add cell to particle
    REQUIRE(cell->status() == false);
    // Check compute shape functions of a particle
    // TODO Assert: REQUIRE_NOTHROW(particle->compute_shapefn());
    // Compute reference location should throw
    REQUIRE(particle->compute_reference_location() == false);
    // Compute updated particle location should fail
    // TODO Assert:
    // REQUIRE_NOTHROW(particle->compute_updated_position(dt) == false);
    // Compute updated particle location from nodal velocity should fail
    // TODO Assert: REQUIRE_NOTHROW(particle->compute_updated_position(dt,
    // true)); Compute volume
    // TODO Assert: REQUIRE(particle->compute_volume() == false);
    // Update volume should fail
    // TODO Assert: REQUIRE(particle->update_volume() == false);

    REQUIRE(particle->assign_cell(cell) == true);
    REQUIRE(cell->status() == true);
    REQUIRE(particle->cell_id() == 10);

    // Check if cell is initialised
    REQUIRE(cell->is_initialised() == true);

    // Check compute shape functions of a particle
    REQUIRE_NOTHROW(particle->compute_shapefn());

    // Assign volume
    REQUIRE(particle->assign_volume(0.0) == false);
    REQUIRE(particle->assign_volume(-5.0) == false);
    REQUIRE(particle->assign_volume(2.0) == true);
    // Check volume
    REQUIRE(particle->volume() == Approx(2.0).epsilon(Tolerance));
    // Compute volume
    REQUIRE_NOTHROW(particle->compute_volume());
    // Check volume
    REQUIRE(particle->volume() == Approx(1.0).epsilon(Tolerance));

    // Check reference location
    coords << -0.5, -0.5;
    REQUIRE(particle->compute_reference_location() == true);
    auto ref_coordinates = particle->reference_location();
    for (unsigned i = 0; i < ref_coordinates.size(); ++i)
      REQUIRE(ref_coordinates(i) == Approx(coords(i)).epsilon(Tolerance));

    // Assign material
    unsigned mid = 1;
    // Initialise material
    Json jmaterial;
    jmaterial["density"] = 1000.;
    jmaterial["youngs_modulus"] = 1.0E+7;
    jmaterial["poisson_ratio"] = 0.3;

    auto material =
        Factory<mpm::Material<Dim>, unsigned, const Json&>::instance()->create(
            "LinearElastic2D", std::move(mid), jmaterial);

    // Check compute mass before material and volume
    // TODO Assert: REQUIRE(particle->compute_mass() == false);

    // Test compute stress before material assignment
    // TODO Assert: REQUIRE(particle->compute_stress() == false);

    // Assign material properties
    REQUIRE(particle->assign_material(material) == true);

    // Check material id
    REQUIRE(particle->material_id() == 1);

    // Compute volume
    REQUIRE_NOTHROW(particle->compute_volume());

    // Compute mass
    REQUIRE_NOTHROW(particle->compute_mass());
    // Mass
    REQUIRE(particle->mass() == Approx(1000.).epsilon(Tolerance));

    // Map particle mass to nodes
    particle->assign_mass(std::numeric_limits<double>::max());
    // TODO Assert: REQUIRE_NOTHROW(particle->map_mass_momentum_to_nodes());

    // Map particle pressure to nodes
    // TODO Assert: REQUIRE(particle->map_pressure_to_nodes() == false);

    // Assign mass to nodes
    REQUIRE(particle->compute_reference_location() == true);
    REQUIRE_NOTHROW(particle->compute_shapefn());

    // Check velocity
    Eigen::VectorXd velocity;
    velocity.resize(Dim);
    for (unsigned i = 0; i < velocity.size(); ++i) velocity(i) = i;
    REQUIRE(particle->assign_velocity(velocity) == true);
    for (unsigned i = 0; i < velocity.size(); ++i)
      REQUIRE(particle->velocity()(i) == Approx(i).epsilon(Tolerance));

    REQUIRE_NOTHROW(particle->compute_mass());
    REQUIRE_NOTHROW(particle->map_mass_momentum_to_nodes());

    // TODO Assert: REQUIRE(particle->map_pressure_to_nodes() == false);
    REQUIRE(particle->compute_pressure_smoothing() == false);

    // Values of nodal mass
    std::array<double, 4> nodal_mass{562.5, 187.5, 62.5, 187.5};
    // Check nodal mass
    for (unsigned i = 0; i < nodes.size(); ++i)
      REQUIRE(nodes.at(i)->mass(phase) ==
              Approx(nodal_mass.at(i)).epsilon(Tolerance));

    // Compute nodal velocity
    for (const auto& node : nodes) node->compute_velocity();

    // Values of nodal momentum
    Eigen::Matrix<double, 4, 2> nodal_momentum;
    // clang-format off
    nodal_momentum << 0., 562.5,
                      0., 187.5,
                      0., 62.5,
                      0., 187.5;
    // clang-format on
    // Check nodal momentum
    for (unsigned i = 0; i < nodal_momentum.rows(); ++i)
      for (unsigned j = 0; j < nodal_momentum.cols(); ++j)
        REQUIRE(nodes.at(i)->momentum(phase)(j) ==
                Approx(nodal_momentum(i, j)).epsilon(Tolerance));

    // Values of nodal velocity
    Eigen::Matrix<double, 4, 2> nodal_velocity;
    // clang-format off
    nodal_velocity << 0., 1.,
                      0., 1.,
                      0., 1.,
                      0., 1.;
    // clang-format on
    // Check nodal velocity
    for (unsigned i = 0; i < nodal_velocity.rows(); ++i)
      for (unsigned j = 0; j < nodal_velocity.cols(); ++j)
        REQUIRE(nodes.at(i)->velocity(phase)(j) ==
                Approx(nodal_velocity(i, j)).epsilon(Tolerance));

    // Deformation gradient as identity
    Eigen::Matrix<double, 3, 3> def_grad;
    // clang-format off
    def_grad << 1., 0., 0.,
                0., 1., 0.,
                0., 0., 1.;
    // clang-format on
    REQUIRE_NOTHROW(particle->update_deformation_gradient("velocity", 0.1));
    auto deformation_grad = particle->deformation_gradient();

    for (unsigned i = 0; i < 3; ++i)
      for (unsigned j = 0; j < 3; ++j)
        REQUIRE(deformation_grad(i, j) ==
                Approx(def_grad(i, j)).epsilon(Tolerance));

    REQUIRE_NOTHROW(particle->update_deformation_gradient("displacement", 0.1));
    deformation_grad = particle->deformation_gradient();

    for (unsigned i = 0; i < 3; ++i)
      for (unsigned j = 0; j < 3; ++j)
        REQUIRE(deformation_grad(i, j) ==
                Approx(def_grad(i, j)).epsilon(Tolerance));

    // Set momentum to get non-zero strain
    // clang-format off
    nodal_momentum << 0., 562.5 * 1.,
                      0., 187.5 * 2.,
                      0.,  62.5 * 3.,
                      0., 187.5 * 4.;
    // clang-format on
    for (unsigned i = 0; i < nodes.size(); ++i)
      REQUIRE_NOTHROW(
          nodes.at(i)->update_momentum(false, phase, nodal_momentum.row(i)));

    // nodal velocity
    // clang-format off
    nodal_velocity << 0., 1.,
                      0., 2.,
                      0., 3.,
                      0., 4.;
    // clang-format on
    // Compute nodal velocity
    for (const auto& node : nodes) node->compute_velocity();
    // Check nodal velocity
    for (unsigned i = 0; i < nodal_velocity.rows(); ++i)
      for (unsigned j = 0; j < nodal_velocity.cols(); ++j)
        REQUIRE(nodes.at(i)->velocity(phase)(j) ==
                Approx(nodal_velocity(i, j)).epsilon(Tolerance));

    // Deformation gradient update
    // clang-format off
    def_grad << 1.,  0., 0.,
              0.05,1.25, 0.,
                0.,  0., 1.;
    // clang-format on
    REQUIRE_NOTHROW(particle->update_deformation_gradient("velocity", 0.1));
    deformation_grad = particle->deformation_gradient();

    for (unsigned i = 0; i < 3; ++i)
      for (unsigned j = 0; j < 3; ++j)
        REQUIRE(deformation_grad(i, j) ==
                Approx(def_grad(i, j)).epsilon(Tolerance));

    // Check pressure
    REQUIRE(std::isnan(particle->pressure()) == true);

    // Compute strain
    particle->compute_strain(dt);
    // Strain
    Eigen::Matrix<double, 6, 1> strain;
    strain << 0., 0.25, 0., 0.050, 0., 0.;
    // Check strains
    for (unsigned i = 0; i < strain.rows(); ++i)
      REQUIRE(particle->strain()(i) == Approx(strain(i)).epsilon(Tolerance));

    // Check updated pressure
    REQUIRE(std::isnan(particle->pressure()) == true);

    // Update volume strain rate
    REQUIRE(particle->volume() == Approx(1.0).epsilon(Tolerance));
    particle->compute_strain(dt);
    REQUIRE_NOTHROW(particle->update_volume());
    REQUIRE(particle->volume() == Approx(1.2).epsilon(Tolerance));

    // Compute stress
    REQUIRE_NOTHROW(particle->compute_stress());

    Eigen::Matrix<double, 6, 1> stress;
    // clang-format off
    stress <<  721153.8461538460 * 2.,
              1682692.3076923075 * 2.,
               721153.8461538460 * 2.,
                96153.8461538462 * 2.,
                    0.0000000000 * 2.,
                    0.0000000000 * 2.;
    // clang-format on
    // Check stress
    for (unsigned i = 0; i < stress.rows(); ++i)
      REQUIRE(particle->stress()(i) == Approx(stress(i)).epsilon(Tolerance));

    // Check body force
    Eigen::Matrix<double, 2, 1> gravity;
    gravity << 0., -9.81;

    particle->map_body_force(gravity);

    // Body force
    Eigen::Matrix<double, 4, 2> body_force;
    // clang-format off
    body_force << 0., -5518.125,
                  0., -1839.375,
                  0.,  -613.125,
                  0., -1839.375;
    // clang-format on

    // Check nodal body force
    for (unsigned i = 0; i < body_force.rows(); ++i)
      for (unsigned j = 0; j < body_force.cols(); ++j)
        REQUIRE(nodes[i]->external_force(phase)[j] ==
                Approx(body_force(i, j)).epsilon(Tolerance));

    // Check traction force
    double traction = 7.68;
    const unsigned direction = 1;
    // Assign volume
    REQUIRE(particle->assign_volume(0.0) == false);
    REQUIRE(particle->assign_volume(-5.0) == false);
    REQUIRE(particle->assign_volume(2.0) == true);
    // Map traction force
    double current_time = 5.0;
    // Assign traction to particle
    particle->assign_traction(direction,
                              mfunction->value(current_time) * traction);
    particle->map_traction_force();

    // Traction force
    Eigen::Matrix<double, 4, 2> traction_force;
    // shapefn * volume / size_(dir) * traction
    // clang-format off
    traction_force << 0., 0.5625 * 1.414213562 * 7.68,
                      0., 0.1875 * 1.414213562 * 7.68,
                      0., 0.0625 * 1.414213562 * 7.68,
                      0., 0.1875 * 1.414213562 * 7.68;
    // clang-format on
    // Add previous external body force
    traction_force.noalias() += body_force;

    // Check nodal traction force
    for (unsigned i = 0; i < traction_force.rows(); ++i)
      for (unsigned j = 0; j < traction_force.cols(); ++j)
        REQUIRE(nodes[i]->external_force(phase)[j] ==
                Approx(traction_force(i, j)).epsilon(Tolerance));
    // Reset traction
    particle->assign_traction(direction,
                              -traction * mfunction->value(current_time));
    // Map traction force
    particle->map_traction_force();
    // Check nodal external force
    for (unsigned i = 0; i < traction_force.rows(); ++i)
      for (unsigned j = 0; j < traction_force.cols(); ++j)
        REQUIRE(nodes[i]->external_force(phase)[j] ==
                Approx(body_force(i, j)).epsilon(Tolerance));

    // Internal force
    Eigen::Matrix<double, 4, 2> internal_force;
    // clang-format off
    internal_force <<  1225961.538461538,  2668269.23076923,
                      -1033653.846153846,  697115.3846153845,
                      -408653.8461538461, -889423.0769230769,
                       216346.1538461538, -2475961.538461538;
    // clang-format on

    // Map particle internal force
    particle->assign_volume(1.0);
    particle->map_internal_force(dt);

    // Check nodal internal force
    for (unsigned i = 0; i < internal_force.rows(); ++i)
      for (unsigned j = 0; j < internal_force.cols(); ++j)
        REQUIRE(nodes[i]->internal_force(phase)[j] ==
                Approx(internal_force(i, j)).epsilon(Tolerance));

    // Calculate nodal acceleration and velocity
    for (const auto& node : nodes)
      node->compute_acceleration_velocity(phase, dt);

    // Check nodal velocity
    // clang-format off
    nodal_velocity <<  217.9487179487179,  474.3779743589742,
                      -551.2820512820512,  372.8138717948718,
                      -653.8461538461538, -1421.057923076923,
                       115.3846153846153, -1317.49382051282;
    // clang-format on
    // Check nodal velocity
    for (unsigned i = 0; i < nodal_velocity.rows(); ++i)
      for (unsigned j = 0; j < nodal_velocity.cols(); ++j)
        REQUIRE(nodes[i]->velocity(phase)[j] ==
                Approx(nodal_velocity(i, j)).epsilon(Tolerance));

    // Check nodal acceleration
    Eigen::Matrix<double, 4, 2> nodal_acceleration;
    // clang-format off
    nodal_acceleration <<  2179.487179487179, 4733.779743589742,
                          -5512.820512820512, 3708.138717948717,
                          -6538.461538461537, -14240.57923076923,
                           1153.846153846153, -13214.9382051282;
    // clang-format on
    // Check nodal acceleration
    for (unsigned i = 0; i < nodal_acceleration.rows(); ++i)
      for (unsigned j = 0; j < nodal_acceleration.cols(); ++j)
        REQUIRE(nodes[i]->acceleration(phase)[j] ==
                Approx(nodal_acceleration(i, j)).epsilon(Tolerance));
    // Approx(nodal_velocity(i, j) / dt).epsilon(Tolerance));

    // Check original particle coordinates
    coords << 0.75, 0.75;
    coordinates = particle->coordinates();
    for (unsigned i = 0; i < coordinates.size(); ++i)
      REQUIRE(coordinates(i) == Approx(coords(i)).epsilon(Tolerance));

    // Compute updated particle location
    REQUIRE_NOTHROW(particle->compute_updated_position(dt));
    // Check particle velocity
    velocity << 0., 0.019;
    for (unsigned i = 0; i < velocity.size(); ++i)
      REQUIRE(particle->velocity()(i) ==
              Approx(velocity(i)).epsilon(Tolerance));

    // Check particle displacement
    Eigen::Vector2d displacement;
    displacement << 0., 0.0894;
    for (unsigned i = 0; i < displacement.size(); ++i)
      REQUIRE(particle->displacement()(i) ==
              Approx(displacement(i)).epsilon(Tolerance));

    // Updated particle coordinate
    coords << 0.75, .8394;
    // Check particle coordinates
    coordinates = particle->coordinates();
    for (unsigned i = 0; i < coordinates.size(); ++i)
      REQUIRE(coordinates(i) == Approx(coords(i)).epsilon(Tolerance));

    // Compute updated particle location from nodal velocity
    REQUIRE_NOTHROW(
        particle->compute_updated_position(dt, mpm::VelocityUpdate::PIC));
    // Check particle velocity
    velocity << 0., 0.894;
    for (unsigned i = 0; i < velocity.size(); ++i)
      REQUIRE(particle->velocity()(i) ==
              Approx(velocity(i)).epsilon(Tolerance));

    // Check particle displacement
    displacement << 0., 0.1788;
    for (unsigned i = 0; i < displacement.size(); ++i)
      REQUIRE(particle->displacement()(i) ==
              Approx(displacement(i)).epsilon(Tolerance));

    // Updated particle coordinate
    coords << 0.75, .9288;
    // Check particle coordinates
    coordinates = particle->coordinates();
    for (unsigned i = 0; i < coordinates.size(); ++i)
      REQUIRE(coordinates(i) == Approx(coords(i)).epsilon(Tolerance));

    SECTION("Particle pressure smoothing") {
      // Assign material
      unsigned mid1 = 0;
      // Initialise material
      Json jmaterial1;
      jmaterial1["density"] = 1000.;
      jmaterial1["bulk_modulus"] = 8333333.333333333;
      jmaterial1["dynamic_viscosity"] = 8.9E-4;

      auto material1 =
          Factory<mpm::Material<Dim>, unsigned, const Json&>::instance()
              ->create("Newtonian2D", std::move(mid1), jmaterial1);

      // Assign material properties
      REQUIRE(particle->assign_material(material1) == true);

      // Compute volume
      REQUIRE_NOTHROW(particle->compute_volume());

      // Compute mass
      REQUIRE_NOTHROW(particle->compute_mass());
      // Mass
      REQUIRE(particle->mass() == Approx(1000.).epsilon(Tolerance));

      // Map particle mass to nodes
      particle->assign_mass(std::numeric_limits<double>::max());
      // TODO Assert: REQUIRE(particle->map_mass_momentum_to_nodes() == false);

      // Map particle pressure to nodes
      // TODO Assert: REQUIRE(particle->map_pressure_to_nodes() == false);

      // Assign mass to nodes
      REQUIRE(particle->compute_reference_location() == true);
      REQUIRE_NOTHROW(particle->compute_shapefn());

      // Check velocity
      velocity.resize(Dim);
      for (unsigned i = 0; i < velocity.size(); ++i) velocity(i) = i;
      REQUIRE(particle->assign_velocity(velocity) == true);
      for (unsigned i = 0; i < velocity.size(); ++i)
        REQUIRE(particle->velocity()(i) == Approx(i).epsilon(Tolerance));

      REQUIRE_NOTHROW(particle->compute_mass());
      REQUIRE_NOTHROW(particle->map_mass_momentum_to_nodes());

      // Check volumetric strain at centroid
      double volumetric_strain = 0.2;
      REQUIRE(particle->dvolumetric_strain() ==
              Approx(volumetric_strain).epsilon(Tolerance));

      // Compute stress
      REQUIRE_NOTHROW(particle->compute_stress());

      REQUIRE(
          particle->pressure() ==
          Approx(-8333333.333333333 * volumetric_strain).epsilon(Tolerance));

      REQUIRE_NOTHROW(particle->map_pressure_to_nodes());
      REQUIRE(particle->compute_pressure_smoothing() == true);
    }

    SECTION("Particle assign state variables") {
      SECTION("Assign state variable fail") {
        mid = 0;
        Json jmaterial;
        jmaterial["density"] = 1000.;
        jmaterial["youngs_modulus"] = 1.0E+7;
        jmaterial["poisson_ratio"] = 0.3;
        jmaterial["softening"] = false;
        jmaterial["friction"] = 0.;
        jmaterial["dilation"] = 0.;
        jmaterial["cohesion"] = 2000.;
        jmaterial["residual_friction"] = 0.;
        jmaterial["residual_dilation"] = 0.;
        jmaterial["residual_cohesion"] = 1000.;
        jmaterial["peak_pdstrain"] = 0.;
        jmaterial["residual_pdstrain"] = 0.;
        jmaterial["tension_cutoff"] = 0.;

        auto mc_material =
            Factory<mpm::Material<Dim>, unsigned, const Json&>::instance()
                ->create("MohrCoulomb2D", std::move(id), jmaterial);
        REQUIRE(mc_material->id() == 0);

        mpm::dense_map state_variables =
            mc_material->initialise_state_variables();
        REQUIRE(state_variables.at("phi") ==
                Approx(jmaterial["friction"]).epsilon(Tolerance));
        REQUIRE(state_variables.at("psi") ==
                Approx(jmaterial["dilation"]).epsilon(Tolerance));
        REQUIRE(state_variables.at("cohesion") ==
                Approx(jmaterial["cohesion"]).epsilon(Tolerance));
        REQUIRE(state_variables.at("epsilon") == Approx(0.).epsilon(Tolerance));
        REQUIRE(state_variables.at("rho") == Approx(0.).epsilon(Tolerance));
        REQUIRE(state_variables.at("theta") == Approx(0.).epsilon(Tolerance));
        REQUIRE(state_variables.at("pdstrain") ==
                Approx(0.).epsilon(Tolerance));

        SECTION("Assign state variables") {
          // Assign material properties
          REQUIRE(particle->assign_material(mc_material) == true);
          // Assign state variables
          REQUIRE(particle->assign_material_state_vars(state_variables,
                                                       mc_material) == true);
          // Assign and read a state variable
          REQUIRE_NOTHROW(particle->assign_state_variable("phi", 30.));
          REQUIRE(particle->state_variable("phi") == 30.);
          // Assign and read pressure though MC does not contain pressure
          REQUIRE(std::isnan(particle->pressure()) == true);
        }

        SECTION("Assign state variables fail on state variables size") {
          // Assign material
          unsigned mid1 = 0;
          // Initialise material
          Json jmaterial1;
          jmaterial1["density"] = 1000.;
          jmaterial1["bulk_modulus"] = 8333333.333333333;
          jmaterial1["dynamic_viscosity"] = 8.9E-4;

          auto newtonian_material =
              Factory<mpm::Material<Dim>, unsigned, const Json&>::instance()
                  ->create("Newtonian2D", std::move(mid1), jmaterial1);

          // Assign material properties
          REQUIRE(particle->assign_material(newtonian_material) == true);
          // Assign state variables
          REQUIRE(particle->assign_material_state_vars(state_variables,
                                                       mc_material) == false);
        }

        SECTION("Assign state variables fail on material id") {
          // Assign material
          unsigned mid1 = 1;
          // Initialise material
          Json jmaterial1;
          jmaterial1["density"] = 1000.;
          jmaterial1["bulk_modulus"] = 8333333.333333333;
          jmaterial1["dynamic_viscosity"] = 8.9E-4;

          auto newtonian_material =
              Factory<mpm::Material<Dim>, unsigned, const Json&>::instance()
                  ->create("Newtonian2D", std::move(mid1), jmaterial1);

          // Assign material properties
          REQUIRE(particle->assign_material(newtonian_material) == true);
          // Assign state variables
          REQUIRE(particle->assign_material_state_vars(state_variables,
                                                       mc_material) == false);
        }
      }
    }
  }

  SECTION("Check assign material to particle") {
    // Add particle
    mpm::Index id = 0;
    coords << 0.75, 0.75;
    auto particle = std::make_shared<mpm::Particle<Dim>>(id, coords);

    unsigned mid = 1;
    // Initialise material
    Json jmaterial;
    jmaterial["density"] = 1000.;
    jmaterial["youngs_modulus"] = 1.0E+7;
    jmaterial["poisson_ratio"] = 0.3;

    auto material =
        Factory<mpm::Material<Dim>, unsigned, const Json&>::instance()->create(
            "LinearElastic2D", std::move(mid), jmaterial);
    REQUIRE(material->id() == 1);

    // Check if particle can be assigned a material is null
    REQUIRE(particle->assign_material(nullptr) == false);

    // Check material id
    REQUIRE(particle->material_id() == std::numeric_limits<unsigned>::max());

    // Assign material to particle
    REQUIRE(particle->assign_material(material) == true);

    // Check material id
    REQUIRE(particle->material_id() == 1);
  }

  SECTION("Check particle properties") {
    mpm::Index id = 0;
    const double Tolerance = 1.E-7;
    std::shared_ptr<mpm::ParticleBase<Dim>> particle =
        std::make_shared<mpm::Particle<Dim>>(id, coords);

    // Check mass
    REQUIRE(particle->mass() == Approx(0.0).epsilon(Tolerance));
    double mass = 100.5;
    particle->assign_mass(mass);
    REQUIRE(particle->mass() == Approx(100.5).epsilon(Tolerance));

    // Check stress
    Eigen::Matrix<double, 6, 1> stress;
    for (unsigned i = 0; i < stress.size(); ++i) stress(i) = 17.52;

    for (unsigned i = 0; i < stress.size(); ++i)
      REQUIRE(particle->stress()(i) == Approx(0.).epsilon(Tolerance));

    // Check velocity
    Eigen::VectorXd velocity;
    velocity.resize(Dim);
    for (unsigned i = 0; i < velocity.size(); ++i) velocity(i) = 19.745;

    for (unsigned i = 0; i < velocity.size(); ++i)
      REQUIRE(particle->velocity()(i) == Approx(0.).epsilon(Tolerance));

    REQUIRE(particle->assign_velocity(velocity) == true);
    for (unsigned i = 0; i < velocity.size(); ++i)
      REQUIRE(particle->velocity()(i) == Approx(19.745).epsilon(Tolerance));

    // Check acceleration
    Eigen::VectorXd acceleration;
    acceleration.resize(Dim);
    for (unsigned i = 0; i < acceleration.size(); ++i) acceleration(i) = 19.745;

    for (unsigned i = 0; i < acceleration.size(); ++i)
      REQUIRE(particle->acceleration()(i) == Approx(0.).epsilon(Tolerance));

    REQUIRE(particle->assign_acceleration(acceleration) == true);
    for (unsigned i = 0; i < acceleration.size(); ++i)
      REQUIRE(particle->acceleration()(i) == Approx(19.745).epsilon(Tolerance));

    // Assign volume
    REQUIRE(particle->assign_volume(0.0) == false);
    REQUIRE(particle->assign_volume(-5.0) == false);
    REQUIRE(particle->assign_volume(2.0) == true);
    // Check volume
    REQUIRE(particle->volume() == Approx(2.0).epsilon(Tolerance));
    // Traction
    double traction = 65.32;
    const unsigned Direction = 1;
    // Check traction
    for (unsigned i = 0; i < Dim; ++i)
      REQUIRE(particle->traction()(i) == Approx(0.).epsilon(Tolerance));

    REQUIRE(particle->assign_traction(Direction, traction) == true);

    // Calculate traction force = traction * volume / spacing
    traction *= 2.0 / (std::pow(2.0, 1. / Dim));

    for (unsigned i = 0; i < Dim; ++i) {
      if (i == Direction)
        REQUIRE(particle->traction()(i) == Approx(traction).epsilon(Tolerance));
      else
        REQUIRE(particle->traction()(i) == Approx(0.).epsilon(Tolerance));
    }

    // Check for incorrect direction
    const unsigned wrong_dir = 4;
    REQUIRE(particle->assign_traction(wrong_dir, traction) == false);

    // Check again to ensure value hasn't been updated
    for (unsigned i = 0; i < Dim; ++i) {
      if (i == Direction)
        REQUIRE(particle->traction()(i) == Approx(traction).epsilon(Tolerance));
      else
        REQUIRE(particle->traction()(i) == Approx(0.).epsilon(Tolerance));
    }
  }

  // Check initialise particle from POD file
  SECTION("Check initialise particle POD") {
    mpm::Index id = 0;
    const double Tolerance = 1.E-7;
    std::shared_ptr<mpm::ParticleBase<Dim>> particle =
        std::make_shared<mpm::Particle<Dim>>(id, coords);

    mpm::PODParticle h5_particle;
    h5_particle.id = 13;
    h5_particle.mass = 501.5;

    Eigen::Vector3d coords;
    coords << 1., 2., 0.;
    h5_particle.coord_x = coords[0];
    h5_particle.coord_y = coords[1];
    h5_particle.coord_z = coords[2];

    Eigen::Vector3d displacement;
    displacement << 0.01, 0.02, 0.0;
    h5_particle.displacement_x = displacement[0];
    h5_particle.displacement_y = displacement[1];
    h5_particle.displacement_z = displacement[2];

    Eigen::Vector3d lsize;
    lsize << 0.25, 0.5, 0.;
    h5_particle.nsize_x = lsize[0];
    h5_particle.nsize_y = lsize[1];
    h5_particle.nsize_z = lsize[2];

    Eigen::Vector3d velocity;
    velocity << 1.5, 2.5, 0.0;
    h5_particle.velocity_x = velocity[0];
    h5_particle.velocity_y = velocity[1];
    h5_particle.velocity_z = velocity[2];

    Eigen::Vector3d acceleration;
    acceleration << 1.5, 2.5, 0.0;
    h5_particle.acceleration_x = acceleration[0];
    h5_particle.acceleration_y = acceleration[1];
    h5_particle.acceleration_z = acceleration[2];

    Eigen::Matrix<double, 6, 1> stress;
    stress << 11.5, -12.5, 13.5, 14.5, -15.5, 16.5;
    h5_particle.stress_xx = stress[0];
    h5_particle.stress_yy = stress[1];
    h5_particle.stress_zz = stress[2];
    h5_particle.tau_xy = stress[3];
    h5_particle.tau_yz = stress[4];
    h5_particle.tau_xz = stress[5];

    Eigen::Matrix<double, 6, 1> strain;
    strain << 0.115, -0.125, 0.135, 0.145, -0.155, 0.165;
    h5_particle.strain_xx = strain[0];
    h5_particle.strain_yy = strain[1];
    h5_particle.strain_zz = strain[2];
    h5_particle.gamma_xy = strain[3];
    h5_particle.gamma_yz = strain[4];
    h5_particle.gamma_xz = strain[5];

    Eigen::Matrix<double, 3, 3> deformation_gradient;
    deformation_gradient << 0.115, -0.125, 0.135, 0.145, -0.155, 0.165, 0.145,
        -0.155, 0.165;
    h5_particle.defgrad_00 = deformation_gradient(0, 0);
    h5_particle.defgrad_01 = deformation_gradient(0, 1);
    h5_particle.defgrad_02 = deformation_gradient(0, 2);
    h5_particle.defgrad_10 = deformation_gradient(1, 0);
    h5_particle.defgrad_11 = deformation_gradient(1, 1);
    h5_particle.defgrad_12 = deformation_gradient(1, 2);
    h5_particle.defgrad_20 = deformation_gradient(2, 0);
    h5_particle.defgrad_21 = deformation_gradient(2, 1);
    h5_particle.defgrad_22 = deformation_gradient(2, 2);

    Eigen::Matrix<double, 3, 3> mapping_matrix;
    mapping_matrix << 0.115, -0.125, 0.135, 0.145, -0.155, 0.165, 0.145, -0.155,
        0.165;
    h5_particle.mapping_matrix_00 = mapping_matrix(0, 0);
    h5_particle.mapping_matrix_01 = mapping_matrix(0, 1);
    h5_particle.mapping_matrix_02 = mapping_matrix(0, 2);
    h5_particle.mapping_matrix_10 = mapping_matrix(1, 0);
    h5_particle.mapping_matrix_11 = mapping_matrix(1, 1);
    h5_particle.mapping_matrix_12 = mapping_matrix(1, 2);
    h5_particle.mapping_matrix_20 = mapping_matrix(2, 0);
    h5_particle.mapping_matrix_21 = mapping_matrix(2, 1);
    h5_particle.mapping_matrix_22 = mapping_matrix(2, 2);
    h5_particle.initialise_mapping_matrix = true;

    h5_particle.status = true;

    h5_particle.cell_id = 1;

    h5_particle.volume = 2.;

    h5_particle.material_id = 1;

    // Reinitialise particle from POD data
    REQUIRE(particle->initialise_particle(h5_particle) == true);

    // Check particle id
    REQUIRE(particle->id() == h5_particle.id);
    // Check particle mass
    REQUIRE(particle->mass() == h5_particle.mass);
    // Check particle volume
    REQUIRE(particle->volume() == h5_particle.volume);
    // Check particle mass density
    REQUIRE(particle->mass_density() == h5_particle.mass / h5_particle.volume);
    // Check particle status
    REQUIRE(particle->status() == h5_particle.status);

    // Check for coordinates
    auto coordinates = particle->coordinates();
    REQUIRE(coordinates.size() == Dim);
    for (unsigned i = 0; i < coordinates.size(); ++i)
      REQUIRE(coordinates(i) == Approx(coords(i)).epsilon(Tolerance));

    // Check for displacement
    auto pdisplacement = particle->displacement();
    REQUIRE(pdisplacement.size() == Dim);
    for (unsigned i = 0; i < Dim; ++i)
      REQUIRE(pdisplacement(i) == Approx(displacement(i)).epsilon(Tolerance));

    // Check for size
    auto size = particle->natural_size();
    REQUIRE(size.size() == Dim);
    for (unsigned i = 0; i < size.size(); ++i)
      REQUIRE(size(i) == Approx(lsize(i)).epsilon(Tolerance));

    // Check velocity
    auto pvelocity = particle->velocity();
    REQUIRE(pvelocity.size() == Dim);
    for (unsigned i = 0; i < Dim; ++i)
      REQUIRE(pvelocity(i) == Approx(velocity(i)).epsilon(Tolerance));

    // Check acceleration
    auto pacceleration = particle->acceleration();
    REQUIRE(pacceleration.size() == Dim);
    for (unsigned i = 0; i < Dim; ++i)
      REQUIRE(pacceleration(i) == Approx(acceleration(i)).epsilon(Tolerance));

    // Check stress
    auto pstress = particle->stress();
    REQUIRE(pstress.size() == stress.size());
    for (unsigned i = 0; i < stress.size(); ++i)
      REQUIRE(pstress(i) == Approx(stress(i)).epsilon(Tolerance));

    // Check strain
    auto pstrain = particle->strain();
    REQUIRE(pstrain.size() == strain.size());
    for (unsigned i = 0; i < strain.size(); ++i)
      REQUIRE(pstrain(i) == Approx(strain(i)).epsilon(Tolerance));

    // Check deformation gradient
    auto pdef_grad = particle->deformation_gradient();
    REQUIRE(pdef_grad.rows() == deformation_gradient.rows());
    REQUIRE(pdef_grad.cols() == deformation_gradient.cols());
    for (unsigned i = 0; i < deformation_gradient.rows(); ++i) {
      for (unsigned j = 0; j < deformation_gradient.cols(); ++j) {
        REQUIRE(pdef_grad(i, j) ==
                Approx(deformation_gradient(i, j)).epsilon(Tolerance));
      }
    }

    // Check mapping matrix
    auto map = particle->mapping_matrix();
    REQUIRE(Dim == map.rows());
    REQUIRE(Dim == map.cols());
    for (unsigned i = 0; i < map.rows(); ++i)
      for (unsigned j = 0; j < map.cols(); ++j)
        REQUIRE(mapping_matrix(i, j) == Approx(map(i, j)).epsilon(Tolerance));

    // Check cell id
    REQUIRE(particle->cell_id() == h5_particle.cell_id);

    // Check material id
    REQUIRE(particle->material_id() == h5_particle.material_id);

    // Write Particle POD data
    auto pod_test = std::static_pointer_cast<mpm::PODParticle>(particle->pod());

    REQUIRE(h5_particle.id == pod_test->id);
    REQUIRE(h5_particle.mass == pod_test->mass);

    REQUIRE(h5_particle.coord_x ==
            Approx(pod_test->coord_x).epsilon(Tolerance));
    REQUIRE(h5_particle.coord_y ==
            Approx(pod_test->coord_y).epsilon(Tolerance));
    REQUIRE(h5_particle.coord_z ==
            Approx(pod_test->coord_z).epsilon(Tolerance));

    REQUIRE(h5_particle.displacement_x ==
            Approx(pod_test->displacement_x).epsilon(Tolerance));
    REQUIRE(h5_particle.displacement_y ==
            Approx(pod_test->displacement_y).epsilon(Tolerance));
    REQUIRE(h5_particle.displacement_z ==
            Approx(pod_test->displacement_z).epsilon(Tolerance));

    REQUIRE(h5_particle.nsize_x == pod_test->nsize_x);
    REQUIRE(h5_particle.nsize_y == pod_test->nsize_y);
    REQUIRE(h5_particle.nsize_z == pod_test->nsize_z);

    REQUIRE(h5_particle.velocity_x ==
            Approx(pod_test->velocity_x).epsilon(Tolerance));
    REQUIRE(h5_particle.velocity_y ==
            Approx(pod_test->velocity_y).epsilon(Tolerance));
    REQUIRE(h5_particle.velocity_z ==
            Approx(pod_test->velocity_z).epsilon(Tolerance));

    REQUIRE(h5_particle.acceleration_x ==
            Approx(pod_test->acceleration_x).epsilon(Tolerance));
    REQUIRE(h5_particle.acceleration_y ==
            Approx(pod_test->acceleration_y).epsilon(Tolerance));
    REQUIRE(h5_particle.acceleration_z ==
            Approx(pod_test->acceleration_z).epsilon(Tolerance));

    REQUIRE(h5_particle.stress_xx ==
            Approx(pod_test->stress_xx).epsilon(Tolerance));
    REQUIRE(h5_particle.stress_yy ==
            Approx(pod_test->stress_yy).epsilon(Tolerance));
    REQUIRE(h5_particle.stress_zz ==
            Approx(pod_test->stress_zz).epsilon(Tolerance));
    REQUIRE(h5_particle.tau_xy == Approx(pod_test->tau_xy).epsilon(Tolerance));
    REQUIRE(h5_particle.tau_yz == Approx(pod_test->tau_yz).epsilon(Tolerance));
    REQUIRE(h5_particle.tau_xz == Approx(pod_test->tau_xz).epsilon(Tolerance));

    REQUIRE(h5_particle.strain_xx ==
            Approx(pod_test->strain_xx).epsilon(Tolerance));
    REQUIRE(h5_particle.strain_yy ==
            Approx(pod_test->strain_yy).epsilon(Tolerance));
    REQUIRE(h5_particle.strain_zz ==
            Approx(pod_test->strain_zz).epsilon(Tolerance));
    REQUIRE(h5_particle.gamma_xy ==
            Approx(pod_test->gamma_xy).epsilon(Tolerance));
    REQUIRE(h5_particle.gamma_yz ==
            Approx(pod_test->gamma_yz).epsilon(Tolerance));
    REQUIRE(h5_particle.gamma_xz ==
            Approx(pod_test->gamma_xz).epsilon(Tolerance));

    REQUIRE(h5_particle.defgrad_00 ==
            Approx(pod_test->defgrad_00).epsilon(Tolerance));
    REQUIRE(h5_particle.defgrad_01 ==
            Approx(pod_test->defgrad_01).epsilon(Tolerance));
    REQUIRE(h5_particle.defgrad_02 ==
            Approx(pod_test->defgrad_02).epsilon(Tolerance));
    REQUIRE(h5_particle.defgrad_10 ==
            Approx(pod_test->defgrad_10).epsilon(Tolerance));
    REQUIRE(h5_particle.defgrad_11 ==
            Approx(pod_test->defgrad_11).epsilon(Tolerance));
    REQUIRE(h5_particle.defgrad_12 ==
            Approx(pod_test->defgrad_12).epsilon(Tolerance));
    REQUIRE(h5_particle.defgrad_20 ==
            Approx(pod_test->defgrad_20).epsilon(Tolerance));
    REQUIRE(h5_particle.defgrad_21 ==
            Approx(pod_test->defgrad_21).epsilon(Tolerance));
    REQUIRE(h5_particle.defgrad_22 ==
            Approx(pod_test->defgrad_22).epsilon(Tolerance));

    REQUIRE(h5_particle.initialise_mapping_matrix ==
            Approx(pod_test->initialise_mapping_matrix).epsilon(Tolerance));
    REQUIRE(h5_particle.mapping_matrix_00 ==
            Approx(pod_test->mapping_matrix_00).epsilon(Tolerance));
    REQUIRE(h5_particle.mapping_matrix_01 ==
            Approx(pod_test->mapping_matrix_01).epsilon(Tolerance));
    REQUIRE(h5_particle.mapping_matrix_10 ==
            Approx(pod_test->mapping_matrix_10).epsilon(Tolerance));
    REQUIRE(h5_particle.mapping_matrix_11 ==
            Approx(pod_test->mapping_matrix_11).epsilon(Tolerance));
    REQUIRE(pod_test->mapping_matrix_02 == Approx(0.0).epsilon(Tolerance));
    REQUIRE(pod_test->mapping_matrix_12 == Approx(0.0).epsilon(Tolerance));
    REQUIRE(pod_test->mapping_matrix_20 == Approx(0.0).epsilon(Tolerance));
    REQUIRE(pod_test->mapping_matrix_21 == Approx(0.0).epsilon(Tolerance));
    REQUIRE(pod_test->mapping_matrix_22 == Approx(0.0).epsilon(Tolerance));

    REQUIRE(h5_particle.status == pod_test->status);
    REQUIRE(h5_particle.cell_id == pod_test->cell_id);
    REQUIRE(h5_particle.material_id == pod_test->material_id);
  }

  // Check particle's material id maping to nodes
  SECTION("Check particle's material id maping to nodes") {
    // Add particle
    mpm::Index id1 = 0;
    coords << 0.75, 0.75;
    auto particle1 = std::make_shared<mpm::Particle<Dim>>(id1, coords);

    // Add particle
    mpm::Index id2 = 1;
    coords << 0.25, 0.25;
    auto particle2 = std::make_shared<mpm::Particle<Dim>>(id2, coords);

    // Element
    std::shared_ptr<mpm::Element<Dim>> element =
        std::make_shared<mpm::QuadrilateralElement<Dim, 4>>();

    // Create cell
    auto cell = std::make_shared<mpm::Cell<Dim>>(10, Nnodes, element);
    // Create vector of nodes and add them to cell
    coords << 0., 0.;
    std::shared_ptr<mpm::NodeBase<Dim>> node0 =
        std::make_shared<mpm::Node<Dim, Dof, Nphases>>(0, coords);

    coords << 1., 0.;
    std::shared_ptr<mpm::NodeBase<Dim>> node1 =
        std::make_shared<mpm::Node<Dim, Dof, Nphases>>(1, coords);

    coords << 1., 1.;
    std::shared_ptr<mpm::NodeBase<Dim>> node2 =
        std::make_shared<mpm::Node<Dim, Dof, Nphases>>(3, coords);

    coords << 0., 1.;
    std::shared_ptr<mpm::NodeBase<Dim>> node3 =
        std::make_shared<mpm::Node<Dim, Dof, Nphases>>(2, coords);
    std::vector<std::shared_ptr<mpm::NodeBase<Dim>>> nodes = {node0, node1,
                                                              node2, node3};

    for (int j = 0; j < nodes.size(); ++j) cell->add_node(j, nodes[j]);

    // Initialise cell properties and assign cell to particle
    cell->initialise();
    particle1->assign_cell(cell);
    particle2->assign_cell(cell);

    // Assign material 1
    unsigned mid1 = 0;
    // Initialise material 1
    Json jmaterial1;
    jmaterial1["density"] = 1000.;
    jmaterial1["youngs_modulus"] = 1.0E+7;
    jmaterial1["poisson_ratio"] = 0.3;

    auto material1 =
        Factory<mpm::Material<Dim>, unsigned, const Json&>::instance()->create(
            "LinearElastic2D", std::move(mid1), jmaterial1);

    particle1->assign_material(material1);

    // Assign material 2
    unsigned mid2 = 1;
    // Initialise material 2
    Json jmaterial2;
    jmaterial2["density"] = 2000.;
    jmaterial2["youngs_modulus"] = 2.0E+7;
    jmaterial2["poisson_ratio"] = 0.25;

    auto material2 =
        Factory<mpm::Material<Dim>, unsigned, const Json&>::instance()->create(
            "LinearElastic2D", std::move(mid2), jmaterial2);

    particle2->assign_material(material2);

    // Append particle's material id to nodes in cell
    particle1->append_material_id_to_nodes();
    particle2->append_material_id_to_nodes();

    // check if the correct amount of material ids were added to node and if
    // their indexes are correct
    std::vector<unsigned> material_ids = {0, 1};
    for (const auto& node : nodes) {
      REQUIRE(node->material_ids().size() == 2);
      auto mat_ids = node->material_ids();
      unsigned i = 0;
      for (auto mitr = mat_ids.begin(); mitr != mat_ids.end(); ++mitr, ++i)
        REQUIRE(*mitr == material_ids.at(i));
    }
  }
}

//! \brief Check particle class for 3D case
TEST_CASE("Particle is checked for 3D case", "[particle][3D]") {
  // Dimension
  const unsigned Dim = 3;
  // Dimension
  const unsigned Dof = 6;
  // Number of nodes per cell
  const unsigned Nnodes = 8;
  // Number of phases
  const unsigned Nphases = 1;
  // Tolerance
  const double Tolerance = 1.E-7;
  // Json property
  Json jfunctionproperties;
  jfunctionproperties["id"] = 0;
  std::vector<double> x_values{{0.0, 0.5, 1.0}};
  std::vector<double> fx_values{{0.0, 1.0, 1.0}};
  jfunctionproperties["xvalues"] = x_values;
  jfunctionproperties["fxvalues"] = fx_values;

  // math function
  std::shared_ptr<mpm::FunctionBase> mfunction =
      std::make_shared<mpm::LinearFunction>(0, jfunctionproperties);
  // Current time for traction force
  double current_time = 10.0;

  // Coordinates
  Eigen::Vector3d coords;
  coords.setZero();

  //! Check for id = 0
  SECTION("Particle id is zero") {
    mpm::Index id = 0;
    std::shared_ptr<mpm::ParticleBase<Dim>> particle =
        std::make_shared<mpm::Particle<Dim>>(id, coords);
    REQUIRE(particle->id() == 0);
    REQUIRE(particle->status() == true);
  }

  SECTION("Particle id is positive") {
    //! Check for id is a positive value
    mpm::Index id = std::numeric_limits<mpm::Index>::max();
    std::shared_ptr<mpm::ParticleBase<Dim>> particle =
        std::make_shared<mpm::Particle<Dim>>(id, coords);
    REQUIRE(particle->id() == std::numeric_limits<mpm::Index>::max());
    REQUIRE(particle->status() == true);
  }

  //! Construct with id, coordinates and status
  SECTION("Particle with id, coordinates, and status") {
    mpm::Index id = 0;
    bool status = true;
    std::shared_ptr<mpm::ParticleBase<Dim>> particle =
        std::make_shared<mpm::Particle<Dim>>(id, coords, status);
    REQUIRE(particle->id() == 0);
    REQUIRE(particle->status() == true);
    particle->assign_status(false);
    REQUIRE(particle->status() == false);
  }

  //! Test coordinates function
  SECTION("coordinates function is checked") {
    mpm::Index id = 0;
    // Create particle
    std::shared_ptr<mpm::ParticleBase<Dim>> particle =
        std::make_shared<mpm::Particle<Dim>>(id, coords);

    // Particle type
    REQUIRE(particle->type() == "P3D");

    //! Check for coordinates being zero
    auto coordinates = particle->coordinates();
    for (unsigned i = 0; i < coordinates.size(); ++i)
      REQUIRE(coordinates(i) == Approx(coords(i)).epsilon(Tolerance));
    REQUIRE(coordinates.size() == Dim);

    //! Check for negative value of coordinates
    for (unsigned i = 0; i < coordinates.size(); ++i)
      coords(i) = -1. * std::numeric_limits<double>::max();
    particle->assign_coordinates(coords);
    coordinates = particle->coordinates();
    for (unsigned i = 0; i < coordinates.size(); ++i)
      REQUIRE(coordinates(i) == Approx(coords(i)).epsilon(Tolerance));

    REQUIRE(coordinates.size() == Dim);

    //! Check for positive value of coordinates
    for (unsigned i = 0; i < coordinates.size(); ++i)
      coords(i) = std::numeric_limits<double>::max();
    particle->assign_coordinates(coords);
    coordinates = particle->coordinates();
    for (unsigned i = 0; i < coordinates.size(); ++i)
      REQUIRE(coordinates(i) == Approx(coords(i)).epsilon(Tolerance));

    REQUIRE(coordinates.size() == Dim);
  }

  //! Test assign cell pointer to particle
  SECTION("Add a pointer to a cell to particle") {
    // Add particle
    mpm::Index id = 0;
    coords << 1.5, 1.5, 1.5;
    std::shared_ptr<mpm::ParticleBase<Dim>> particle =
        std::make_shared<mpm::Particle<Dim>>(id, coords);

    // Check particle coordinates
    auto coordinates = particle->coordinates();
    for (unsigned i = 0; i < coordinates.size(); ++i)
      REQUIRE(coordinates(i) == Approx(coords(i)).epsilon(Tolerance));

    // Assign hexahedron shape function
    std::shared_ptr<mpm::Element<Dim>> element =
        std::make_shared<mpm::HexahedronElement<Dim, 8>>();

    // Create cell
    auto cell = std::make_shared<mpm::Cell<Dim>>(10, Nnodes, element);
    // Add nodes
    coords << 0, 0, 0;
    std::shared_ptr<mpm::NodeBase<Dim>> node0 =
        std::make_shared<mpm::Node<Dim, Dof, Nphases>>(0, coords);

    coords << 2, 0, 0;
    std::shared_ptr<mpm::NodeBase<Dim>> node1 =
        std::make_shared<mpm::Node<Dim, Dof, Nphases>>(1, coords);

    coords << 2, 2, 0;
    std::shared_ptr<mpm::NodeBase<Dim>> node2 =
        std::make_shared<mpm::Node<Dim, Dof, Nphases>>(2, coords);

    coords << 0, 2, 0;
    std::shared_ptr<mpm::NodeBase<Dim>> node3 =
        std::make_shared<mpm::Node<Dim, Dof, Nphases>>(3, coords);

    coords << 0, 0, 2;
    std::shared_ptr<mpm::NodeBase<Dim>> node4 =
        std::make_shared<mpm::Node<Dim, Dof, Nphases>>(4, coords);

    coords << 2, 0, 2;
    std::shared_ptr<mpm::NodeBase<Dim>> node5 =
        std::make_shared<mpm::Node<Dim, Dof, Nphases>>(5, coords);

    coords << 2, 2, 2;
    std::shared_ptr<mpm::NodeBase<Dim>> node6 =
        std::make_shared<mpm::Node<Dim, Dof, Nphases>>(6, coords);

    coords << 0, 2, 2;
    std::shared_ptr<mpm::NodeBase<Dim>> node7 =
        std::make_shared<mpm::Node<Dim, Dof, Nphases>>(7, coords);

    coords << 0, 0, 4;
    std::shared_ptr<mpm::NodeBase<Dim>> node8 =
        std::make_shared<mpm::Node<Dim, Dof, Nphases>>(4, coords);

    coords << 2, 0, 4;
    std::shared_ptr<mpm::NodeBase<Dim>> node9 =
        std::make_shared<mpm::Node<Dim, Dof, Nphases>>(5, coords);

    coords << 2, 2, 4;
    std::shared_ptr<mpm::NodeBase<Dim>> node10 =
        std::make_shared<mpm::Node<Dim, Dof, Nphases>>(6, coords);

    coords << 0, 2, 4;
    std::shared_ptr<mpm::NodeBase<Dim>> node11 =
        std::make_shared<mpm::Node<Dim, Dof, Nphases>>(7, coords);

    cell->add_node(0, node0);
    cell->add_node(1, node1);
    cell->add_node(2, node2);
    cell->add_node(3, node3);
    cell->add_node(4, node4);
    cell->add_node(5, node5);
    cell->add_node(6, node6);
    cell->add_node(7, node7);
    REQUIRE(cell->nnodes() == 8);

    // Initialise cell properties
    cell->initialise();

    // Check if cell is initialised
    REQUIRE(cell->is_initialised() == true);

    // Add cell to particle
    REQUIRE(cell->status() == false);
    // Check particle cell status
    REQUIRE(particle->cell_ptr() == false);
    // Assign cell id
    REQUIRE(particle->assign_cell_id(10) == true);
    // Require cell id
    REQUIRE(particle->cell_id() == 10);
    // Assign a very large cell id
    REQUIRE(particle->assign_cell_id(std::numeric_limits<mpm::Index>::max()) ==
            false);
    // Require cell id
    REQUIRE(particle->cell_id() == 10);
    // Assign particle to cell
    REQUIRE(particle->assign_cell(cell) == true);
    // Local coordinates
    Eigen::Vector3d xi;
    xi.fill(std::numeric_limits<double>::max());
    // Assign particle to cell
    REQUIRE(particle->assign_cell_xi(cell, xi) == false);
    // Compute reference location
    cell->is_point_in_cell(particle->coordinates(), &xi);
    // Assign particle to cell
    REQUIRE(particle->assign_cell_xi(cell, xi) == true);

    // Assign cell id again
    REQUIRE(particle->assign_cell_id(10) == false);
    // Check particle cell status
    REQUIRE(particle->cell_ptr() == true);
    // Check cell status on addition of particle
    REQUIRE(cell->status() == true);

    // Create cell
    auto cell2 = std::make_shared<mpm::Cell<Dim>>(20, Nnodes, element);

    cell2->add_node(0, node4);
    cell2->add_node(1, node5);
    cell2->add_node(2, node6);
    cell2->add_node(3, node7);
    cell2->add_node(4, node8);
    cell2->add_node(5, node9);
    cell2->add_node(6, node10);
    cell2->add_node(7, node11);
    REQUIRE(cell2->nnodes() == 8);

    // Initialise cell2 properties
    cell2->initialise();

    // Check if cell2 is initialised
    REQUIRE(cell2->is_initialised() == true);

    // Add cell2 to particle
    REQUIRE(cell2->status() == false);
    // Assign particle to cell2
    REQUIRE(particle->assign_cell(cell2) == false);
    // Check cell2 status for failed addition of particle
    REQUIRE(cell2->status() == false);
    // Check cell status because this should not have removed the particle
    REQUIRE(cell->status() == true);

    // Remove assigned cell
    particle->remove_cell();
    REQUIRE(particle->assign_cell(cell) == true);

    // Clear all particle ids
    REQUIRE(cell->nparticles() == 1);
    cell->clear_particle_ids();
    REQUIRE(cell->nparticles() == 0);
  }

  //! Test initialise particle stresses
  SECTION("Particle with initial stress") {
    mpm::Index id = 0;
    const double Tolerance = 1.E-7;
    bool status = true;
    std::shared_ptr<mpm::ParticleBase<Dim>> particle =
        std::make_shared<mpm::Particle<Dim>>(id, coords, status);
    Eigen::Matrix<double, 6, 1> stress =
        Eigen::Matrix<double, 6, 1>::Constant(5.7);

    particle->initial_stress(stress);
    REQUIRE(particle->stress().size() == stress.size());
    auto pstress = particle->stress();
    for (unsigned i = 0; i < pstress.size(); ++i)
      REQUIRE(pstress[i] == Approx(stress[i]).epsilon(Tolerance));
  }

  //! Test particles scalar, vector and tensor data
  SECTION("Check particle scalar, vector, and tensor data") {
    mpm::Index id = 0;
    const double Tolerance = 1.E-7;
    bool status = true;
    std::shared_ptr<mpm::ParticleBase<Dim>> particle =
        std::make_shared<mpm::Particle<Dim>>(id, coords, status);

    // Check scalar data: mass
    REQUIRE(particle->scalar_data("mass") == Approx(0.0).epsilon(Tolerance));
    double mass = 100.5;
    particle->assign_mass(mass);
    REQUIRE(particle->scalar_data("mass") == Approx(100.5).epsilon(Tolerance));

    // Check scalar data: invalid
    REQUIRE(std::isnan(particle->scalar_data("invalid")) == true);

    // Check vector data: velocities
    Eigen::VectorXd velocity;
    velocity.resize(Dim);
    for (unsigned i = 0; i < velocity.size(); ++i) velocity(i) = 17.51;

    REQUIRE(particle->vector_data("velocities").size() == Dim);
    for (unsigned i = 0; i < velocity.size(); ++i)
      REQUIRE(particle->vector_data("velocities")(i) ==
              Approx(0.).epsilon(Tolerance));

    REQUIRE(particle->assign_velocity(velocity) == true);
    for (unsigned i = 0; i < velocity.size(); ++i)
      REQUIRE(particle->vector_data("velocities")(i) ==
              Approx(17.51).epsilon(Tolerance));

    // Check vector data: accelerations
    Eigen::VectorXd acceleration;
    acceleration.resize(Dim);
    for (unsigned i = 0; i < acceleration.size(); ++i) acceleration(i) = 17.51;

    REQUIRE(particle->vector_data("accelerations").size() == Dim);
    for (unsigned i = 0; i < acceleration.size(); ++i)
      REQUIRE(particle->vector_data("accelerations")(i) ==
              Approx(0.).epsilon(Tolerance));

    REQUIRE(particle->assign_acceleration(acceleration) == true);
    for (unsigned i = 0; i < acceleration.size(); ++i)
      REQUIRE(particle->vector_data("accelerations")(i) ==
              Approx(17.51).epsilon(Tolerance));

    // Check vector data: invalid
    REQUIRE(particle->vector_data("invalid").size() == Dim);
    for (unsigned i = 0; i < particle->vector_data("invalid").size(); ++i)
      REQUIRE(std::isnan(particle->vector_data("invalid")(i)) == true);

    // Check tensor data: stress
    Eigen::Matrix<double, 6, 1> stress;
    for (unsigned i = 0; i < stress.size(); ++i) stress(i) = 17.51;

    for (unsigned i = 0; i < stress.size(); ++i)
      REQUIRE(particle->tensor_data("stresses")(i) ==
              Approx(0.).epsilon(Tolerance));

    particle->initial_stress(stress);
    for (unsigned i = 0; i < stress.size(); ++i)
      REQUIRE(particle->tensor_data("stresses")(i) ==
              Approx(17.51).epsilon(Tolerance));

    // Check tensor data: invalid
    REQUIRE(particle->tensor_data("invalid").size() == 6);
    for (unsigned i = 0; i < particle->tensor_data("invalid").size(); ++i)
      REQUIRE(std::isnan(particle->tensor_data("invalid")(i)) == true);
  }

  //! Test particles velocity constraints
  SECTION("Particle with velocity constraints") {
    mpm::Index id = 0;
    const double Tolerance = 1.E-7;
    bool status = true;
    std::shared_ptr<mpm::ParticleBase<Dim>> particle =
        std::make_shared<mpm::Particle<Dim>>(id, coords, status);
    // Apply constraints
    particle->apply_particle_velocity_constraints(0, 10.5);
    particle->apply_particle_velocity_constraints(1, -12.5);
    particle->apply_particle_velocity_constraints(2, 14.5);

    // Check apply constraints
    REQUIRE(particle->velocity()(0) == Approx(10.5).epsilon(Tolerance));
    REQUIRE(particle->velocity()(1) == Approx(-12.5).epsilon(Tolerance));
    REQUIRE(particle->velocity()(2) == Approx(14.5).epsilon(Tolerance));
  }

  //! Test particle, cell and node functions
  SECTION("Test particle, cell and node functions") {
    // Add particle
    mpm::Index id = 0;
    coords << 1.5, 1.5, 1.5;
    std::shared_ptr<mpm::ParticleBase<Dim>> particle =
        std::make_shared<mpm::Particle<Dim>>(id, coords);

    // Phase
    const unsigned phase = 0;
    // Time-step
    const double dt = 0.1;

    // Check particle coordinates
    auto coordinates = particle->coordinates();
    for (unsigned i = 0; i < coordinates.size(); ++i)
      REQUIRE(coordinates(i) == Approx(coords(i)).epsilon(Tolerance));

    // Assign hexahedron shape function
    std::shared_ptr<mpm::Element<Dim>> element =
        std::make_shared<mpm::HexahedronElement<Dim, 8>>();

    // Create cell
    auto cell = std::make_shared<mpm::Cell<Dim>>(10, Nnodes, element);
    // Add nodes
    coords << 0, 0, 0;
    std::shared_ptr<mpm::NodeBase<Dim>> node0 =
        std::make_shared<mpm::Node<Dim, Dof, Nphases>>(0, coords);

    coords << 2, 0, 0;
    std::shared_ptr<mpm::NodeBase<Dim>> node1 =
        std::make_shared<mpm::Node<Dim, Dof, Nphases>>(1, coords);

    coords << 2, 2, 0;
    std::shared_ptr<mpm::NodeBase<Dim>> node2 =
        std::make_shared<mpm::Node<Dim, Dof, Nphases>>(2, coords);

    coords << 0, 2, 0;
    std::shared_ptr<mpm::NodeBase<Dim>> node3 =
        std::make_shared<mpm::Node<Dim, Dof, Nphases>>(3, coords);

    coords << 0, 0, 2;
    std::shared_ptr<mpm::NodeBase<Dim>> node4 =
        std::make_shared<mpm::Node<Dim, Dof, Nphases>>(4, coords);

    coords << 2, 0, 2;
    std::shared_ptr<mpm::NodeBase<Dim>> node5 =
        std::make_shared<mpm::Node<Dim, Dof, Nphases>>(5, coords);

    coords << 2, 2, 2;
    std::shared_ptr<mpm::NodeBase<Dim>> node6 =
        std::make_shared<mpm::Node<Dim, Dof, Nphases>>(6, coords);

    coords << 0, 2, 2;
    std::shared_ptr<mpm::NodeBase<Dim>> node7 =
        std::make_shared<mpm::Node<Dim, Dof, Nphases>>(7, coords);

    node0->initialise_implicit();
    node1->initialise_implicit();
    node2->initialise_implicit();
    node3->initialise_implicit();
    node4->initialise_implicit();
    node5->initialise_implicit();
    node6->initialise_implicit();
    node7->initialise_implicit();

    std::vector<std::shared_ptr<mpm::NodeBase<Dim>>> nodes;
    nodes.emplace_back(node0);
    nodes.emplace_back(node1);
    nodes.emplace_back(node2);
    nodes.emplace_back(node3);
    nodes.emplace_back(node4);
    nodes.emplace_back(node5);
    nodes.emplace_back(node6);
    nodes.emplace_back(node7);

    cell->add_node(0, node0);
    cell->add_node(1, node1);
    cell->add_node(2, node2);
    cell->add_node(3, node3);
    cell->add_node(4, node4);
    cell->add_node(5, node5);
    cell->add_node(6, node6);
    cell->add_node(7, node7);
    REQUIRE(cell->nnodes() == 8);

    // Initialise cell properties
    cell->initialise();

    // Check if cell is initialised
    REQUIRE(cell->is_initialised() == true);

    // Add cell to particle
    REQUIRE(cell->status() == false);
    // Check compute shape functions of a particle
    // TODO Assert: REQUIRE(particle->compute_shapefn() == false);
    // Compute reference location should throw
    REQUIRE(particle->compute_reference_location() == false);
    // Compute updated particle location should fail
    // TODO Assert: REQUIRE(particle->compute_updated_position(dt) == false);
    // Compute updated particle location from nodal velocity should fail
    // TODO Assert: REQUIRE_NOTHROW(particle->compute_updated_position(dt,
    // true));

    // Compute volume
    // TODO Assert: REQUIRE(particle->compute_volume() == false);
    // Update volume should fail
    // TODO Assert: REQUIRE(particle->update_volume() == false);

    REQUIRE(particle->assign_cell(cell) == true);
    REQUIRE(cell->status() == true);
    REQUIRE(particle->cell_id() == 10);

    // Check if cell is initialised
    REQUIRE(cell->is_initialised() == true);

    // Check compute shape functions of a particle
    REQUIRE_NOTHROW(particle->compute_shapefn());

    // Assign volume
    REQUIRE(particle->assign_volume(0.0) == false);
    REQUIRE(particle->assign_volume(-5.0) == false);
    REQUIRE(particle->assign_volume(2.0) == true);
    // Check volume
    REQUIRE(particle->volume() == Approx(2.0).epsilon(Tolerance));
    // Compute volume
    REQUIRE_NOTHROW(particle->compute_volume());
    // Check volume
    REQUIRE(particle->volume() == Approx(8.0).epsilon(Tolerance));

    // Check reference location
    coords << 0.5, 0.5, 0.5;
    REQUIRE(particle->compute_reference_location() == true);
    auto ref_coordinates = particle->reference_location();
    for (unsigned i = 0; i < ref_coordinates.size(); ++i)
      REQUIRE(ref_coordinates(i) == Approx(coords(i)).epsilon(Tolerance));

    // Assign material
    unsigned mid = 0;
    // Initialise material
    Json jmaterial;
    jmaterial["density"] = 1000.;
    jmaterial["youngs_modulus"] = 1.0E+7;
    jmaterial["poisson_ratio"] = 0.3;

    auto material =
        Factory<mpm::Material<Dim>, unsigned, const Json&>::instance()->create(
            "LinearElastic3D", std::move(mid), jmaterial);

    // Check compute mass before material and volume
    // TODO Assert: REQUIRE(particle->compute_mass() == false);

    // Test compute stress before material assignment
    // TODO Assert: REQUIRE(particle->compute_stress() == false);

    // Assign material properties
    REQUIRE(particle->assign_material(material) == true);

    // Check material id from particle
    REQUIRE(particle->material_id() == 0);

    // Compute volume
    REQUIRE_NOTHROW(particle->compute_volume());

    // Compute mass
    REQUIRE_NOTHROW(particle->compute_mass());
    // Mass
    REQUIRE(particle->mass() == Approx(8000.).epsilon(Tolerance));

    // Map particle mass to nodes
    particle->assign_mass(std::numeric_limits<double>::max());
    // TODO Assert: REQUIRE(particle->map_mass_momentum_to_nodes() == false);

    // Map particle pressure to nodes
    // TODO Assert: REQUIRE(particle->map_pressure_to_nodes() == false);

    // Assign mass to nodes
    REQUIRE(particle->compute_reference_location() == true);
    REQUIRE_NOTHROW(particle->compute_shapefn());

    // Check velocity
    Eigen::VectorXd velocity;
    velocity.resize(Dim);
    for (unsigned i = 0; i < velocity.size(); ++i) velocity(i) = i;
    REQUIRE(particle->assign_velocity(velocity) == true);
    for (unsigned i = 0; i < velocity.size(); ++i)
      REQUIRE(particle->velocity()(i) == Approx(i).epsilon(Tolerance));

    REQUIRE_NOTHROW(particle->compute_mass());
    REQUIRE_NOTHROW(particle->map_mass_momentum_to_nodes());

    // TODO Assert: REQUIRE(particle->map_pressure_to_nodes() == false);
    REQUIRE(particle->compute_pressure_smoothing() == false);

    // Values of nodal mass
    std::array<double, 8> nodal_mass{125., 375.,  1125., 375.,
                                     375., 1125., 3375., 1125.};
    // Check nodal mass
    for (unsigned i = 0; i < nodes.size(); ++i)
      REQUIRE(nodes.at(i)->mass(phase) ==
              Approx(nodal_mass.at(i)).epsilon(Tolerance));

    // Compute nodal velocity
    for (const auto& node : nodes) node->compute_velocity();

    // Values of nodal momentum
    Eigen::Matrix<double, 8, 3> nodal_momentum;
    // clang-format off
    nodal_momentum << 0.,  125.,  250.,
                      0.,  375.,  750.,
                      0., 1125., 2250.,
                      0.,  375.,  750.,
                      0.,  375.,  750.,
                      0., 1125., 2250.,
                      0., 3375., 6750.,
                      0., 1125., 2250.;
    // clang-format on

    // Check nodal momentum
    for (unsigned i = 0; i < nodal_momentum.rows(); ++i)
      for (unsigned j = 0; j < nodal_momentum.cols(); ++j)
        REQUIRE(nodes.at(i)->momentum(phase)[j] ==
                Approx(nodal_momentum(i, j)).epsilon(Tolerance));

    // Values of nodal velocity
    Eigen::Matrix<double, 8, 3> nodal_velocity;
    // clang-format off
    nodal_velocity << 0., 1., 2.,
                      0., 1., 2.,
                      0., 1., 2.,
                      0., 1., 2.,
                      0., 1., 2.,
                      0., 1., 2.,
                      0., 1., 2.,
                      0., 1., 2.;
    // clang-format on
    // Check nodal velocity
    for (unsigned i = 0; i < nodal_velocity.rows(); ++i)
      for (unsigned j = 0; j < nodal_velocity.cols(); ++j)
        REQUIRE(nodes.at(i)->velocity(phase)(j) ==
                Approx(nodal_velocity(i, j)).epsilon(Tolerance));

    // Deformation gradient as identity
    Eigen::Matrix<double, 3, 3> def_grad;
    // clang-format off
    def_grad << 1., 0., 0.,
                0., 1., 0.,
                0., 0., 1.;
    // clang-format on
    REQUIRE_NOTHROW(particle->update_deformation_gradient("velocity", 0.1));
    auto deformation_grad = particle->deformation_gradient();

    for (unsigned i = 0; i < 3; ++i)
      for (unsigned j = 0; j < 3; ++j)
        REQUIRE(deformation_grad(i, j) ==
                Approx(def_grad(i, j)).epsilon(Tolerance));

    REQUIRE_NOTHROW(particle->update_deformation_gradient("displacement", 0.1));
    deformation_grad = particle->deformation_gradient();

    for (unsigned i = 0; i < 3; ++i)
      for (unsigned j = 0; j < 3; ++j)
        REQUIRE(deformation_grad(i, j) ==
                Approx(def_grad(i, j)).epsilon(Tolerance));

    // Set momentum to get non-zero strain
    // clang-format off
    nodal_momentum << 0.,  125. * 1.,  250. * 1.,
                      0.,  375. * 2.,  750. * 2.,
                      0., 1125. * 3., 2250. * 3.,
                      0.,  375. * 4.,  750. * 4.,
                      0.,  375. * 5.,  750. * 5.,
                      0., 1125. * 6., 2250. * 6.,
                      0., 3375. * 7., 6750. * 7.,
                      0., 1125. * 8., 2250. * 8.;
    // clang-format on
    for (unsigned i = 0; i < nodes.size(); ++i)
      REQUIRE_NOTHROW(
          nodes.at(i)->update_momentum(false, phase, nodal_momentum.row(i)));

    // nodal velocity
    // clang-format off
    nodal_velocity << 0., 1.,  2.,
                      0., 2.,  4.,
                      0., 3.,  6.,
                      0., 4.,  8.,
                      0., 5., 10.,
                      0., 6., 12.,
                      0., 7., 14.,
                      0., 8., 16.;
    // clang-format on
    // Compute nodal velocity
    for (const auto& node : nodes) node->compute_velocity();
    // Check nodal velocity
    for (unsigned i = 0; i < nodal_velocity.rows(); ++i)
      for (unsigned j = 0; j < nodal_velocity.cols(); ++j)
        REQUIRE(nodes.at(i)->velocity(phase)(j) ==
                Approx(nodal_velocity(i, j)).epsilon(Tolerance));

    // clang-format off
    def_grad <<     1.,    0.,  0.,
                -0.025, 1.075, 0.2,
                 -0.05,  0.15, 1.4;
    // clang-format on
    REQUIRE_NOTHROW(particle->update_deformation_gradient("velocity", 0.1));
    deformation_grad = particle->deformation_gradient();

    for (unsigned i = 0; i < 3; ++i)
      for (unsigned j = 0; j < 3; ++j)
        REQUIRE(deformation_grad(i, j) ==
                Approx(def_grad(i, j)).epsilon(Tolerance));

    // Check pressure
    REQUIRE(std::isnan(particle->pressure()) == true);

    // Compute strain
    particle->compute_strain(dt);
    // Strain
    Eigen::Matrix<double, 6, 1> strain;
    strain << 0.00000, 0.07500, 0.40000, -0.02500, 0.35000, -0.05000;

    // Check strains
    for (unsigned i = 0; i < strain.rows(); ++i)
      REQUIRE(particle->strain()(i) == Approx(strain(i)).epsilon(Tolerance));

    // Check updated pressure
    REQUIRE(std::isnan(particle->pressure()) == true);

    // Update volume strain rate
    REQUIRE(particle->volume() == Approx(8.0).epsilon(Tolerance));
    particle->compute_strain(dt);
    REQUIRE_NOTHROW(particle->update_volume());
    REQUIRE(particle->volume() == Approx(12.0).epsilon(Tolerance));

    // Compute stress
    REQUIRE_NOTHROW(particle->compute_stress());

    Eigen::Matrix<double, 6, 1> stress;
    // clang-format off
    stress << 2740384.6153846150,
              3317307.6923076920,
              5817307.6923076920,
               -96153.8461538463,
              1346153.8461538465,
              -192307.6923076927;
    // clang-format on
    // Check stress
    for (unsigned i = 0; i < stress.rows(); ++i)
      REQUIRE(particle->stress()(i) == Approx(stress(i)).epsilon(Tolerance));

    // Check body force
    Eigen::Matrix<double, 3, 1> gravity;
    gravity << 0., 0., -9.81;

    particle->map_body_force(gravity);

    // Body force
    Eigen::Matrix<double, 8, 3> body_force;
    // clang-format off
    body_force << 0., 0.,  -1226.25,
                  0., 0.,  -3678.75,
                  0., 0., -11036.25,
                  0., 0.,  -3678.75,
                  0., 0.,  -3678.75,
                  0., 0., -11036.25,
                  0., 0., -33108.75,
                  0., 0., -11036.25;
    // clang-format on

    // Check nodal body force
    for (unsigned i = 0; i < body_force.rows(); ++i)
      for (unsigned j = 0; j < body_force.cols(); ++j)
        REQUIRE(nodes[i]->external_force(phase)[j] ==
                Approx(body_force(i, j)).epsilon(Tolerance));

    // Check traction force
    double traction = 7.68;
    const unsigned direction = 2;
    // Assign volume
    REQUIRE(particle->assign_volume(0.0) == false);
    REQUIRE(particle->assign_volume(-5.0) == false);
    REQUIRE(particle->assign_volume(2.0) == true);
    // Assign traction to particle
    particle->assign_traction(direction,
                              mfunction->value(current_time) * traction);
    // Map traction force
    particle->map_traction_force();

    // Traction force
    Eigen::Matrix<double, 8, 3> traction_force;
    // shapefn * volume / size_(dir) * traction
    // clang-format off
    traction_force << 0., 0., 0.015625 * 1.587401052 * 7.68,
                      0., 0., 0.046875 * 1.587401052 * 7.68,
                      0., 0., 0.140625 * 1.587401052 * 7.68,
                      0., 0., 0.046875 * 1.587401052 * 7.68,
                      0., 0., 0.046875 * 1.587401052 * 7.68,
                      0., 0., 0.140625 * 1.587401052 * 7.68,
                      0., 0., 0.421875 * 1.587401052 * 7.68,
                      0., 0., 0.140625 * 1.587401052 * 7.68;
    // clang-format on
    // Add previous external body force
    traction_force.noalias() += body_force;

    // Check nodal traction force
    for (unsigned i = 0; i < traction_force.rows(); ++i)
      for (unsigned j = 0; j < traction_force.cols(); ++j)
        REQUIRE(nodes[i]->external_force(phase)[j] ==
                Approx(traction_force(i, j)).epsilon(Tolerance));
    // Reset traction
    particle->assign_traction(direction,
                              mfunction->value(current_time) * -traction);
    // Map traction force
    particle->map_traction_force();
    // Check nodal external force
    for (unsigned i = 0; i < traction_force.rows(); ++i)
      for (unsigned j = 0; j < traction_force.cols(); ++j)
        REQUIRE(nodes[i]->external_force(phase)[j] ==
                Approx(body_force(i, j)).epsilon(Tolerance));

    // Internal force
    Eigen::Matrix<double, 8, 3> internal_force;
    // clang-format off
    internal_force <<  612980.7692307689,  1141826.923076923,  1742788.461538461,
                      -901442.3076923079,  3521634.615384615,  5420673.076923076,
                      -2415865.384615385,  612980.7692307703,  12223557.69230769,
                       1935096.153846153,  108173.0769230771,  3882211.538461538,
                                 2031250,  2079326.923076922, -588942.3076923075,
                      -2127403.846153846,  6526442.307692306, -1189903.846153845,
                       -5516826.92307692, -10276442.30769231, -15685096.15384615,
                       6382211.538461537, -3713942.307692308, -5805288.461538462;
    // clang-format on

    // Map particle internal force
    particle->assign_volume(8.0);
    particle->map_internal_force(dt);

    // Check nodal internal force
    for (unsigned i = 0; i < internal_force.rows(); ++i)
      for (unsigned j = 0; j < internal_force.cols(); ++j)
        REQUIRE(nodes[i]->internal_force(phase)[j] ==
                Approx(internal_force(i, j)).epsilon(Tolerance));

    // Calculate nodal acceleration and velocity
    for (const auto& node : nodes)
      node->compute_acceleration_velocity(phase, dt);

    // Check nodal velocity
    // clang-format off
    nodal_velocity <<  490.3846153846152,  914.4615384615383, 1395.249769230769,
                      -240.3846153846155,  941.1025641025641, 1448.531820512821,
                      -214.7435897435898,   57.4871794871796, 1091.557461538462,
                       516.0256410256410,   32.8461538461539, 1042.275410256410,
                       541.6666666666666,  559.4871794871794, -148.032282051282,
                      -189.1025641025641,  586.1282051282051, -94.75023076923067,
                      -163.4615384615384, -297.4871794871795, -451.7245897435898,
                       567.3076923076923, -322.1282051282053, -501.0066410256412;
    // clang-format on
    // Check nodal velocity
    for (unsigned i = 0; i < nodal_velocity.rows(); ++i)
      for (unsigned j = 0; j < nodal_velocity.cols(); ++j)
        REQUIRE(nodes[i]->velocity(phase)[j] ==
                Approx(nodal_velocity(i, j)).epsilon(Tolerance));

    // Check nodal acceleration
    Eigen::Matrix<double, 8, 3> nodal_acceleration;
    // clang-format off
    nodal_acceleration << 4903.846153846152, 9134.615384615383, 13932.49769230769,
                         -2403.846153846155, 9391.025641025641, 14445.31820512821,
                         -2147.435897435898, 544.8717948717959, 10855.57461538462,
                          5160.256410256409, 288.461538461539,  10342.7541025641,
                          5416.666666666666, 5544.871794871794, -1580.32282051282,
                         -1891.025641025641, 5801.282051282051, -1067.502307692307,
                         -1634.615384615384, -3044.871794871795, -4657.245897435898,
                          5673.076923076923, -3301.282051282052, -5170.066410256411;
    // clang-format on
    // Check nodal acceleration
    for (unsigned i = 0; i < nodal_acceleration.rows(); ++i)
      for (unsigned j = 0; j < nodal_acceleration.cols(); ++j)
        REQUIRE(nodes[i]->acceleration(phase)[j] ==
                Approx(nodal_acceleration(i, j)).epsilon(Tolerance));
    // Approx(nodal_velocity(i, j) / dt).epsilon(Tolerance));

    // Check original particle coordinates
    coords << 1.5, 1.5, 1.5;
    coordinates = particle->coordinates();
    for (unsigned i = 0; i < coordinates.size(); ++i)
      REQUIRE(coordinates(i) == Approx(coords(i)).epsilon(Tolerance));

    SECTION("Particle pressure smoothing") {
      // Assign material
      unsigned mid1 = 0;
      // Initialise material
      Json jmaterial1;
      jmaterial1["density"] = 1000.;
      jmaterial1["bulk_modulus"] = 8333333.333333333;
      jmaterial1["dynamic_viscosity"] = 8.9E-4;

      auto material1 =
          Factory<mpm::Material<Dim>, unsigned, const Json&>::instance()
              ->create("Newtonian3D", std::move(mid1), jmaterial1);

      // Assign material properties
      REQUIRE(particle->assign_material(material1) == true);

      // Compute volume
      REQUIRE_NOTHROW(particle->compute_volume());

      // Compute mass
      REQUIRE_NOTHROW(particle->compute_mass());
      // Mass
      REQUIRE(particle->mass() == Approx(8000.).epsilon(Tolerance));

      // Map particle mass to nodes
      particle->assign_mass(std::numeric_limits<double>::max());
      // TODO Assert: REQUIRE(particle->map_mass_momentum_to_nodes() ==
      // false);

      // Map particle pressure to nodes
      // TODO Assert: REQUIRE(particle->map_pressure_to_nodes() == false);

      // Assign mass to nodes
      REQUIRE(particle->compute_reference_location() == true);
      REQUIRE_NOTHROW(particle->compute_shapefn());

      // Check velocity
      velocity.resize(Dim);
      for (unsigned i = 0; i < velocity.size(); ++i) velocity(i) = i;
      REQUIRE(particle->assign_velocity(velocity) == true);
      for (unsigned i = 0; i < velocity.size(); ++i)
        REQUIRE(particle->velocity()(i) == Approx(i).epsilon(Tolerance));

      REQUIRE_NOTHROW(particle->compute_mass());
      REQUIRE_NOTHROW(particle->map_mass_momentum_to_nodes());

      // Check volumetric strain at centroid
      double volumetric_strain = 0.5;
      REQUIRE(particle->dvolumetric_strain() ==
              Approx(volumetric_strain).epsilon(Tolerance));

      // Compute stress
      REQUIRE_NOTHROW(particle->compute_stress());

      REQUIRE(
          particle->pressure() ==
          Approx(-8333333.333333333 * volumetric_strain).epsilon(Tolerance));

      REQUIRE_NOTHROW(particle->map_pressure_to_nodes());
      REQUIRE(particle->compute_pressure_smoothing() == true);
    }

    SECTION("Particle assign state variables") {
      SECTION("Assign state variable fail") {
        mid = 0;
        Json jmaterial;
        jmaterial["density"] = 1000.;
        jmaterial["youngs_modulus"] = 1.0E+7;
        jmaterial["poisson_ratio"] = 0.3;
        jmaterial["softening"] = false;
        jmaterial["friction"] = 0.;
        jmaterial["dilation"] = 0.;
        jmaterial["cohesion"] = 2000.;
        jmaterial["residual_friction"] = 0.;
        jmaterial["residual_dilation"] = 0.;
        jmaterial["residual_cohesion"] = 1000.;
        jmaterial["peak_pdstrain"] = 0.;
        jmaterial["residual_pdstrain"] = 0.;
        jmaterial["tension_cutoff"] = 0.;

        auto mc_material =
            Factory<mpm::Material<Dim>, unsigned, const Json&>::instance()
                ->create("MohrCoulomb3D", std::move(id), jmaterial);
        REQUIRE(mc_material->id() == 0);

        mpm::dense_map state_variables =
            mc_material->initialise_state_variables();
        REQUIRE(state_variables.at("phi") ==
                Approx(jmaterial["friction"]).epsilon(Tolerance));
        REQUIRE(state_variables.at("psi") ==
                Approx(jmaterial["dilation"]).epsilon(Tolerance));
        REQUIRE(state_variables.at("cohesion") ==
                Approx(jmaterial["cohesion"]).epsilon(Tolerance));
        REQUIRE(state_variables.at("epsilon") == Approx(0.).epsilon(Tolerance));
        REQUIRE(state_variables.at("rho") == Approx(0.).epsilon(Tolerance));
        REQUIRE(state_variables.at("theta") == Approx(0.).epsilon(Tolerance));
        REQUIRE(state_variables.at("pdstrain") ==
                Approx(0.).epsilon(Tolerance));

        SECTION("Assign state variables") {
          // Assign material properties
          REQUIRE(particle->assign_material(mc_material) == true);
          // Assign state variables
          REQUIRE(particle->assign_material_state_vars(state_variables,
                                                       mc_material) == true);
          // Assign and read a state variable
          REQUIRE_NOTHROW(particle->assign_state_variable("phi", 30.));
          REQUIRE(particle->state_variable("phi") == 30.);
          // Assign and read pressure though MC does not contain pressure
          REQUIRE(std::isnan(particle->pressure()) == true);
        }

        SECTION("Assign state variables fail on state variables size") {
          // Assign material
          unsigned mid1 = 0;
          // Initialise material
          Json jmaterial1;
          jmaterial1["density"] = 1000.;
          jmaterial1["bulk_modulus"] = 8333333.333333333;
          jmaterial1["dynamic_viscosity"] = 8.9E-4;

          auto newtonian_material =
              Factory<mpm::Material<Dim>, unsigned, const Json&>::instance()
                  ->create("Newtonian3D", std::move(mid1), jmaterial1);

          // Assign material properties
          REQUIRE(particle->assign_material(newtonian_material) == true);
          // Assign state variables
          REQUIRE(particle->assign_material_state_vars(state_variables,
                                                       mc_material) == false);
        }

        SECTION("Assign state variables fail on material id") {
          // Assign material
          unsigned mid1 = 1;
          // Initialise material
          Json jmaterial1;
          jmaterial1["density"] = 1000.;
          jmaterial1["bulk_modulus"] = 8333333.333333333;
          jmaterial1["dynamic_viscosity"] = 8.9E-4;

          auto newtonian_material =
              Factory<mpm::Material<Dim>, unsigned, const Json&>::instance()
                  ->create("Newtonian3D", std::move(mid1), jmaterial1);

          // Assign material properties
          REQUIRE(particle->assign_material(newtonian_material) == true);
          // Assign state variables
          REQUIRE(particle->assign_material_state_vars(state_variables,
                                                       mc_material) == false);
        }
      }
    }

    // Compute updated particle location
    REQUIRE_NOTHROW(particle->compute_updated_position(dt));
    // Check particle velocity
    velocity << 0., 1., 1.019;
    for (unsigned i = 0; i < velocity.size(); ++i)
      REQUIRE(particle->velocity()(i) ==
              Approx(velocity(i)).epsilon(Tolerance));

    // Check particle displacement
    Eigen::Vector3d displacement;
    displacement << 0.0, 0.5875, 1.0769;
    for (unsigned i = 0; i < displacement.size(); ++i)
      REQUIRE(particle->displacement()(i) ==
              Approx(displacement(i)).epsilon(Tolerance));

    // Updated particle coordinate
    coords << 1.5, 2.0875, 2.5769;
    // Check particle coordinates
    coordinates = particle->coordinates();
    for (unsigned i = 0; i < coordinates.size(); ++i)
      REQUIRE(coordinates(i) == Approx(coords(i)).epsilon(Tolerance));

    // Compute updated particle location based on nodal velocity
    REQUIRE_NOTHROW(
        particle->compute_updated_position(dt, mpm::VelocityUpdate::PIC));
    // Check particle velocity
    velocity << 0., 5.875, 10.769;
    for (unsigned i = 0; i < velocity.size(); ++i)
      REQUIRE(particle->velocity()(i) ==
              Approx(velocity(i)).epsilon(Tolerance));

    // Check particle displacement
    displacement << 0.0, 1.175, 2.1538;
    for (unsigned i = 0; i < displacement.size(); ++i)
      REQUIRE(particle->displacement()(i) ==
              Approx(displacement(i)).epsilon(Tolerance));

    // Updated particle coordinate
    coords << 1.5, 2.675, 3.6538;
    // Check particle coordinates
    coordinates = particle->coordinates();
    for (unsigned i = 0; i < coordinates.size(); ++i)
      REQUIRE(coordinates(i) == Approx(coords(i)).epsilon(Tolerance));
  }

  SECTION("Check assign material to particle") {
    // Add particle
    mpm::Index id = 0;
    coords << 0.75, 0.75, 0.75;
    auto particle = std::make_shared<mpm::Particle<Dim>>(id, coords);

    unsigned mid = 1;
    // Initialise material
    Json jmaterial;
    jmaterial["density"] = 1000.;
    jmaterial["youngs_modulus"] = 1.0E+7;
    jmaterial["poisson_ratio"] = 0.3;

    auto material =
        Factory<mpm::Material<Dim>, unsigned, const Json&>::instance()->create(
            "LinearElastic3D", std::move(mid), jmaterial);
    REQUIRE(material->id() == 1);

    // Check if particle can be assigned a null material
    REQUIRE(particle->assign_material(nullptr) == false);
    // Check material id
    REQUIRE(particle->material_id() == std::numeric_limits<unsigned>::max());

    // Assign material to particle
    REQUIRE(particle->assign_material(material) == true);
    // Check material id
    REQUIRE(particle->material_id() == 1);
  }

  SECTION("Check particle properties") {
    mpm::Index id = 0;
    const double Tolerance = 1.E-7;
    std::shared_ptr<mpm::ParticleBase<Dim>> particle =
        std::make_shared<mpm::Particle<Dim>>(id, coords);

    // Check mass
    REQUIRE(particle->mass() == Approx(0.0).epsilon(Tolerance));
    double mass = 100.5;
    particle->assign_mass(mass);
    REQUIRE(particle->mass() == Approx(100.5).epsilon(Tolerance));

    // Check stress
    Eigen::Matrix<double, 6, 1> stress;
    for (unsigned i = 0; i < stress.size(); ++i) stress(i) = 1.;

    for (unsigned i = 0; i < stress.size(); ++i)
      REQUIRE(particle->stress()(i) == Approx(0.).epsilon(Tolerance));

    // Check velocity
    Eigen::VectorXd velocity;
    velocity.resize(Dim);
    for (unsigned i = 0; i < velocity.size(); ++i) velocity(i) = 17.51;

    for (unsigned i = 0; i < velocity.size(); ++i)
      REQUIRE(particle->velocity()(i) == Approx(0.).epsilon(Tolerance));

    REQUIRE(particle->assign_velocity(velocity) == true);
    for (unsigned i = 0; i < velocity.size(); ++i)
      REQUIRE(particle->velocity()(i) == Approx(17.51).epsilon(Tolerance));

    // Check acceleration
    Eigen::VectorXd acceleration;
    acceleration.resize(Dim);
    for (unsigned i = 0; i < acceleration.size(); ++i) acceleration(i) = 17.51;

    for (unsigned i = 0; i < acceleration.size(); ++i)
      REQUIRE(particle->acceleration()(i) == Approx(0.).epsilon(Tolerance));

    REQUIRE(particle->assign_acceleration(acceleration) == true);
    for (unsigned i = 0; i < acceleration.size(); ++i)
      REQUIRE(particle->acceleration()(i) == Approx(17.51).epsilon(Tolerance));

    // Assign volume
    REQUIRE(particle->assign_volume(0.0) == false);
    REQUIRE(particle->assign_volume(-5.0) == false);
    REQUIRE(particle->assign_volume(2.0) == true);
    // Check volume
    REQUIRE(particle->volume() == Approx(2.0).epsilon(Tolerance));
    // Traction
    double traction = 65.32;
    const unsigned Direction = 1;
    // Check traction
    for (unsigned i = 0; i < Dim; ++i)
      REQUIRE(particle->traction()(i) == Approx(0.).epsilon(Tolerance));

    REQUIRE(particle->assign_traction(Direction, traction) == true);

    // Calculate traction force = traction * volume / spacing
    traction *= 2.0 / (std::pow(2.0, 1. / Dim));

    for (unsigned i = 0; i < Dim; ++i) {
      if (i == Direction)
        REQUIRE(particle->traction()(i) == Approx(traction).epsilon(Tolerance));
      else
        REQUIRE(particle->traction()(i) == Approx(0.).epsilon(Tolerance));
    }

    // Check for incorrect direction
    const unsigned wrong_dir = 4;
    REQUIRE(particle->assign_traction(wrong_dir, traction) == false);

    // Check again to ensure value hasn't been updated
    for (unsigned i = 0; i < Dim; ++i) {
      if (i == Direction)
        REQUIRE(particle->traction()(i) == Approx(traction).epsilon(Tolerance));
      else
        REQUIRE(particle->traction()(i) == Approx(0.).epsilon(Tolerance));
    }
  }

  // Check initialise particle from POD file
  SECTION("Check initialise particle POD") {
    mpm::Index id = 0;
    const double Tolerance = 1.E-7;
    std::shared_ptr<mpm::ParticleBase<Dim>> particle =
        std::make_shared<mpm::Particle<Dim>>(id, coords);

    mpm::PODParticle h5_particle;
    h5_particle.id = 13;
    h5_particle.mass = 501.5;

    Eigen::Vector3d coords;
    coords << 1., 2., 3.;
    h5_particle.coord_x = coords[0];
    h5_particle.coord_y = coords[1];
    h5_particle.coord_z = coords[2];

    Eigen::Vector3d displacement;
    displacement << 0.01, 0.02, 0.03;
    h5_particle.displacement_x = displacement[0];
    h5_particle.displacement_y = displacement[1];
    h5_particle.displacement_z = displacement[2];

    Eigen::Vector3d lsize;
    lsize << 0.25, 0.5, 0.75;
    h5_particle.nsize_x = lsize[0];
    h5_particle.nsize_y = lsize[1];
    h5_particle.nsize_z = lsize[2];

    Eigen::Vector3d velocity;
    velocity << 1.5, 2.5, 3.5;
    h5_particle.velocity_x = velocity[0];
    h5_particle.velocity_y = velocity[1];
    h5_particle.velocity_z = velocity[2];

    Eigen::Vector3d acceleration;
    acceleration << 1.5, 2.5, 3.5;
    h5_particle.acceleration_x = acceleration[0];
    h5_particle.acceleration_y = acceleration[1];
    h5_particle.acceleration_z = acceleration[2];

    Eigen::Matrix<double, 6, 1> stress;
    stress << 11.5, -12.5, 13.5, 14.5, -15.5, 16.5;
    h5_particle.stress_xx = stress[0];
    h5_particle.stress_yy = stress[1];
    h5_particle.stress_zz = stress[2];
    h5_particle.tau_xy = stress[3];
    h5_particle.tau_yz = stress[4];
    h5_particle.tau_xz = stress[5];

    Eigen::Matrix<double, 6, 1> strain;
    strain << 0.115, -0.125, 0.135, 0.145, -0.155, 0.165;
    h5_particle.strain_xx = strain[0];
    h5_particle.strain_yy = strain[1];
    h5_particle.strain_zz = strain[2];
    h5_particle.gamma_xy = strain[3];
    h5_particle.gamma_yz = strain[4];
    h5_particle.gamma_xz = strain[5];

    Eigen::Matrix<double, 3, 3> deformation_gradient;
    deformation_gradient << 0.115, -0.125, 0.135, 0.145, -0.155, 0.165, 0.145,
        -0.155, 0.165;
    h5_particle.defgrad_00 = deformation_gradient(0, 0);
    h5_particle.defgrad_01 = deformation_gradient(0, 1);
    h5_particle.defgrad_02 = deformation_gradient(0, 2);
    h5_particle.defgrad_10 = deformation_gradient(1, 0);
    h5_particle.defgrad_11 = deformation_gradient(1, 1);
    h5_particle.defgrad_12 = deformation_gradient(1, 2);
    h5_particle.defgrad_20 = deformation_gradient(2, 0);
    h5_particle.defgrad_21 = deformation_gradient(2, 1);
    h5_particle.defgrad_22 = deformation_gradient(2, 2);

    Eigen::Matrix<double, 3, 3> mapping_matrix;
    mapping_matrix << 0.115, -0.125, 0.135, 0.145, -0.155, 0.165, 0.145, -0.155,
        0.165;
    h5_particle.mapping_matrix_00 = mapping_matrix(0, 0);
    h5_particle.mapping_matrix_01 = mapping_matrix(0, 1);
    h5_particle.mapping_matrix_02 = mapping_matrix(0, 2);
    h5_particle.mapping_matrix_10 = mapping_matrix(1, 0);
    h5_particle.mapping_matrix_11 = mapping_matrix(1, 1);
    h5_particle.mapping_matrix_12 = mapping_matrix(1, 2);
    h5_particle.mapping_matrix_20 = mapping_matrix(2, 0);
    h5_particle.mapping_matrix_21 = mapping_matrix(2, 1);
    h5_particle.mapping_matrix_22 = mapping_matrix(2, 2);
    h5_particle.initialise_mapping_matrix = true;

    h5_particle.status = true;

    h5_particle.cell_id = 1;

    h5_particle.volume = 2.;

    h5_particle.material_id = 1;

    // Reinitialise particle from POD data
    REQUIRE(particle->initialise_particle(h5_particle) == true);

    // Check particle id
    REQUIRE(particle->id() == h5_particle.id);
    // Check particle mass
    REQUIRE(particle->mass() == h5_particle.mass);
    // Check particle volume
    REQUIRE(particle->volume() == h5_particle.volume);
    // Check particle mass density
    REQUIRE(particle->mass_density() == h5_particle.mass / h5_particle.volume);
    // Check particle status
    REQUIRE(particle->status() == h5_particle.status);

    // Check for coordinates
    auto coordinates = particle->coordinates();
    REQUIRE(coordinates.size() == Dim);
    for (unsigned i = 0; i < coordinates.size(); ++i)
      REQUIRE(coordinates(i) == Approx(coords(i)).epsilon(Tolerance));
    REQUIRE(coordinates.size() == Dim);

    // Check for displacement
    auto pdisplacement = particle->displacement();
    REQUIRE(pdisplacement.size() == Dim);
    for (unsigned i = 0; i < Dim; ++i)
      REQUIRE(pdisplacement(i) == Approx(displacement(i)).epsilon(Tolerance));

    // Check for size
    auto size = particle->natural_size();
    REQUIRE(size.size() == Dim);
    for (unsigned i = 0; i < size.size(); ++i)
      REQUIRE(size(i) == Approx(lsize(i)).epsilon(Tolerance));

    // Check velocity
    auto pvelocity = particle->velocity();
    REQUIRE(pvelocity.size() == Dim);
    for (unsigned i = 0; i < Dim; ++i)
      REQUIRE(pvelocity(i) == Approx(velocity(i)).epsilon(Tolerance));

    // Check stress
    auto pstress = particle->stress();
    REQUIRE(pstress.size() == stress.size());
    for (unsigned i = 0; i < stress.size(); ++i)
      REQUIRE(pstress(i) == Approx(stress(i)).epsilon(Tolerance));

    // Check strain
    auto pstrain = particle->strain();
    REQUIRE(pstrain.size() == strain.size());
    for (unsigned i = 0; i < strain.size(); ++i)
      REQUIRE(pstrain(i) == Approx(strain(i)).epsilon(Tolerance));

    // Check deformation gradient
    auto pdef_grad = particle->deformation_gradient();
    REQUIRE(pdef_grad.rows() == deformation_gradient.rows());
    REQUIRE(pdef_grad.cols() == deformation_gradient.cols());
    for (unsigned i = 0; i < deformation_gradient.rows(); ++i)
      for (unsigned j = 0; j < deformation_gradient.cols(); ++j)
        REQUIRE(pdef_grad(i, j) ==
                Approx(deformation_gradient(i, j)).epsilon(Tolerance));

    // Check mapping matrix
    auto map = particle->mapping_matrix();
    REQUIRE(Dim == map.rows());
    REQUIRE(Dim == map.cols());
    for (unsigned i = 0; i < map.rows(); ++i)
      for (unsigned j = 0; j < map.cols(); ++j)
        REQUIRE(mapping_matrix(i, j) == Approx(map(i, j)).epsilon(Tolerance));

    // Check cell id
    REQUIRE(particle->cell_id() == h5_particle.cell_id);

    // Check material id
    REQUIRE(particle->material_id() == h5_particle.material_id);

    // Write Particle POD data
    auto pod_test = std::static_pointer_cast<mpm::PODParticle>(particle->pod());

    REQUIRE(h5_particle.id == pod_test->id);
    REQUIRE(h5_particle.mass == pod_test->mass);

    REQUIRE(h5_particle.coord_x ==
            Approx(pod_test->coord_x).epsilon(Tolerance));
    REQUIRE(h5_particle.coord_y ==
            Approx(pod_test->coord_y).epsilon(Tolerance));
    REQUIRE(h5_particle.coord_z ==
            Approx(pod_test->coord_z).epsilon(Tolerance));

    REQUIRE(h5_particle.displacement_x ==
            Approx(pod_test->displacement_x).epsilon(Tolerance));
    REQUIRE(h5_particle.displacement_y ==
            Approx(pod_test->displacement_y).epsilon(Tolerance));
    REQUIRE(h5_particle.displacement_z ==
            Approx(pod_test->displacement_z).epsilon(Tolerance));

    REQUIRE(h5_particle.nsize_x == pod_test->nsize_x);
    REQUIRE(h5_particle.nsize_y == pod_test->nsize_y);
    REQUIRE(h5_particle.nsize_z == pod_test->nsize_z);

    REQUIRE(h5_particle.velocity_x ==
            Approx(pod_test->velocity_x).epsilon(Tolerance));
    REQUIRE(h5_particle.velocity_y ==
            Approx(pod_test->velocity_y).epsilon(Tolerance));
    REQUIRE(h5_particle.velocity_z ==
            Approx(pod_test->velocity_z).epsilon(Tolerance));

    REQUIRE(h5_particle.acceleration_x ==
            Approx(pod_test->acceleration_x).epsilon(Tolerance));
    REQUIRE(h5_particle.acceleration_y ==
            Approx(pod_test->acceleration_y).epsilon(Tolerance));
    REQUIRE(h5_particle.acceleration_z ==
            Approx(pod_test->acceleration_z).epsilon(Tolerance));

    REQUIRE(h5_particle.stress_xx ==
            Approx(pod_test->stress_xx).epsilon(Tolerance));
    REQUIRE(h5_particle.stress_yy ==
            Approx(pod_test->stress_yy).epsilon(Tolerance));
    REQUIRE(h5_particle.stress_zz ==
            Approx(pod_test->stress_zz).epsilon(Tolerance));
    REQUIRE(h5_particle.tau_xy == Approx(pod_test->tau_xy).epsilon(Tolerance));
    REQUIRE(h5_particle.tau_yz == Approx(pod_test->tau_yz).epsilon(Tolerance));
    REQUIRE(h5_particle.tau_xz == Approx(pod_test->tau_xz).epsilon(Tolerance));

    REQUIRE(h5_particle.strain_xx ==
            Approx(pod_test->strain_xx).epsilon(Tolerance));
    REQUIRE(h5_particle.strain_yy ==
            Approx(pod_test->strain_yy).epsilon(Tolerance));
    REQUIRE(h5_particle.strain_zz ==
            Approx(pod_test->strain_zz).epsilon(Tolerance));
    REQUIRE(h5_particle.gamma_xy ==
            Approx(pod_test->gamma_xy).epsilon(Tolerance));
    REQUIRE(h5_particle.gamma_yz ==
            Approx(pod_test->gamma_yz).epsilon(Tolerance));
    REQUIRE(h5_particle.gamma_xz ==
            Approx(pod_test->gamma_xz).epsilon(Tolerance));

    REQUIRE(h5_particle.defgrad_00 ==
            Approx(pod_test->defgrad_00).epsilon(Tolerance));
    REQUIRE(h5_particle.defgrad_01 ==
            Approx(pod_test->defgrad_01).epsilon(Tolerance));
    REQUIRE(h5_particle.defgrad_02 ==
            Approx(pod_test->defgrad_02).epsilon(Tolerance));
    REQUIRE(h5_particle.defgrad_10 ==
            Approx(pod_test->defgrad_10).epsilon(Tolerance));
    REQUIRE(h5_particle.defgrad_11 ==
            Approx(pod_test->defgrad_11).epsilon(Tolerance));
    REQUIRE(h5_particle.defgrad_12 ==
            Approx(pod_test->defgrad_12).epsilon(Tolerance));
    REQUIRE(h5_particle.defgrad_20 ==
            Approx(pod_test->defgrad_20).epsilon(Tolerance));
    REQUIRE(h5_particle.defgrad_21 ==
            Approx(pod_test->defgrad_21).epsilon(Tolerance));
    REQUIRE(h5_particle.defgrad_22 ==
            Approx(pod_test->defgrad_22).epsilon(Tolerance));

    REQUIRE(h5_particle.initialise_mapping_matrix ==
            Approx(pod_test->initialise_mapping_matrix).epsilon(Tolerance));
    REQUIRE(h5_particle.mapping_matrix_00 ==
            Approx(pod_test->mapping_matrix_00).epsilon(Tolerance));
    REQUIRE(h5_particle.mapping_matrix_01 ==
            Approx(pod_test->mapping_matrix_01).epsilon(Tolerance));
    REQUIRE(h5_particle.mapping_matrix_02 ==
            Approx(pod_test->mapping_matrix_02).epsilon(Tolerance));
    REQUIRE(h5_particle.mapping_matrix_10 ==
            Approx(pod_test->mapping_matrix_10).epsilon(Tolerance));
    REQUIRE(h5_particle.mapping_matrix_11 ==
            Approx(pod_test->mapping_matrix_11).epsilon(Tolerance));
    REQUIRE(h5_particle.mapping_matrix_12 ==
            Approx(pod_test->mapping_matrix_12).epsilon(Tolerance));
    REQUIRE(h5_particle.mapping_matrix_20 ==
            Approx(pod_test->mapping_matrix_20).epsilon(Tolerance));
    REQUIRE(h5_particle.mapping_matrix_21 ==
            Approx(pod_test->mapping_matrix_21).epsilon(Tolerance));
    REQUIRE(h5_particle.mapping_matrix_22 ==
            Approx(pod_test->mapping_matrix_22).epsilon(Tolerance));

    REQUIRE(h5_particle.status == pod_test->status);
    REQUIRE(h5_particle.cell_id == pod_test->cell_id);
    REQUIRE(h5_particle.material_id == pod_test->material_id);
  }

  // Check particle's material id maping to nodes
  SECTION("Check particle's material id maping to nodes") {
    // Add particle
    mpm::Index id1 = 0;
    coords << 1.5, 1.5, 1.5;
    auto particle1 = std::make_shared<mpm::Particle<Dim>>(id1, coords);

    // Add particle
    mpm::Index id2 = 1;
    coords << 0.5, 0.5, 0.5;
    auto particle2 = std::make_shared<mpm::Particle<Dim>>(id2, coords);

    // Element
    std::shared_ptr<mpm::Element<Dim>> element =
        std::make_shared<mpm::HexahedronElement<Dim, 8>>();

    // Create cell
    auto cell = std::make_shared<mpm::Cell<Dim>>(10, Nnodes, element);
    // Create vector of nodes and add them to cell
    coords << 0, 0, 0;
    std::shared_ptr<mpm::NodeBase<Dim>> node0 =
        std::make_shared<mpm::Node<Dim, Dof, Nphases>>(0, coords);

    coords << 2, 0, 0;
    std::shared_ptr<mpm::NodeBase<Dim>> node1 =
        std::make_shared<mpm::Node<Dim, Dof, Nphases>>(1, coords);

    coords << 2, 2, 0;
    std::shared_ptr<mpm::NodeBase<Dim>> node2 =
        std::make_shared<mpm::Node<Dim, Dof, Nphases>>(2, coords);

    coords << 0, 2, 0;
    std::shared_ptr<mpm::NodeBase<Dim>> node3 =
        std::make_shared<mpm::Node<Dim, Dof, Nphases>>(3, coords);

    coords << 0, 0, 2;
    std::shared_ptr<mpm::NodeBase<Dim>> node4 =
        std::make_shared<mpm::Node<Dim, Dof, Nphases>>(4, coords);

    coords << 2, 0, 2;
    std::shared_ptr<mpm::NodeBase<Dim>> node5 =
        std::make_shared<mpm::Node<Dim, Dof, Nphases>>(5, coords);

    coords << 2, 2, 2;
    std::shared_ptr<mpm::NodeBase<Dim>> node6 =
        std::make_shared<mpm::Node<Dim, Dof, Nphases>>(6, coords);

    coords << 0, 2, 2;
    std::shared_ptr<mpm::NodeBase<Dim>> node7 =
        std::make_shared<mpm::Node<Dim, Dof, Nphases>>(7, coords);
    std::vector<std::shared_ptr<mpm::NodeBase<Dim>>> nodes = {
        node0, node1, node2, node3, node4, node5, node6, node7};

    for (int j = 0; j < nodes.size(); ++j) cell->add_node(j, nodes[j]);

    // Initialise cell properties and assign cell to particle
    cell->initialise();
    particle1->assign_cell(cell);
    particle2->assign_cell(cell);

    // Assign material 1
    unsigned mid1 = 0;
    // Initialise material 1
    Json jmaterial1;
    jmaterial1["density"] = 1000.;
    jmaterial1["youngs_modulus"] = 1.0E+7;
    jmaterial1["poisson_ratio"] = 0.3;

    auto material1 =
        Factory<mpm::Material<Dim>, unsigned, const Json&>::instance()->create(
            "LinearElastic3D", std::move(mid1), jmaterial1);

    particle1->assign_material(material1);

    // Assign material 2
    unsigned mid2 = 1;
    // Initialise material 2
    Json jmaterial2;
    jmaterial2["density"] = 2000.;
    jmaterial2["youngs_modulus"] = 2.0E+7;
    jmaterial2["poisson_ratio"] = 0.25;

    auto material2 =
        Factory<mpm::Material<Dim>, unsigned, const Json&>::instance()->create(
            "LinearElastic3D", std::move(mid2), jmaterial2);

    particle2->assign_material(material2);

    // Append particle's material id to nodes in cell
    particle1->append_material_id_to_nodes();
    particle2->append_material_id_to_nodes();

    // check if the correct amount of material ids were added to node and if
    // their indexes are correct
    std::vector<unsigned> material_ids = {0, 1};
    for (const auto& node : nodes) {
      REQUIRE(node->material_ids().size() == 2);
      auto mat_ids = node->material_ids();
      unsigned i = 0;
      for (auto mitr = mat_ids.begin(); mitr != mat_ids.end(); ++mitr, ++i)
        REQUIRE(*mitr == material_ids.at(i));
    }
  }

  //! Check derived particle functions (expecting throws)
  SECTION("Particle illegal derived functions access") {
    mpm::Index id = 0;
    bool status = true;
    std::shared_ptr<mpm::ParticleBase<Dim>> particle =
        std::make_shared<mpm::Particle<Dim>>(id, coords, status);

    // Input variables
    const double dt = 0.1;
    Eigen::VectorXd vectordim;
    vectordim.resize(Dim);
    std::map<double, double> reference_points;

    // Specific functions for TwoPhaseParticle.
    // Expecting throws if called from Particle.
    REQUIRE_THROWS(particle->assign_projection_parameter(1));
    REQUIRE_THROWS(particle->projection_parameter());
    REQUIRE_THROWS(particle->map_laplacian_to_cell());
    REQUIRE_THROWS(particle->map_poisson_right_to_cell());
    REQUIRE_THROWS(particle->map_correction_matrix_to_cell());
    REQUIRE_THROWS(particle->compute_updated_pressure());
    REQUIRE_THROWS(particle->update_porosity(dt));
    REQUIRE_THROWS(particle->assign_saturation_degree());
    REQUIRE_THROWS(particle->assign_liquid_velocity(vectordim));
    REQUIRE_THROWS(particle->compute_pore_pressure(dt));
    REQUIRE_THROWS(particle->map_drag_force_coefficient());
    REQUIRE_THROWS(particle->compute_pore_pressure(dt));
    REQUIRE_THROWS(particle->initialise_pore_pressure_watertable(
        1, 0, vectordim, reference_points));
    REQUIRE_THROWS(particle->assign_porosity());
    REQUIRE_THROWS(particle->assign_permeability());
    REQUIRE_THROWS(particle->liquid_mass());
    REQUIRE_THROWS(particle->liquid_velocity());
    REQUIRE_THROWS(particle->porosity());
    REQUIRE_THROWS(particle->map_drag_matrix_to_cell());
  }
}
>>>>>>> 2e49f531
<|MERGE_RESOLUTION|>--- conflicted
+++ resolved
@@ -1,4 +1,3 @@
-<<<<<<< HEAD
 #include <limits>
 
 #include "catch.hpp"
@@ -1224,7 +1223,7 @@
 
     // Map particle internal force
     particle->assign_volume(1.0);
-    particle->map_internal_force();
+    particle->map_internal_force(dt);
 
     // Check nodal internal force
     for (unsigned i = 0; i < internal_force.rows(); ++i)
@@ -2748,7 +2747,7 @@
 
     // Map particle internal force
     particle->assign_volume(8.0);
-    particle->map_internal_force();
+    particle->map_internal_force(dt);
 
     // Check nodal internal force
     for (unsigned i = 0; i < internal_force.rows(); ++i)
@@ -3525,3509 +3524,4 @@
     REQUIRE_THROWS(particle->porosity());
     REQUIRE_THROWS(particle->map_drag_matrix_to_cell());
   }
-}
-=======
-#include <limits>
-
-#include "catch.hpp"
-
-#include "cell.h"
-#include "element.h"
-#include "function_base.h"
-#include "hexahedron_element.h"
-#include "linear_function.h"
-#include "material.h"
-#include "node.h"
-#include "particle.h"
-#include "pod_particle.h"
-#include "quadrilateral_element.h"
-
-//! \brief Check particle class for 1D case
-TEST_CASE("Particle is checked for 1D case", "[particle][1D]") {
-  // Dimension
-  const unsigned Dim = 1;
-  // Json property
-  Json jfunctionproperties;
-  jfunctionproperties["id"] = 0;
-  std::vector<double> x_values{{0.0, 0.5, 1.0}};
-  std::vector<double> fx_values{{0.0, 1.0, 1.0}};
-  jfunctionproperties["xvalues"] = x_values;
-  jfunctionproperties["fxvalues"] = fx_values;
-
-  // math function
-  std::shared_ptr<mpm::FunctionBase> mfunction =
-      std::make_shared<mpm::LinearFunction>(0, jfunctionproperties);
-
-  // Coordinates
-  Eigen::Matrix<double, 1, 1> coords;
-  coords.setZero();
-
-  //! Check for id = 0
-  SECTION("Particle id is zero") {
-    mpm::Index id = 0;
-    std::shared_ptr<mpm::ParticleBase<Dim>> particle =
-        std::make_shared<mpm::Particle<Dim>>(id, coords);
-    REQUIRE(particle->id() == 0);
-    REQUIRE(particle->status() == true);
-  }
-
-  SECTION("Particle id is positive") {
-    //! Check for id is a positive value
-    mpm::Index id = std::numeric_limits<mpm::Index>::max();
-    std::shared_ptr<mpm::ParticleBase<Dim>> particle =
-        std::make_shared<mpm::Particle<Dim>>(id, coords);
-    REQUIRE(particle->id() == std::numeric_limits<mpm::Index>::max());
-    REQUIRE(particle->status() == true);
-  }
-
-  //! Construct with id, coordinates and status
-  SECTION("Particle with id, coordinates, and status") {
-    mpm::Index id = 0;
-    bool status = true;
-    std::shared_ptr<mpm::ParticleBase<Dim>> particle =
-        std::make_shared<mpm::Particle<Dim>>(id, coords, status);
-    REQUIRE(particle->id() == 0);
-    REQUIRE(particle->status() == true);
-    particle->assign_status(false);
-    REQUIRE(particle->status() == false);
-  }
-
-  //! Test coordinates function
-  SECTION("coordinates function is checked") {
-    mpm::Index id = 0;
-    const double Tolerance = 1.E-7;
-
-    std::shared_ptr<mpm::ParticleBase<Dim>> particle =
-        std::make_shared<mpm::Particle<Dim>>(id, coords);
-
-    // Check for coordinates being zero
-    auto coordinates = particle->coordinates();
-    for (unsigned i = 0; i < coordinates.size(); ++i)
-      REQUIRE(coordinates(i) == Approx(coords(i)).epsilon(Tolerance));
-    REQUIRE(coordinates.size() == Dim);
-
-    // Check for negative value of coordinates
-    for (unsigned i = 0; i < coordinates.size(); ++i)
-      coords(i) = -1. * std::numeric_limits<double>::max();
-    particle->assign_coordinates(coords);
-    coordinates = particle->coordinates();
-    for (unsigned i = 0; i < coordinates.size(); ++i)
-      REQUIRE(coordinates(i) == Approx(coords(i)).epsilon(Tolerance));
-
-    REQUIRE(coordinates.size() == Dim);
-
-    // Check for positive value of coordinates
-    for (unsigned i = 0; i < coordinates.size(); ++i)
-      coords(i) = std::numeric_limits<double>::max();
-    particle->assign_coordinates(coords);
-    coordinates = particle->coordinates();
-    for (unsigned i = 0; i < coordinates.size(); ++i)
-      REQUIRE(coordinates(i) == Approx(coords(i)).epsilon(Tolerance));
-
-    REQUIRE(coordinates.size() == Dim);
-  }
-
-  //! Test initialise particle stresses
-  SECTION("Particle with initial stress") {
-    mpm::Index id = 0;
-    const double Tolerance = 1.E-7;
-    bool status = true;
-    std::shared_ptr<mpm::ParticleBase<Dim>> particle =
-        std::make_shared<mpm::Particle<Dim>>(id, coords, status);
-    Eigen::Matrix<double, 6, 1> stress =
-        Eigen::Matrix<double, 6, 1>::Constant(5.7);
-    particle->initial_stress(stress);
-    REQUIRE(particle->stress().size() == stress.size());
-    auto pstress = particle->stress();
-    for (unsigned i = 0; i < pstress.size(); ++i)
-      REQUIRE(pstress[i] == Approx(stress[i]).epsilon(Tolerance));
-  }
-
-  //! Test particles scalar, vector and tensor data
-  SECTION("Check particle scalar, vector, and tensor data") {
-    mpm::Index id = 0;
-    const double Tolerance = 1.E-7;
-    bool status = true;
-    std::shared_ptr<mpm::ParticleBase<Dim>> particle =
-        std::make_shared<mpm::Particle<Dim>>(id, coords, status);
-
-    // Check scalar data: mass
-    REQUIRE(particle->scalar_data("mass") == Approx(0.0).epsilon(Tolerance));
-    double mass = 100.5;
-    particle->assign_mass(mass);
-    REQUIRE(particle->scalar_data("mass") == Approx(100.5).epsilon(Tolerance));
-
-    // Check scalar data: invalid
-    REQUIRE(std::isnan(particle->scalar_data("invalid")) == true);
-
-    // Check vector data: velocities
-    Eigen::VectorXd velocity;
-    velocity.resize(Dim);
-    for (unsigned i = 0; i < velocity.size(); ++i) velocity(i) = 17.51;
-
-    REQUIRE(particle->vector_data("velocities").size() == Dim);
-    for (unsigned i = 0; i < velocity.size(); ++i)
-      REQUIRE(particle->vector_data("velocities")(i) ==
-              Approx(0.).epsilon(Tolerance));
-
-    REQUIRE(particle->assign_velocity(velocity) == true);
-    for (unsigned i = 0; i < velocity.size(); ++i)
-      REQUIRE(particle->vector_data("velocities")(i) ==
-              Approx(17.51).epsilon(Tolerance));
-
-    // Check vector data: accelerations
-    Eigen::VectorXd acceleration;
-    acceleration.resize(Dim);
-    for (unsigned i = 0; i < acceleration.size(); ++i) acceleration(i) = 17.51;
-
-    REQUIRE(particle->vector_data("accelerations").size() == Dim);
-    for (unsigned i = 0; i < acceleration.size(); ++i)
-      REQUIRE(particle->vector_data("accelerations")(i) ==
-              Approx(0.).epsilon(Tolerance));
-
-    REQUIRE(particle->assign_acceleration(acceleration) == true);
-    for (unsigned i = 0; i < acceleration.size(); ++i)
-      REQUIRE(particle->vector_data("accelerations")(i) ==
-              Approx(17.51).epsilon(Tolerance));
-
-    // Check vector data: invalid
-    REQUIRE(particle->vector_data("invalid").size() == Dim);
-    for (unsigned i = 0; i < particle->vector_data("invalid").size(); ++i)
-      REQUIRE(std::isnan(particle->vector_data("invalid")(i)) == true);
-
-    // Check tensor data: stress
-    Eigen::Matrix<double, 6, 1> stress;
-    for (unsigned i = 0; i < stress.size(); ++i) stress(i) = 17.51;
-
-    for (unsigned i = 0; i < stress.size(); ++i)
-      REQUIRE(particle->tensor_data("stresses")(i) ==
-              Approx(0.).epsilon(Tolerance));
-
-    particle->initial_stress(stress);
-    for (unsigned i = 0; i < stress.size(); ++i)
-      REQUIRE(particle->tensor_data("stresses")(i) ==
-              Approx(17.51).epsilon(Tolerance));
-
-    // Check tensor data: invalid
-    REQUIRE(particle->tensor_data("invalid").size() == 6);
-    for (unsigned i = 0; i < particle->tensor_data("invalid").size(); ++i)
-      REQUIRE(std::isnan(particle->tensor_data("invalid")(i)) == true);
-  }
-
-  //! Test particles velocity constraints
-  SECTION("Particle with velocity constraints") {
-    mpm::Index id = 0;
-    const double Tolerance = 1.E-7;
-    bool status = true;
-    std::shared_ptr<mpm::ParticleBase<Dim>> particle =
-        std::make_shared<mpm::Particle<Dim>>(id, coords, status);
-    // Apply constraints
-    particle->apply_particle_velocity_constraints(0, 10.5);
-
-    // Check apply constraints
-    REQUIRE(particle->velocity()(0) == Approx(10.5).epsilon(Tolerance));
-  }
-
-  SECTION("Check particle properties") {
-    mpm::Index id = 0;
-    const double Tolerance = 1.E-7;
-    std::shared_ptr<mpm::ParticleBase<Dim>> particle =
-        std::make_shared<mpm::Particle<Dim>>(id, coords);
-
-    // Check mass
-    REQUIRE(particle->mass() == Approx(0.0).epsilon(Tolerance));
-    double mass = 100.5;
-    particle->assign_mass(mass);
-    REQUIRE(particle->mass() == Approx(100.5).epsilon(Tolerance));
-
-    // Check stress
-    Eigen::Matrix<double, 6, 1> stress;
-    for (unsigned i = 0; i < stress.size(); ++i) stress(i) = 17.51;
-
-    for (unsigned i = 0; i < stress.size(); ++i)
-      REQUIRE(particle->stress()(i) == Approx(0.).epsilon(Tolerance));
-
-    // Check velocity
-    Eigen::VectorXd velocity;
-    velocity.resize(Dim);
-    for (unsigned i = 0; i < velocity.size(); ++i) velocity(i) = 17.51;
-
-    for (unsigned i = 0; i < velocity.size(); ++i)
-      REQUIRE(particle->velocity()(i) == Approx(0.).epsilon(Tolerance));
-
-    REQUIRE(particle->assign_velocity(velocity) == true);
-    for (unsigned i = 0; i < velocity.size(); ++i)
-      REQUIRE(particle->velocity()(i) == Approx(17.51).epsilon(Tolerance));
-
-    // Assign volume
-    REQUIRE(particle->assign_volume(0.0) == false);
-    REQUIRE(particle->assign_volume(-5.0) == false);
-    REQUIRE(particle->assign_volume(2.0) == true);
-    // Check volume
-    REQUIRE(particle->volume() == Approx(2.0).epsilon(Tolerance));
-    // Traction
-    double traction = 65.32;
-    const unsigned Direction = 0;
-    // Check traction
-    for (unsigned i = 0; i < Dim; ++i)
-      REQUIRE(particle->traction()(i) == Approx(0.).epsilon(Tolerance));
-    // Try with a null math fuction ptr
-    REQUIRE(particle->assign_traction(Direction, traction) == true);
-
-    for (unsigned i = 0; i < Dim; ++i) {
-      if (i == Direction)
-        REQUIRE(particle->traction()(i) == Approx(traction).epsilon(Tolerance));
-      else
-        REQUIRE(particle->traction()(i) == Approx(0.).epsilon(Tolerance));
-    }
-
-    // Check for incorrect direction
-    const unsigned wrong_dir = 4;
-    REQUIRE(particle->assign_traction(wrong_dir, traction) == false);
-
-    // Check again to ensure value hasn't been updated
-    for (unsigned i = 0; i < Dim; ++i) {
-      if (i == Direction)
-        REQUIRE(particle->traction()(i) == Approx(traction).epsilon(Tolerance));
-      else
-        REQUIRE(particle->traction()(i) == Approx(0.).epsilon(Tolerance));
-    }
-  }
-
-  SECTION("Check initialise particle POD") {
-    mpm::Index id = 0;
-    const double Tolerance = 1.E-7;
-    std::shared_ptr<mpm::ParticleBase<Dim>> particle =
-        std::make_shared<mpm::Particle<Dim>>(id, coords);
-
-    mpm::PODParticle h5_particle;
-    h5_particle.id = 13;
-    h5_particle.mass = 501.5;
-
-    Eigen::Vector3d coords;
-    coords << 1., 0., 0.;
-    h5_particle.coord_x = coords[0];
-    h5_particle.coord_y = coords[1];
-    h5_particle.coord_z = coords[2];
-
-    Eigen::Vector3d displacement;
-    displacement << 0.01, 0.0, 0.0;
-    h5_particle.displacement_x = displacement[0];
-    h5_particle.displacement_y = displacement[1];
-    h5_particle.displacement_z = displacement[2];
-
-    Eigen::Vector3d lsize;
-    lsize << 0.25, 0.0, 0.0;
-    h5_particle.nsize_x = lsize[0];
-    h5_particle.nsize_y = lsize[1];
-    h5_particle.nsize_z = lsize[2];
-
-    Eigen::Vector3d velocity;
-    velocity << 1.5, 0., 0.;
-    h5_particle.velocity_x = velocity[0];
-    h5_particle.velocity_y = velocity[1];
-    h5_particle.velocity_z = velocity[2];
-
-    Eigen::Vector3d acceleration;
-    acceleration << 1.5, 0., 0.;
-    h5_particle.acceleration_x = acceleration[0];
-    h5_particle.acceleration_y = acceleration[1];
-    h5_particle.acceleration_z = acceleration[2];
-
-    Eigen::Matrix<double, 6, 1> stress;
-    stress << 11.5, -12.5, 13.5, 14.5, -15.5, 16.5;
-    h5_particle.stress_xx = stress[0];
-    h5_particle.stress_yy = stress[1];
-    h5_particle.stress_zz = stress[2];
-    h5_particle.tau_xy = stress[3];
-    h5_particle.tau_yz = stress[4];
-    h5_particle.tau_xz = stress[5];
-
-    Eigen::Matrix<double, 6, 1> strain;
-    strain << 0.115, -0.125, 0.135, 0.145, -0.155, 0.165;
-    h5_particle.strain_xx = strain[0];
-    h5_particle.strain_yy = strain[1];
-    h5_particle.strain_zz = strain[2];
-    h5_particle.gamma_xy = strain[3];
-    h5_particle.gamma_yz = strain[4];
-    h5_particle.gamma_xz = strain[5];
-
-    Eigen::Matrix<double, 3, 3> deformation_gradient;
-    deformation_gradient << 0.115, -0.125, 0.135, 0.145, -0.155, 0.165, 0.145,
-        -0.155, 0.165;
-    h5_particle.defgrad_00 = deformation_gradient(0, 0);
-    h5_particle.defgrad_01 = deformation_gradient(0, 1);
-    h5_particle.defgrad_02 = deformation_gradient(0, 2);
-    h5_particle.defgrad_10 = deformation_gradient(1, 0);
-    h5_particle.defgrad_11 = deformation_gradient(1, 1);
-    h5_particle.defgrad_12 = deformation_gradient(1, 2);
-    h5_particle.defgrad_20 = deformation_gradient(2, 0);
-    h5_particle.defgrad_21 = deformation_gradient(2, 1);
-    h5_particle.defgrad_22 = deformation_gradient(2, 2);
-
-    Eigen::Matrix<double, 3, 3> mapping_matrix;
-    mapping_matrix << 0.115, -0.125, 0.135, 0.145, -0.155, 0.165, 0.145, -0.155,
-        0.165;
-    h5_particle.mapping_matrix_00 = mapping_matrix(0, 0);
-    h5_particle.mapping_matrix_01 = mapping_matrix(0, 1);
-    h5_particle.mapping_matrix_02 = mapping_matrix(0, 2);
-    h5_particle.mapping_matrix_10 = mapping_matrix(1, 0);
-    h5_particle.mapping_matrix_11 = mapping_matrix(1, 1);
-    h5_particle.mapping_matrix_12 = mapping_matrix(1, 2);
-    h5_particle.mapping_matrix_20 = mapping_matrix(2, 0);
-    h5_particle.mapping_matrix_21 = mapping_matrix(2, 1);
-    h5_particle.mapping_matrix_22 = mapping_matrix(2, 2);
-    h5_particle.initialise_mapping_matrix = true;
-
-    h5_particle.status = true;
-
-    h5_particle.cell_id = 1;
-
-    h5_particle.volume = 2.;
-
-    h5_particle.material_id = 1;
-
-    // Reinitialise particle from POD data
-    REQUIRE(particle->initialise_particle(h5_particle) == true);
-
-    // Check particle id
-    REQUIRE(particle->id() == h5_particle.id);
-    // Check particle mass
-    REQUIRE(particle->mass() == h5_particle.mass);
-    // Check particle volume
-    REQUIRE(particle->volume() == h5_particle.volume);
-    // Check particle mass density
-    REQUIRE(particle->mass_density() == h5_particle.mass / h5_particle.volume);
-    // Check particle status
-    REQUIRE(particle->status() == h5_particle.status);
-
-    // Check for coordinates
-    auto coordinates = particle->coordinates();
-    REQUIRE(coordinates.size() == Dim);
-    for (unsigned i = 0; i < coordinates.size(); ++i)
-      REQUIRE(coordinates(i) == Approx(coords(i)).epsilon(Tolerance));
-
-    // Check for displacement
-    auto pdisplacement = particle->displacement();
-    REQUIRE(pdisplacement.size() == Dim);
-    for (unsigned i = 0; i < Dim; ++i)
-      REQUIRE(pdisplacement(i) == Approx(displacement(i)).epsilon(Tolerance));
-
-    // Check for size
-    auto size = particle->natural_size();
-    REQUIRE(size.size() == Dim);
-    for (unsigned i = 0; i < size.size(); ++i)
-      REQUIRE(size(i) == Approx(lsize(i)).epsilon(Tolerance));
-
-    // Check velocity
-    auto pvelocity = particle->velocity();
-    REQUIRE(pvelocity.size() == Dim);
-    for (unsigned i = 0; i < Dim; ++i)
-      REQUIRE(pvelocity(i) == Approx(velocity(i)).epsilon(Tolerance));
-
-    // Check acceleration
-    auto pacceleration = particle->acceleration();
-    REQUIRE(pacceleration.size() == Dim);
-    for (unsigned i = 0; i < Dim; ++i)
-      REQUIRE(pacceleration(i) == Approx(acceleration(i)).epsilon(Tolerance));
-
-    // Check stress
-    auto pstress = particle->stress();
-    REQUIRE(pstress.size() == stress.size());
-    for (unsigned i = 0; i < stress.size(); ++i)
-      REQUIRE(pstress(i) == Approx(stress(i)).epsilon(Tolerance));
-
-    // Check strain
-    auto pstrain = particle->strain();
-    REQUIRE(pstrain.size() == strain.size());
-    for (unsigned i = 0; i < strain.size(); ++i)
-      REQUIRE(pstrain(i) == Approx(strain(i)).epsilon(Tolerance));
-
-    // Check deformation gradient
-    auto pdef_grad = particle->deformation_gradient();
-    REQUIRE(pdef_grad.rows() == deformation_gradient.rows());
-    REQUIRE(pdef_grad.cols() == deformation_gradient.cols());
-    for (unsigned i = 0; i < deformation_gradient.rows(); ++i)
-      for (unsigned j = 0; j < deformation_gradient.cols(); ++j)
-        REQUIRE(pdef_grad(i, j) ==
-                Approx(deformation_gradient(i, j)).epsilon(Tolerance));
-
-    // Check mapping matrix
-    auto map = particle->mapping_matrix();
-    REQUIRE(Dim == map.rows());
-    REQUIRE(Dim == map.cols());
-    for (unsigned i = 0; i < map.rows(); ++i)
-      for (unsigned j = 0; j < map.cols(); ++j)
-        REQUIRE(mapping_matrix(i, j) == Approx(map(i, j)).epsilon(Tolerance));
-
-    // Check cell id
-    REQUIRE(particle->cell_id() == h5_particle.cell_id);
-
-    // Check material id
-    REQUIRE(particle->material_id() == h5_particle.material_id);
-
-    // Write Particle POD data
-    auto pod_test = std::static_pointer_cast<mpm::PODParticle>(particle->pod());
-
-    REQUIRE(h5_particle.id == pod_test->id);
-    REQUIRE(h5_particle.mass == pod_test->mass);
-
-    REQUIRE(h5_particle.coord_x ==
-            Approx(pod_test->coord_x).epsilon(Tolerance));
-    REQUIRE(h5_particle.coord_y ==
-            Approx(pod_test->coord_y).epsilon(Tolerance));
-    REQUIRE(h5_particle.coord_z ==
-            Approx(pod_test->coord_z).epsilon(Tolerance));
-
-    REQUIRE(h5_particle.displacement_x ==
-            Approx(pod_test->displacement_x).epsilon(Tolerance));
-    REQUIRE(h5_particle.displacement_y ==
-            Approx(pod_test->displacement_y).epsilon(Tolerance));
-    REQUIRE(h5_particle.displacement_z ==
-            Approx(pod_test->displacement_z).epsilon(Tolerance));
-
-    REQUIRE(h5_particle.nsize_x == pod_test->nsize_x);
-    REQUIRE(h5_particle.nsize_y == pod_test->nsize_y);
-    REQUIRE(h5_particle.nsize_z == pod_test->nsize_z);
-
-    REQUIRE(h5_particle.velocity_x ==
-            Approx(pod_test->velocity_x).epsilon(Tolerance));
-    REQUIRE(h5_particle.velocity_y ==
-            Approx(pod_test->velocity_y).epsilon(Tolerance));
-    REQUIRE(h5_particle.velocity_z ==
-            Approx(pod_test->velocity_z).epsilon(Tolerance));
-
-    REQUIRE(h5_particle.acceleration_x ==
-            Approx(pod_test->acceleration_x).epsilon(Tolerance));
-    REQUIRE(h5_particle.acceleration_y ==
-            Approx(pod_test->acceleration_y).epsilon(Tolerance));
-    REQUIRE(h5_particle.acceleration_z ==
-            Approx(pod_test->acceleration_z).epsilon(Tolerance));
-
-    REQUIRE(h5_particle.stress_xx ==
-            Approx(pod_test->stress_xx).epsilon(Tolerance));
-    REQUIRE(h5_particle.stress_yy ==
-            Approx(pod_test->stress_yy).epsilon(Tolerance));
-    REQUIRE(h5_particle.stress_zz ==
-            Approx(pod_test->stress_zz).epsilon(Tolerance));
-    REQUIRE(h5_particle.tau_xy == Approx(pod_test->tau_xy).epsilon(Tolerance));
-    REQUIRE(h5_particle.tau_yz == Approx(pod_test->tau_yz).epsilon(Tolerance));
-    REQUIRE(h5_particle.tau_xz == Approx(pod_test->tau_xz).epsilon(Tolerance));
-
-    REQUIRE(h5_particle.strain_xx ==
-            Approx(pod_test->strain_xx).epsilon(Tolerance));
-    REQUIRE(h5_particle.strain_yy ==
-            Approx(pod_test->strain_yy).epsilon(Tolerance));
-    REQUIRE(h5_particle.strain_zz ==
-            Approx(pod_test->strain_zz).epsilon(Tolerance));
-    REQUIRE(h5_particle.gamma_xy ==
-            Approx(pod_test->gamma_xy).epsilon(Tolerance));
-    REQUIRE(h5_particle.gamma_yz ==
-            Approx(pod_test->gamma_yz).epsilon(Tolerance));
-    REQUIRE(h5_particle.gamma_xz ==
-            Approx(pod_test->gamma_xz).epsilon(Tolerance));
-
-    REQUIRE(h5_particle.defgrad_00 ==
-            Approx(pod_test->defgrad_00).epsilon(Tolerance));
-    REQUIRE(h5_particle.defgrad_01 ==
-            Approx(pod_test->defgrad_01).epsilon(Tolerance));
-    REQUIRE(h5_particle.defgrad_02 ==
-            Approx(pod_test->defgrad_02).epsilon(Tolerance));
-    REQUIRE(h5_particle.defgrad_10 ==
-            Approx(pod_test->defgrad_10).epsilon(Tolerance));
-    REQUIRE(h5_particle.defgrad_11 ==
-            Approx(pod_test->defgrad_11).epsilon(Tolerance));
-    REQUIRE(h5_particle.defgrad_12 ==
-            Approx(pod_test->defgrad_12).epsilon(Tolerance));
-    REQUIRE(h5_particle.defgrad_20 ==
-            Approx(pod_test->defgrad_20).epsilon(Tolerance));
-    REQUIRE(h5_particle.defgrad_21 ==
-            Approx(pod_test->defgrad_21).epsilon(Tolerance));
-    REQUIRE(h5_particle.defgrad_22 ==
-            Approx(pod_test->defgrad_22).epsilon(Tolerance));
-
-    REQUIRE(h5_particle.initialise_mapping_matrix ==
-            Approx(pod_test->initialise_mapping_matrix).epsilon(Tolerance));
-    REQUIRE(h5_particle.mapping_matrix_00 ==
-            Approx(pod_test->mapping_matrix_00).epsilon(Tolerance));
-    REQUIRE(pod_test->mapping_matrix_01 == Approx(0.0).epsilon(Tolerance));
-    REQUIRE(pod_test->mapping_matrix_02 == Approx(0.0).epsilon(Tolerance));
-    REQUIRE(pod_test->mapping_matrix_10 == Approx(0.0).epsilon(Tolerance));
-    REQUIRE(pod_test->mapping_matrix_11 == Approx(0.0).epsilon(Tolerance));
-    REQUIRE(pod_test->mapping_matrix_12 == Approx(0.0).epsilon(Tolerance));
-    REQUIRE(pod_test->mapping_matrix_20 == Approx(0.0).epsilon(Tolerance));
-    REQUIRE(pod_test->mapping_matrix_21 == Approx(0.0).epsilon(Tolerance));
-    REQUIRE(pod_test->mapping_matrix_22 == Approx(0.0).epsilon(Tolerance));
-
-    REQUIRE(h5_particle.status == pod_test->status);
-    REQUIRE(h5_particle.cell_id == pod_test->cell_id);
-    REQUIRE(h5_particle.material_id == pod_test->material_id);
-  }
-}
-
-//! \brief Check particle class for 2D case
-TEST_CASE("Particle is checked for 2D case", "[particle][2D]") {
-  // Dimension
-  const unsigned Dim = 2;
-  // Degree of freedom
-  const unsigned Dof = 2;
-  // Number of nodes per cell
-  const unsigned Nnodes = 4;
-  // Number of phases
-  const unsigned Nphases = 1;
-  // Phase
-  const unsigned phase = 0;
-  // Tolerance
-  const double Tolerance = 1.E-7;
-  // Json property
-  Json jfunctionproperties;
-  jfunctionproperties["id"] = 0;
-  std::vector<double> x_values{{0.0, 0.5, 1.0}};
-  std::vector<double> fx_values{{0.0, 1.0, 1.0}};
-  jfunctionproperties["xvalues"] = x_values;
-  jfunctionproperties["fxvalues"] = fx_values;
-
-  // math function
-  std::shared_ptr<mpm::FunctionBase> mfunction =
-      std::make_shared<mpm::LinearFunction>(0, jfunctionproperties);
-  // Coordinates
-  Eigen::Vector2d coords;
-  coords.setZero();
-
-  //! Check for id = 0
-  SECTION("Particle id is zero") {
-    mpm::Index id = 0;
-    auto particle = std::make_shared<mpm::Particle<Dim>>(id, coords);
-    REQUIRE(particle->id() == 0);
-  }
-
-  SECTION("Particle id is positive") {
-    //! Check for id is a positive value
-    mpm::Index id = std::numeric_limits<mpm::Index>::max();
-    auto particle = std::make_shared<mpm::Particle<Dim>>(id, coords);
-    REQUIRE(particle->id() == std::numeric_limits<mpm::Index>::max());
-  }
-
-  //! Test coordinates function
-  SECTION("coordinates function is checked") {
-    mpm::Index id = 0;
-    auto particle = std::make_shared<mpm::Particle<Dim>>(id, coords);
-
-    // Particle type
-    REQUIRE(particle->type() == "P2D");
-
-    //! Check for coordinates being zero
-    auto coordinates = particle->coordinates();
-    for (unsigned i = 0; i < coordinates.size(); ++i)
-      REQUIRE(coordinates(i) == Approx(coords(i)).epsilon(Tolerance));
-    REQUIRE(coordinates.size() == Dim);
-
-    //! Check for negative value of coordinates
-    for (unsigned i = 0; i < coordinates.size(); ++i)
-      coords(i) = -1. * std::numeric_limits<double>::max();
-    particle->assign_coordinates(coords);
-    coordinates = particle->coordinates();
-    for (unsigned i = 0; i < coordinates.size(); ++i)
-      REQUIRE(coordinates(i) == Approx(coords(i)).epsilon(Tolerance));
-
-    REQUIRE(coordinates.size() == Dim);
-
-    //! Check for positive value of coordinates
-    for (unsigned i = 0; i < coordinates.size(); ++i)
-      coords(i) = std::numeric_limits<double>::max();
-    particle->assign_coordinates(coords);
-    coordinates = particle->coordinates();
-    for (unsigned i = 0; i < coordinates.size(); ++i)
-      REQUIRE(coordinates(i) == Approx(coords(i)).epsilon(Tolerance));
-
-    REQUIRE(coordinates.size() == Dim);
-  }
-
-  // Test assign cell to a particle
-  SECTION("Add a pointer to a cell to particle") {
-    // Add particle
-    mpm::Index id = 0;
-    coords << 0.75, 0.75;
-    auto particle = std::make_shared<mpm::Particle<Dim>>(id, coords);
-
-    // Check particle coordinates
-    auto coordinates = particle->coordinates();
-    for (unsigned i = 0; i < coordinates.size(); ++i)
-      REQUIRE(coordinates(i) == Approx(coords(i)).epsilon(Tolerance));
-
-    // Element
-    std::shared_ptr<mpm::Element<Dim>> element =
-        std::make_shared<mpm::QuadrilateralElement<Dim, 4>>();
-
-    // Create cell
-    auto cell = std::make_shared<mpm::Cell<Dim>>(10, Nnodes, element);
-    // Add nodes to cell
-    coords << 0.5, 0.5;
-    std::shared_ptr<mpm::NodeBase<Dim>> node0 =
-        std::make_shared<mpm::Node<Dim, Dof, Nphases>>(0, coords);
-
-    coords << 1.5, 0.5;
-    std::shared_ptr<mpm::NodeBase<Dim>> node1 =
-        std::make_shared<mpm::Node<Dim, Dof, Nphases>>(1, coords);
-
-    coords << 0.5, 1.5;
-    std::shared_ptr<mpm::NodeBase<Dim>> node2 =
-        std::make_shared<mpm::Node<Dim, Dof, Nphases>>(3, coords);
-
-    coords << 1.5, 1.5;
-    std::shared_ptr<mpm::NodeBase<Dim>> node3 =
-        std::make_shared<mpm::Node<Dim, Dof, Nphases>>(2, coords);
-
-    coords << 0.5, 3.0;
-    std::shared_ptr<mpm::NodeBase<Dim>> node4 =
-        std::make_shared<mpm::Node<Dim, Dof, Nphases>>(3, coords);
-
-    coords << 1.5, 3.0;
-    std::shared_ptr<mpm::NodeBase<Dim>> node5 =
-        std::make_shared<mpm::Node<Dim, Dof, Nphases>>(2, coords);
-
-    cell->add_node(0, node0);
-    cell->add_node(1, node1);
-    cell->add_node(2, node3);
-    cell->add_node(3, node2);
-    REQUIRE(cell->nnodes() == 4);
-
-    // Initialise cell properties
-    cell->initialise();
-
-    // Check if cell is initialised
-    REQUIRE(cell->is_initialised() == true);
-
-    // Add cell to particle
-    REQUIRE(cell->status() == false);
-    // Check particle cell status
-    REQUIRE(particle->cell_ptr() == false);
-    // Assign cell id
-    REQUIRE(particle->assign_cell_id(10) == true);
-    // Require cell id
-    REQUIRE(particle->cell_id() == 10);
-    // Assign a very large cell id
-    REQUIRE(particle->assign_cell_id(std::numeric_limits<mpm::Index>::max()) ==
-            false);
-    // Require cell id
-    REQUIRE(particle->cell_id() == 10);
-    // Assign particle to cell
-    REQUIRE(particle->assign_cell(cell) == true);
-    // Local coordinates
-    Eigen::Vector2d xi;
-    xi.fill(std::numeric_limits<double>::max());
-    // Assign particle to cell
-    REQUIRE(particle->assign_cell_xi(cell, xi) == false);
-    // Compute reference location
-    cell->is_point_in_cell(particle->coordinates(), &xi);
-    // Assign particle to cell
-    REQUIRE(particle->assign_cell_xi(cell, xi) == true);
-
-    // Assign cell id again
-    REQUIRE(particle->assign_cell_id(10) == false);
-    // Check particle cell status
-    REQUIRE(particle->cell_ptr() == true);
-    // Check cell status on addition of particle
-    REQUIRE(cell->status() == true);
-
-    // Create cell
-    auto cell2 = std::make_shared<mpm::Cell<Dim>>(20, Nnodes, element);
-
-    cell2->add_node(0, node2);
-    cell2->add_node(1, node3);
-    cell2->add_node(2, node5);
-    cell2->add_node(3, node4);
-    REQUIRE(cell2->nnodes() == 4);
-
-    // Initialise cell2 properties
-    cell2->initialise();
-
-    // Check if cell2 is initialised
-    REQUIRE(cell2->is_initialised() == true);
-
-    // Add cell2 to particle
-    REQUIRE(cell2->status() == false);
-    // Assign particle to cell2
-    REQUIRE(particle->assign_cell(cell2) == false);
-    // Check cell2 status for failed addition of particle
-    REQUIRE(cell2->status() == false);
-    // Check cell status because this should not have removed the particle
-    REQUIRE(cell->status() == true);
-
-    // Remove assigned cell
-    particle->remove_cell();
-    REQUIRE(particle->assign_cell(cell) == true);
-
-    // Clear all particle ids
-    REQUIRE(cell->nparticles() == 1);
-    cell->clear_particle_ids();
-    REQUIRE(cell->nparticles() == 0);
-  }
-
-  //! Test initialise particle stresses
-  SECTION("Particle with initial stress") {
-    mpm::Index id = 0;
-    const double Tolerance = 1.E-7;
-    bool status = true;
-    std::shared_ptr<mpm::ParticleBase<Dim>> particle =
-        std::make_shared<mpm::Particle<Dim>>(id, coords, status);
-    Eigen::Matrix<double, 6, 1> stress =
-        Eigen::Matrix<double, 6, 1>::Constant(5.7);
-    particle->initial_stress(stress);
-    REQUIRE(particle->stress().size() == stress.size());
-    auto pstress = particle->stress();
-    for (unsigned i = 0; i < pstress.size(); ++i)
-      REQUIRE(pstress[i] == Approx(stress[i]).epsilon(Tolerance));
-  }
-
-  //! Test particles scalar, vector and tensor data
-  SECTION("Check particle scalar, vector, and tensor data") {
-    mpm::Index id = 0;
-    const double Tolerance = 1.E-7;
-    bool status = true;
-    std::shared_ptr<mpm::ParticleBase<Dim>> particle =
-        std::make_shared<mpm::Particle<Dim>>(id, coords, status);
-
-    // Check scalar data: mass
-    REQUIRE(particle->scalar_data("mass") == Approx(0.0).epsilon(Tolerance));
-    double mass = 100.5;
-    particle->assign_mass(mass);
-    REQUIRE(particle->scalar_data("mass") == Approx(100.5).epsilon(Tolerance));
-
-    // Check scalar data: invalid
-    REQUIRE(std::isnan(particle->scalar_data("invalid")) == true);
-
-    // Check vector data: velocities
-    Eigen::VectorXd velocity;
-    velocity.resize(Dim);
-    for (unsigned i = 0; i < velocity.size(); ++i) velocity(i) = 17.51;
-
-    REQUIRE(particle->vector_data("velocities").size() == Dim);
-    for (unsigned i = 0; i < velocity.size(); ++i)
-      REQUIRE(particle->vector_data("velocities")(i) ==
-              Approx(0.).epsilon(Tolerance));
-
-    REQUIRE(particle->assign_velocity(velocity) == true);
-    for (unsigned i = 0; i < velocity.size(); ++i)
-      REQUIRE(particle->vector_data("velocities")(i) ==
-              Approx(17.51).epsilon(Tolerance));
-
-    // Check vector data: accelerations
-    Eigen::VectorXd acceleration;
-    acceleration.resize(Dim);
-    for (unsigned i = 0; i < acceleration.size(); ++i) acceleration(i) = 17.51;
-
-    REQUIRE(particle->vector_data("accelerations").size() == Dim);
-    for (unsigned i = 0; i < acceleration.size(); ++i)
-      REQUIRE(particle->vector_data("accelerations")(i) ==
-              Approx(0.).epsilon(Tolerance));
-
-    REQUIRE(particle->assign_acceleration(acceleration) == true);
-    for (unsigned i = 0; i < acceleration.size(); ++i)
-      REQUIRE(particle->vector_data("accelerations")(i) ==
-              Approx(17.51).epsilon(Tolerance));
-
-    // Check vector data: invalid
-    REQUIRE(particle->vector_data("invalid").size() == Dim);
-    for (unsigned i = 0; i < particle->vector_data("invalid").size(); ++i)
-      REQUIRE(std::isnan(particle->vector_data("invalid")(i)) == true);
-
-    // Check tensor data: stress
-    Eigen::Matrix<double, 6, 1> stress;
-    for (unsigned i = 0; i < stress.size(); ++i) stress(i) = 17.51;
-
-    for (unsigned i = 0; i < stress.size(); ++i)
-      REQUIRE(particle->tensor_data("stresses")(i) ==
-              Approx(0.).epsilon(Tolerance));
-
-    particle->initial_stress(stress);
-    for (unsigned i = 0; i < stress.size(); ++i)
-      REQUIRE(particle->tensor_data("stresses")(i) ==
-              Approx(17.51).epsilon(Tolerance));
-
-    // Check tensor data: invalid
-    REQUIRE(particle->tensor_data("invalid").size() == 6);
-    for (unsigned i = 0; i < particle->tensor_data("invalid").size(); ++i)
-      REQUIRE(std::isnan(particle->tensor_data("invalid")(i)) == true);
-  }
-
-  //! Test particles velocity constraints
-  SECTION("Particle with velocity constraints") {
-    mpm::Index id = 0;
-    const double Tolerance = 1.E-7;
-    bool status = true;
-    std::shared_ptr<mpm::ParticleBase<Dim>> particle =
-        std::make_shared<mpm::Particle<Dim>>(id, coords, status);
-
-    // Apply constraints
-    particle->apply_particle_velocity_constraints(0, 10.5);
-    particle->apply_particle_velocity_constraints(1, -12.5);
-
-    // Check apply constraints
-    REQUIRE(particle->velocity()(0) == Approx(10.5).epsilon(Tolerance));
-    REQUIRE(particle->velocity()(1) == Approx(-12.5).epsilon(Tolerance));
-  }
-
-  //! Test particle, cell and node functions
-  SECTION("Test particle, cell and node functions") {
-    // Add particle
-    mpm::Index id = 0;
-    coords << 0.75, 0.75;
-    auto particle = std::make_shared<mpm::Particle<Dim>>(id, coords);
-
-    // Time-step
-    const double dt = 0.1;
-
-    // Check particle coordinates
-    auto coordinates = particle->coordinates();
-    for (unsigned i = 0; i < coordinates.size(); ++i)
-      REQUIRE(coordinates(i) == Approx(coords(i)).epsilon(Tolerance));
-
-    // Shape function
-    std::shared_ptr<mpm::Element<Dim>> element =
-        std::make_shared<mpm::QuadrilateralElement<Dim, 4>>();
-
-    // Create cell
-    auto cell = std::make_shared<mpm::Cell<Dim>>(10, Nnodes, element);
-    // Add nodes to cell
-    coords << 0.5, 0.5;
-    std::shared_ptr<mpm::NodeBase<Dim>> node0 =
-        std::make_shared<mpm::Node<Dim, Dof, Nphases>>(0, coords);
-
-    coords << 1.5, 0.5;
-    std::shared_ptr<mpm::NodeBase<Dim>> node1 =
-        std::make_shared<mpm::Node<Dim, Dof, Nphases>>(1, coords);
-
-    coords << 1.5, 1.5;
-    std::shared_ptr<mpm::NodeBase<Dim>> node2 =
-        std::make_shared<mpm::Node<Dim, Dof, Nphases>>(2, coords);
-
-    coords << 0.5, 1.5;
-    std::shared_ptr<mpm::NodeBase<Dim>> node3 =
-        std::make_shared<mpm::Node<Dim, Dof, Nphases>>(3, coords);
-
-    node0->initialise_implicit();
-    node1->initialise_implicit();
-    node2->initialise_implicit();
-    node3->initialise_implicit();
-
-    cell->add_node(0, node0);
-    cell->add_node(1, node1);
-    cell->add_node(2, node2);
-    cell->add_node(3, node3);
-    REQUIRE(cell->nnodes() == 4);
-
-    std::vector<std::shared_ptr<mpm::NodeBase<Dim>>> nodes;
-    nodes.emplace_back(node0);
-    nodes.emplace_back(node1);
-    nodes.emplace_back(node2);
-    nodes.emplace_back(node3);
-
-    // Initialise cell properties
-    cell->initialise();
-
-    // Add cell to particle
-    REQUIRE(cell->status() == false);
-    // Check compute shape functions of a particle
-    // TODO Assert: REQUIRE_NOTHROW(particle->compute_shapefn());
-    // Compute reference location should throw
-    REQUIRE(particle->compute_reference_location() == false);
-    // Compute updated particle location should fail
-    // TODO Assert:
-    // REQUIRE_NOTHROW(particle->compute_updated_position(dt) == false);
-    // Compute updated particle location from nodal velocity should fail
-    // TODO Assert: REQUIRE_NOTHROW(particle->compute_updated_position(dt,
-    // true)); Compute volume
-    // TODO Assert: REQUIRE(particle->compute_volume() == false);
-    // Update volume should fail
-    // TODO Assert: REQUIRE(particle->update_volume() == false);
-
-    REQUIRE(particle->assign_cell(cell) == true);
-    REQUIRE(cell->status() == true);
-    REQUIRE(particle->cell_id() == 10);
-
-    // Check if cell is initialised
-    REQUIRE(cell->is_initialised() == true);
-
-    // Check compute shape functions of a particle
-    REQUIRE_NOTHROW(particle->compute_shapefn());
-
-    // Assign volume
-    REQUIRE(particle->assign_volume(0.0) == false);
-    REQUIRE(particle->assign_volume(-5.0) == false);
-    REQUIRE(particle->assign_volume(2.0) == true);
-    // Check volume
-    REQUIRE(particle->volume() == Approx(2.0).epsilon(Tolerance));
-    // Compute volume
-    REQUIRE_NOTHROW(particle->compute_volume());
-    // Check volume
-    REQUIRE(particle->volume() == Approx(1.0).epsilon(Tolerance));
-
-    // Check reference location
-    coords << -0.5, -0.5;
-    REQUIRE(particle->compute_reference_location() == true);
-    auto ref_coordinates = particle->reference_location();
-    for (unsigned i = 0; i < ref_coordinates.size(); ++i)
-      REQUIRE(ref_coordinates(i) == Approx(coords(i)).epsilon(Tolerance));
-
-    // Assign material
-    unsigned mid = 1;
-    // Initialise material
-    Json jmaterial;
-    jmaterial["density"] = 1000.;
-    jmaterial["youngs_modulus"] = 1.0E+7;
-    jmaterial["poisson_ratio"] = 0.3;
-
-    auto material =
-        Factory<mpm::Material<Dim>, unsigned, const Json&>::instance()->create(
-            "LinearElastic2D", std::move(mid), jmaterial);
-
-    // Check compute mass before material and volume
-    // TODO Assert: REQUIRE(particle->compute_mass() == false);
-
-    // Test compute stress before material assignment
-    // TODO Assert: REQUIRE(particle->compute_stress() == false);
-
-    // Assign material properties
-    REQUIRE(particle->assign_material(material) == true);
-
-    // Check material id
-    REQUIRE(particle->material_id() == 1);
-
-    // Compute volume
-    REQUIRE_NOTHROW(particle->compute_volume());
-
-    // Compute mass
-    REQUIRE_NOTHROW(particle->compute_mass());
-    // Mass
-    REQUIRE(particle->mass() == Approx(1000.).epsilon(Tolerance));
-
-    // Map particle mass to nodes
-    particle->assign_mass(std::numeric_limits<double>::max());
-    // TODO Assert: REQUIRE_NOTHROW(particle->map_mass_momentum_to_nodes());
-
-    // Map particle pressure to nodes
-    // TODO Assert: REQUIRE(particle->map_pressure_to_nodes() == false);
-
-    // Assign mass to nodes
-    REQUIRE(particle->compute_reference_location() == true);
-    REQUIRE_NOTHROW(particle->compute_shapefn());
-
-    // Check velocity
-    Eigen::VectorXd velocity;
-    velocity.resize(Dim);
-    for (unsigned i = 0; i < velocity.size(); ++i) velocity(i) = i;
-    REQUIRE(particle->assign_velocity(velocity) == true);
-    for (unsigned i = 0; i < velocity.size(); ++i)
-      REQUIRE(particle->velocity()(i) == Approx(i).epsilon(Tolerance));
-
-    REQUIRE_NOTHROW(particle->compute_mass());
-    REQUIRE_NOTHROW(particle->map_mass_momentum_to_nodes());
-
-    // TODO Assert: REQUIRE(particle->map_pressure_to_nodes() == false);
-    REQUIRE(particle->compute_pressure_smoothing() == false);
-
-    // Values of nodal mass
-    std::array<double, 4> nodal_mass{562.5, 187.5, 62.5, 187.5};
-    // Check nodal mass
-    for (unsigned i = 0; i < nodes.size(); ++i)
-      REQUIRE(nodes.at(i)->mass(phase) ==
-              Approx(nodal_mass.at(i)).epsilon(Tolerance));
-
-    // Compute nodal velocity
-    for (const auto& node : nodes) node->compute_velocity();
-
-    // Values of nodal momentum
-    Eigen::Matrix<double, 4, 2> nodal_momentum;
-    // clang-format off
-    nodal_momentum << 0., 562.5,
-                      0., 187.5,
-                      0., 62.5,
-                      0., 187.5;
-    // clang-format on
-    // Check nodal momentum
-    for (unsigned i = 0; i < nodal_momentum.rows(); ++i)
-      for (unsigned j = 0; j < nodal_momentum.cols(); ++j)
-        REQUIRE(nodes.at(i)->momentum(phase)(j) ==
-                Approx(nodal_momentum(i, j)).epsilon(Tolerance));
-
-    // Values of nodal velocity
-    Eigen::Matrix<double, 4, 2> nodal_velocity;
-    // clang-format off
-    nodal_velocity << 0., 1.,
-                      0., 1.,
-                      0., 1.,
-                      0., 1.;
-    // clang-format on
-    // Check nodal velocity
-    for (unsigned i = 0; i < nodal_velocity.rows(); ++i)
-      for (unsigned j = 0; j < nodal_velocity.cols(); ++j)
-        REQUIRE(nodes.at(i)->velocity(phase)(j) ==
-                Approx(nodal_velocity(i, j)).epsilon(Tolerance));
-
-    // Deformation gradient as identity
-    Eigen::Matrix<double, 3, 3> def_grad;
-    // clang-format off
-    def_grad << 1., 0., 0.,
-                0., 1., 0.,
-                0., 0., 1.;
-    // clang-format on
-    REQUIRE_NOTHROW(particle->update_deformation_gradient("velocity", 0.1));
-    auto deformation_grad = particle->deformation_gradient();
-
-    for (unsigned i = 0; i < 3; ++i)
-      for (unsigned j = 0; j < 3; ++j)
-        REQUIRE(deformation_grad(i, j) ==
-                Approx(def_grad(i, j)).epsilon(Tolerance));
-
-    REQUIRE_NOTHROW(particle->update_deformation_gradient("displacement", 0.1));
-    deformation_grad = particle->deformation_gradient();
-
-    for (unsigned i = 0; i < 3; ++i)
-      for (unsigned j = 0; j < 3; ++j)
-        REQUIRE(deformation_grad(i, j) ==
-                Approx(def_grad(i, j)).epsilon(Tolerance));
-
-    // Set momentum to get non-zero strain
-    // clang-format off
-    nodal_momentum << 0., 562.5 * 1.,
-                      0., 187.5 * 2.,
-                      0.,  62.5 * 3.,
-                      0., 187.5 * 4.;
-    // clang-format on
-    for (unsigned i = 0; i < nodes.size(); ++i)
-      REQUIRE_NOTHROW(
-          nodes.at(i)->update_momentum(false, phase, nodal_momentum.row(i)));
-
-    // nodal velocity
-    // clang-format off
-    nodal_velocity << 0., 1.,
-                      0., 2.,
-                      0., 3.,
-                      0., 4.;
-    // clang-format on
-    // Compute nodal velocity
-    for (const auto& node : nodes) node->compute_velocity();
-    // Check nodal velocity
-    for (unsigned i = 0; i < nodal_velocity.rows(); ++i)
-      for (unsigned j = 0; j < nodal_velocity.cols(); ++j)
-        REQUIRE(nodes.at(i)->velocity(phase)(j) ==
-                Approx(nodal_velocity(i, j)).epsilon(Tolerance));
-
-    // Deformation gradient update
-    // clang-format off
-    def_grad << 1.,  0., 0.,
-              0.05,1.25, 0.,
-                0.,  0., 1.;
-    // clang-format on
-    REQUIRE_NOTHROW(particle->update_deformation_gradient("velocity", 0.1));
-    deformation_grad = particle->deformation_gradient();
-
-    for (unsigned i = 0; i < 3; ++i)
-      for (unsigned j = 0; j < 3; ++j)
-        REQUIRE(deformation_grad(i, j) ==
-                Approx(def_grad(i, j)).epsilon(Tolerance));
-
-    // Check pressure
-    REQUIRE(std::isnan(particle->pressure()) == true);
-
-    // Compute strain
-    particle->compute_strain(dt);
-    // Strain
-    Eigen::Matrix<double, 6, 1> strain;
-    strain << 0., 0.25, 0., 0.050, 0., 0.;
-    // Check strains
-    for (unsigned i = 0; i < strain.rows(); ++i)
-      REQUIRE(particle->strain()(i) == Approx(strain(i)).epsilon(Tolerance));
-
-    // Check updated pressure
-    REQUIRE(std::isnan(particle->pressure()) == true);
-
-    // Update volume strain rate
-    REQUIRE(particle->volume() == Approx(1.0).epsilon(Tolerance));
-    particle->compute_strain(dt);
-    REQUIRE_NOTHROW(particle->update_volume());
-    REQUIRE(particle->volume() == Approx(1.2).epsilon(Tolerance));
-
-    // Compute stress
-    REQUIRE_NOTHROW(particle->compute_stress());
-
-    Eigen::Matrix<double, 6, 1> stress;
-    // clang-format off
-    stress <<  721153.8461538460 * 2.,
-              1682692.3076923075 * 2.,
-               721153.8461538460 * 2.,
-                96153.8461538462 * 2.,
-                    0.0000000000 * 2.,
-                    0.0000000000 * 2.;
-    // clang-format on
-    // Check stress
-    for (unsigned i = 0; i < stress.rows(); ++i)
-      REQUIRE(particle->stress()(i) == Approx(stress(i)).epsilon(Tolerance));
-
-    // Check body force
-    Eigen::Matrix<double, 2, 1> gravity;
-    gravity << 0., -9.81;
-
-    particle->map_body_force(gravity);
-
-    // Body force
-    Eigen::Matrix<double, 4, 2> body_force;
-    // clang-format off
-    body_force << 0., -5518.125,
-                  0., -1839.375,
-                  0.,  -613.125,
-                  0., -1839.375;
-    // clang-format on
-
-    // Check nodal body force
-    for (unsigned i = 0; i < body_force.rows(); ++i)
-      for (unsigned j = 0; j < body_force.cols(); ++j)
-        REQUIRE(nodes[i]->external_force(phase)[j] ==
-                Approx(body_force(i, j)).epsilon(Tolerance));
-
-    // Check traction force
-    double traction = 7.68;
-    const unsigned direction = 1;
-    // Assign volume
-    REQUIRE(particle->assign_volume(0.0) == false);
-    REQUIRE(particle->assign_volume(-5.0) == false);
-    REQUIRE(particle->assign_volume(2.0) == true);
-    // Map traction force
-    double current_time = 5.0;
-    // Assign traction to particle
-    particle->assign_traction(direction,
-                              mfunction->value(current_time) * traction);
-    particle->map_traction_force();
-
-    // Traction force
-    Eigen::Matrix<double, 4, 2> traction_force;
-    // shapefn * volume / size_(dir) * traction
-    // clang-format off
-    traction_force << 0., 0.5625 * 1.414213562 * 7.68,
-                      0., 0.1875 * 1.414213562 * 7.68,
-                      0., 0.0625 * 1.414213562 * 7.68,
-                      0., 0.1875 * 1.414213562 * 7.68;
-    // clang-format on
-    // Add previous external body force
-    traction_force.noalias() += body_force;
-
-    // Check nodal traction force
-    for (unsigned i = 0; i < traction_force.rows(); ++i)
-      for (unsigned j = 0; j < traction_force.cols(); ++j)
-        REQUIRE(nodes[i]->external_force(phase)[j] ==
-                Approx(traction_force(i, j)).epsilon(Tolerance));
-    // Reset traction
-    particle->assign_traction(direction,
-                              -traction * mfunction->value(current_time));
-    // Map traction force
-    particle->map_traction_force();
-    // Check nodal external force
-    for (unsigned i = 0; i < traction_force.rows(); ++i)
-      for (unsigned j = 0; j < traction_force.cols(); ++j)
-        REQUIRE(nodes[i]->external_force(phase)[j] ==
-                Approx(body_force(i, j)).epsilon(Tolerance));
-
-    // Internal force
-    Eigen::Matrix<double, 4, 2> internal_force;
-    // clang-format off
-    internal_force <<  1225961.538461538,  2668269.23076923,
-                      -1033653.846153846,  697115.3846153845,
-                      -408653.8461538461, -889423.0769230769,
-                       216346.1538461538, -2475961.538461538;
-    // clang-format on
-
-    // Map particle internal force
-    particle->assign_volume(1.0);
-    particle->map_internal_force(dt);
-
-    // Check nodal internal force
-    for (unsigned i = 0; i < internal_force.rows(); ++i)
-      for (unsigned j = 0; j < internal_force.cols(); ++j)
-        REQUIRE(nodes[i]->internal_force(phase)[j] ==
-                Approx(internal_force(i, j)).epsilon(Tolerance));
-
-    // Calculate nodal acceleration and velocity
-    for (const auto& node : nodes)
-      node->compute_acceleration_velocity(phase, dt);
-
-    // Check nodal velocity
-    // clang-format off
-    nodal_velocity <<  217.9487179487179,  474.3779743589742,
-                      -551.2820512820512,  372.8138717948718,
-                      -653.8461538461538, -1421.057923076923,
-                       115.3846153846153, -1317.49382051282;
-    // clang-format on
-    // Check nodal velocity
-    for (unsigned i = 0; i < nodal_velocity.rows(); ++i)
-      for (unsigned j = 0; j < nodal_velocity.cols(); ++j)
-        REQUIRE(nodes[i]->velocity(phase)[j] ==
-                Approx(nodal_velocity(i, j)).epsilon(Tolerance));
-
-    // Check nodal acceleration
-    Eigen::Matrix<double, 4, 2> nodal_acceleration;
-    // clang-format off
-    nodal_acceleration <<  2179.487179487179, 4733.779743589742,
-                          -5512.820512820512, 3708.138717948717,
-                          -6538.461538461537, -14240.57923076923,
-                           1153.846153846153, -13214.9382051282;
-    // clang-format on
-    // Check nodal acceleration
-    for (unsigned i = 0; i < nodal_acceleration.rows(); ++i)
-      for (unsigned j = 0; j < nodal_acceleration.cols(); ++j)
-        REQUIRE(nodes[i]->acceleration(phase)[j] ==
-                Approx(nodal_acceleration(i, j)).epsilon(Tolerance));
-    // Approx(nodal_velocity(i, j) / dt).epsilon(Tolerance));
-
-    // Check original particle coordinates
-    coords << 0.75, 0.75;
-    coordinates = particle->coordinates();
-    for (unsigned i = 0; i < coordinates.size(); ++i)
-      REQUIRE(coordinates(i) == Approx(coords(i)).epsilon(Tolerance));
-
-    // Compute updated particle location
-    REQUIRE_NOTHROW(particle->compute_updated_position(dt));
-    // Check particle velocity
-    velocity << 0., 0.019;
-    for (unsigned i = 0; i < velocity.size(); ++i)
-      REQUIRE(particle->velocity()(i) ==
-              Approx(velocity(i)).epsilon(Tolerance));
-
-    // Check particle displacement
-    Eigen::Vector2d displacement;
-    displacement << 0., 0.0894;
-    for (unsigned i = 0; i < displacement.size(); ++i)
-      REQUIRE(particle->displacement()(i) ==
-              Approx(displacement(i)).epsilon(Tolerance));
-
-    // Updated particle coordinate
-    coords << 0.75, .8394;
-    // Check particle coordinates
-    coordinates = particle->coordinates();
-    for (unsigned i = 0; i < coordinates.size(); ++i)
-      REQUIRE(coordinates(i) == Approx(coords(i)).epsilon(Tolerance));
-
-    // Compute updated particle location from nodal velocity
-    REQUIRE_NOTHROW(
-        particle->compute_updated_position(dt, mpm::VelocityUpdate::PIC));
-    // Check particle velocity
-    velocity << 0., 0.894;
-    for (unsigned i = 0; i < velocity.size(); ++i)
-      REQUIRE(particle->velocity()(i) ==
-              Approx(velocity(i)).epsilon(Tolerance));
-
-    // Check particle displacement
-    displacement << 0., 0.1788;
-    for (unsigned i = 0; i < displacement.size(); ++i)
-      REQUIRE(particle->displacement()(i) ==
-              Approx(displacement(i)).epsilon(Tolerance));
-
-    // Updated particle coordinate
-    coords << 0.75, .9288;
-    // Check particle coordinates
-    coordinates = particle->coordinates();
-    for (unsigned i = 0; i < coordinates.size(); ++i)
-      REQUIRE(coordinates(i) == Approx(coords(i)).epsilon(Tolerance));
-
-    SECTION("Particle pressure smoothing") {
-      // Assign material
-      unsigned mid1 = 0;
-      // Initialise material
-      Json jmaterial1;
-      jmaterial1["density"] = 1000.;
-      jmaterial1["bulk_modulus"] = 8333333.333333333;
-      jmaterial1["dynamic_viscosity"] = 8.9E-4;
-
-      auto material1 =
-          Factory<mpm::Material<Dim>, unsigned, const Json&>::instance()
-              ->create("Newtonian2D", std::move(mid1), jmaterial1);
-
-      // Assign material properties
-      REQUIRE(particle->assign_material(material1) == true);
-
-      // Compute volume
-      REQUIRE_NOTHROW(particle->compute_volume());
-
-      // Compute mass
-      REQUIRE_NOTHROW(particle->compute_mass());
-      // Mass
-      REQUIRE(particle->mass() == Approx(1000.).epsilon(Tolerance));
-
-      // Map particle mass to nodes
-      particle->assign_mass(std::numeric_limits<double>::max());
-      // TODO Assert: REQUIRE(particle->map_mass_momentum_to_nodes() == false);
-
-      // Map particle pressure to nodes
-      // TODO Assert: REQUIRE(particle->map_pressure_to_nodes() == false);
-
-      // Assign mass to nodes
-      REQUIRE(particle->compute_reference_location() == true);
-      REQUIRE_NOTHROW(particle->compute_shapefn());
-
-      // Check velocity
-      velocity.resize(Dim);
-      for (unsigned i = 0; i < velocity.size(); ++i) velocity(i) = i;
-      REQUIRE(particle->assign_velocity(velocity) == true);
-      for (unsigned i = 0; i < velocity.size(); ++i)
-        REQUIRE(particle->velocity()(i) == Approx(i).epsilon(Tolerance));
-
-      REQUIRE_NOTHROW(particle->compute_mass());
-      REQUIRE_NOTHROW(particle->map_mass_momentum_to_nodes());
-
-      // Check volumetric strain at centroid
-      double volumetric_strain = 0.2;
-      REQUIRE(particle->dvolumetric_strain() ==
-              Approx(volumetric_strain).epsilon(Tolerance));
-
-      // Compute stress
-      REQUIRE_NOTHROW(particle->compute_stress());
-
-      REQUIRE(
-          particle->pressure() ==
-          Approx(-8333333.333333333 * volumetric_strain).epsilon(Tolerance));
-
-      REQUIRE_NOTHROW(particle->map_pressure_to_nodes());
-      REQUIRE(particle->compute_pressure_smoothing() == true);
-    }
-
-    SECTION("Particle assign state variables") {
-      SECTION("Assign state variable fail") {
-        mid = 0;
-        Json jmaterial;
-        jmaterial["density"] = 1000.;
-        jmaterial["youngs_modulus"] = 1.0E+7;
-        jmaterial["poisson_ratio"] = 0.3;
-        jmaterial["softening"] = false;
-        jmaterial["friction"] = 0.;
-        jmaterial["dilation"] = 0.;
-        jmaterial["cohesion"] = 2000.;
-        jmaterial["residual_friction"] = 0.;
-        jmaterial["residual_dilation"] = 0.;
-        jmaterial["residual_cohesion"] = 1000.;
-        jmaterial["peak_pdstrain"] = 0.;
-        jmaterial["residual_pdstrain"] = 0.;
-        jmaterial["tension_cutoff"] = 0.;
-
-        auto mc_material =
-            Factory<mpm::Material<Dim>, unsigned, const Json&>::instance()
-                ->create("MohrCoulomb2D", std::move(id), jmaterial);
-        REQUIRE(mc_material->id() == 0);
-
-        mpm::dense_map state_variables =
-            mc_material->initialise_state_variables();
-        REQUIRE(state_variables.at("phi") ==
-                Approx(jmaterial["friction"]).epsilon(Tolerance));
-        REQUIRE(state_variables.at("psi") ==
-                Approx(jmaterial["dilation"]).epsilon(Tolerance));
-        REQUIRE(state_variables.at("cohesion") ==
-                Approx(jmaterial["cohesion"]).epsilon(Tolerance));
-        REQUIRE(state_variables.at("epsilon") == Approx(0.).epsilon(Tolerance));
-        REQUIRE(state_variables.at("rho") == Approx(0.).epsilon(Tolerance));
-        REQUIRE(state_variables.at("theta") == Approx(0.).epsilon(Tolerance));
-        REQUIRE(state_variables.at("pdstrain") ==
-                Approx(0.).epsilon(Tolerance));
-
-        SECTION("Assign state variables") {
-          // Assign material properties
-          REQUIRE(particle->assign_material(mc_material) == true);
-          // Assign state variables
-          REQUIRE(particle->assign_material_state_vars(state_variables,
-                                                       mc_material) == true);
-          // Assign and read a state variable
-          REQUIRE_NOTHROW(particle->assign_state_variable("phi", 30.));
-          REQUIRE(particle->state_variable("phi") == 30.);
-          // Assign and read pressure though MC does not contain pressure
-          REQUIRE(std::isnan(particle->pressure()) == true);
-        }
-
-        SECTION("Assign state variables fail on state variables size") {
-          // Assign material
-          unsigned mid1 = 0;
-          // Initialise material
-          Json jmaterial1;
-          jmaterial1["density"] = 1000.;
-          jmaterial1["bulk_modulus"] = 8333333.333333333;
-          jmaterial1["dynamic_viscosity"] = 8.9E-4;
-
-          auto newtonian_material =
-              Factory<mpm::Material<Dim>, unsigned, const Json&>::instance()
-                  ->create("Newtonian2D", std::move(mid1), jmaterial1);
-
-          // Assign material properties
-          REQUIRE(particle->assign_material(newtonian_material) == true);
-          // Assign state variables
-          REQUIRE(particle->assign_material_state_vars(state_variables,
-                                                       mc_material) == false);
-        }
-
-        SECTION("Assign state variables fail on material id") {
-          // Assign material
-          unsigned mid1 = 1;
-          // Initialise material
-          Json jmaterial1;
-          jmaterial1["density"] = 1000.;
-          jmaterial1["bulk_modulus"] = 8333333.333333333;
-          jmaterial1["dynamic_viscosity"] = 8.9E-4;
-
-          auto newtonian_material =
-              Factory<mpm::Material<Dim>, unsigned, const Json&>::instance()
-                  ->create("Newtonian2D", std::move(mid1), jmaterial1);
-
-          // Assign material properties
-          REQUIRE(particle->assign_material(newtonian_material) == true);
-          // Assign state variables
-          REQUIRE(particle->assign_material_state_vars(state_variables,
-                                                       mc_material) == false);
-        }
-      }
-    }
-  }
-
-  SECTION("Check assign material to particle") {
-    // Add particle
-    mpm::Index id = 0;
-    coords << 0.75, 0.75;
-    auto particle = std::make_shared<mpm::Particle<Dim>>(id, coords);
-
-    unsigned mid = 1;
-    // Initialise material
-    Json jmaterial;
-    jmaterial["density"] = 1000.;
-    jmaterial["youngs_modulus"] = 1.0E+7;
-    jmaterial["poisson_ratio"] = 0.3;
-
-    auto material =
-        Factory<mpm::Material<Dim>, unsigned, const Json&>::instance()->create(
-            "LinearElastic2D", std::move(mid), jmaterial);
-    REQUIRE(material->id() == 1);
-
-    // Check if particle can be assigned a material is null
-    REQUIRE(particle->assign_material(nullptr) == false);
-
-    // Check material id
-    REQUIRE(particle->material_id() == std::numeric_limits<unsigned>::max());
-
-    // Assign material to particle
-    REQUIRE(particle->assign_material(material) == true);
-
-    // Check material id
-    REQUIRE(particle->material_id() == 1);
-  }
-
-  SECTION("Check particle properties") {
-    mpm::Index id = 0;
-    const double Tolerance = 1.E-7;
-    std::shared_ptr<mpm::ParticleBase<Dim>> particle =
-        std::make_shared<mpm::Particle<Dim>>(id, coords);
-
-    // Check mass
-    REQUIRE(particle->mass() == Approx(0.0).epsilon(Tolerance));
-    double mass = 100.5;
-    particle->assign_mass(mass);
-    REQUIRE(particle->mass() == Approx(100.5).epsilon(Tolerance));
-
-    // Check stress
-    Eigen::Matrix<double, 6, 1> stress;
-    for (unsigned i = 0; i < stress.size(); ++i) stress(i) = 17.52;
-
-    for (unsigned i = 0; i < stress.size(); ++i)
-      REQUIRE(particle->stress()(i) == Approx(0.).epsilon(Tolerance));
-
-    // Check velocity
-    Eigen::VectorXd velocity;
-    velocity.resize(Dim);
-    for (unsigned i = 0; i < velocity.size(); ++i) velocity(i) = 19.745;
-
-    for (unsigned i = 0; i < velocity.size(); ++i)
-      REQUIRE(particle->velocity()(i) == Approx(0.).epsilon(Tolerance));
-
-    REQUIRE(particle->assign_velocity(velocity) == true);
-    for (unsigned i = 0; i < velocity.size(); ++i)
-      REQUIRE(particle->velocity()(i) == Approx(19.745).epsilon(Tolerance));
-
-    // Check acceleration
-    Eigen::VectorXd acceleration;
-    acceleration.resize(Dim);
-    for (unsigned i = 0; i < acceleration.size(); ++i) acceleration(i) = 19.745;
-
-    for (unsigned i = 0; i < acceleration.size(); ++i)
-      REQUIRE(particle->acceleration()(i) == Approx(0.).epsilon(Tolerance));
-
-    REQUIRE(particle->assign_acceleration(acceleration) == true);
-    for (unsigned i = 0; i < acceleration.size(); ++i)
-      REQUIRE(particle->acceleration()(i) == Approx(19.745).epsilon(Tolerance));
-
-    // Assign volume
-    REQUIRE(particle->assign_volume(0.0) == false);
-    REQUIRE(particle->assign_volume(-5.0) == false);
-    REQUIRE(particle->assign_volume(2.0) == true);
-    // Check volume
-    REQUIRE(particle->volume() == Approx(2.0).epsilon(Tolerance));
-    // Traction
-    double traction = 65.32;
-    const unsigned Direction = 1;
-    // Check traction
-    for (unsigned i = 0; i < Dim; ++i)
-      REQUIRE(particle->traction()(i) == Approx(0.).epsilon(Tolerance));
-
-    REQUIRE(particle->assign_traction(Direction, traction) == true);
-
-    // Calculate traction force = traction * volume / spacing
-    traction *= 2.0 / (std::pow(2.0, 1. / Dim));
-
-    for (unsigned i = 0; i < Dim; ++i) {
-      if (i == Direction)
-        REQUIRE(particle->traction()(i) == Approx(traction).epsilon(Tolerance));
-      else
-        REQUIRE(particle->traction()(i) == Approx(0.).epsilon(Tolerance));
-    }
-
-    // Check for incorrect direction
-    const unsigned wrong_dir = 4;
-    REQUIRE(particle->assign_traction(wrong_dir, traction) == false);
-
-    // Check again to ensure value hasn't been updated
-    for (unsigned i = 0; i < Dim; ++i) {
-      if (i == Direction)
-        REQUIRE(particle->traction()(i) == Approx(traction).epsilon(Tolerance));
-      else
-        REQUIRE(particle->traction()(i) == Approx(0.).epsilon(Tolerance));
-    }
-  }
-
-  // Check initialise particle from POD file
-  SECTION("Check initialise particle POD") {
-    mpm::Index id = 0;
-    const double Tolerance = 1.E-7;
-    std::shared_ptr<mpm::ParticleBase<Dim>> particle =
-        std::make_shared<mpm::Particle<Dim>>(id, coords);
-
-    mpm::PODParticle h5_particle;
-    h5_particle.id = 13;
-    h5_particle.mass = 501.5;
-
-    Eigen::Vector3d coords;
-    coords << 1., 2., 0.;
-    h5_particle.coord_x = coords[0];
-    h5_particle.coord_y = coords[1];
-    h5_particle.coord_z = coords[2];
-
-    Eigen::Vector3d displacement;
-    displacement << 0.01, 0.02, 0.0;
-    h5_particle.displacement_x = displacement[0];
-    h5_particle.displacement_y = displacement[1];
-    h5_particle.displacement_z = displacement[2];
-
-    Eigen::Vector3d lsize;
-    lsize << 0.25, 0.5, 0.;
-    h5_particle.nsize_x = lsize[0];
-    h5_particle.nsize_y = lsize[1];
-    h5_particle.nsize_z = lsize[2];
-
-    Eigen::Vector3d velocity;
-    velocity << 1.5, 2.5, 0.0;
-    h5_particle.velocity_x = velocity[0];
-    h5_particle.velocity_y = velocity[1];
-    h5_particle.velocity_z = velocity[2];
-
-    Eigen::Vector3d acceleration;
-    acceleration << 1.5, 2.5, 0.0;
-    h5_particle.acceleration_x = acceleration[0];
-    h5_particle.acceleration_y = acceleration[1];
-    h5_particle.acceleration_z = acceleration[2];
-
-    Eigen::Matrix<double, 6, 1> stress;
-    stress << 11.5, -12.5, 13.5, 14.5, -15.5, 16.5;
-    h5_particle.stress_xx = stress[0];
-    h5_particle.stress_yy = stress[1];
-    h5_particle.stress_zz = stress[2];
-    h5_particle.tau_xy = stress[3];
-    h5_particle.tau_yz = stress[4];
-    h5_particle.tau_xz = stress[5];
-
-    Eigen::Matrix<double, 6, 1> strain;
-    strain << 0.115, -0.125, 0.135, 0.145, -0.155, 0.165;
-    h5_particle.strain_xx = strain[0];
-    h5_particle.strain_yy = strain[1];
-    h5_particle.strain_zz = strain[2];
-    h5_particle.gamma_xy = strain[3];
-    h5_particle.gamma_yz = strain[4];
-    h5_particle.gamma_xz = strain[5];
-
-    Eigen::Matrix<double, 3, 3> deformation_gradient;
-    deformation_gradient << 0.115, -0.125, 0.135, 0.145, -0.155, 0.165, 0.145,
-        -0.155, 0.165;
-    h5_particle.defgrad_00 = deformation_gradient(0, 0);
-    h5_particle.defgrad_01 = deformation_gradient(0, 1);
-    h5_particle.defgrad_02 = deformation_gradient(0, 2);
-    h5_particle.defgrad_10 = deformation_gradient(1, 0);
-    h5_particle.defgrad_11 = deformation_gradient(1, 1);
-    h5_particle.defgrad_12 = deformation_gradient(1, 2);
-    h5_particle.defgrad_20 = deformation_gradient(2, 0);
-    h5_particle.defgrad_21 = deformation_gradient(2, 1);
-    h5_particle.defgrad_22 = deformation_gradient(2, 2);
-
-    Eigen::Matrix<double, 3, 3> mapping_matrix;
-    mapping_matrix << 0.115, -0.125, 0.135, 0.145, -0.155, 0.165, 0.145, -0.155,
-        0.165;
-    h5_particle.mapping_matrix_00 = mapping_matrix(0, 0);
-    h5_particle.mapping_matrix_01 = mapping_matrix(0, 1);
-    h5_particle.mapping_matrix_02 = mapping_matrix(0, 2);
-    h5_particle.mapping_matrix_10 = mapping_matrix(1, 0);
-    h5_particle.mapping_matrix_11 = mapping_matrix(1, 1);
-    h5_particle.mapping_matrix_12 = mapping_matrix(1, 2);
-    h5_particle.mapping_matrix_20 = mapping_matrix(2, 0);
-    h5_particle.mapping_matrix_21 = mapping_matrix(2, 1);
-    h5_particle.mapping_matrix_22 = mapping_matrix(2, 2);
-    h5_particle.initialise_mapping_matrix = true;
-
-    h5_particle.status = true;
-
-    h5_particle.cell_id = 1;
-
-    h5_particle.volume = 2.;
-
-    h5_particle.material_id = 1;
-
-    // Reinitialise particle from POD data
-    REQUIRE(particle->initialise_particle(h5_particle) == true);
-
-    // Check particle id
-    REQUIRE(particle->id() == h5_particle.id);
-    // Check particle mass
-    REQUIRE(particle->mass() == h5_particle.mass);
-    // Check particle volume
-    REQUIRE(particle->volume() == h5_particle.volume);
-    // Check particle mass density
-    REQUIRE(particle->mass_density() == h5_particle.mass / h5_particle.volume);
-    // Check particle status
-    REQUIRE(particle->status() == h5_particle.status);
-
-    // Check for coordinates
-    auto coordinates = particle->coordinates();
-    REQUIRE(coordinates.size() == Dim);
-    for (unsigned i = 0; i < coordinates.size(); ++i)
-      REQUIRE(coordinates(i) == Approx(coords(i)).epsilon(Tolerance));
-
-    // Check for displacement
-    auto pdisplacement = particle->displacement();
-    REQUIRE(pdisplacement.size() == Dim);
-    for (unsigned i = 0; i < Dim; ++i)
-      REQUIRE(pdisplacement(i) == Approx(displacement(i)).epsilon(Tolerance));
-
-    // Check for size
-    auto size = particle->natural_size();
-    REQUIRE(size.size() == Dim);
-    for (unsigned i = 0; i < size.size(); ++i)
-      REQUIRE(size(i) == Approx(lsize(i)).epsilon(Tolerance));
-
-    // Check velocity
-    auto pvelocity = particle->velocity();
-    REQUIRE(pvelocity.size() == Dim);
-    for (unsigned i = 0; i < Dim; ++i)
-      REQUIRE(pvelocity(i) == Approx(velocity(i)).epsilon(Tolerance));
-
-    // Check acceleration
-    auto pacceleration = particle->acceleration();
-    REQUIRE(pacceleration.size() == Dim);
-    for (unsigned i = 0; i < Dim; ++i)
-      REQUIRE(pacceleration(i) == Approx(acceleration(i)).epsilon(Tolerance));
-
-    // Check stress
-    auto pstress = particle->stress();
-    REQUIRE(pstress.size() == stress.size());
-    for (unsigned i = 0; i < stress.size(); ++i)
-      REQUIRE(pstress(i) == Approx(stress(i)).epsilon(Tolerance));
-
-    // Check strain
-    auto pstrain = particle->strain();
-    REQUIRE(pstrain.size() == strain.size());
-    for (unsigned i = 0; i < strain.size(); ++i)
-      REQUIRE(pstrain(i) == Approx(strain(i)).epsilon(Tolerance));
-
-    // Check deformation gradient
-    auto pdef_grad = particle->deformation_gradient();
-    REQUIRE(pdef_grad.rows() == deformation_gradient.rows());
-    REQUIRE(pdef_grad.cols() == deformation_gradient.cols());
-    for (unsigned i = 0; i < deformation_gradient.rows(); ++i) {
-      for (unsigned j = 0; j < deformation_gradient.cols(); ++j) {
-        REQUIRE(pdef_grad(i, j) ==
-                Approx(deformation_gradient(i, j)).epsilon(Tolerance));
-      }
-    }
-
-    // Check mapping matrix
-    auto map = particle->mapping_matrix();
-    REQUIRE(Dim == map.rows());
-    REQUIRE(Dim == map.cols());
-    for (unsigned i = 0; i < map.rows(); ++i)
-      for (unsigned j = 0; j < map.cols(); ++j)
-        REQUIRE(mapping_matrix(i, j) == Approx(map(i, j)).epsilon(Tolerance));
-
-    // Check cell id
-    REQUIRE(particle->cell_id() == h5_particle.cell_id);
-
-    // Check material id
-    REQUIRE(particle->material_id() == h5_particle.material_id);
-
-    // Write Particle POD data
-    auto pod_test = std::static_pointer_cast<mpm::PODParticle>(particle->pod());
-
-    REQUIRE(h5_particle.id == pod_test->id);
-    REQUIRE(h5_particle.mass == pod_test->mass);
-
-    REQUIRE(h5_particle.coord_x ==
-            Approx(pod_test->coord_x).epsilon(Tolerance));
-    REQUIRE(h5_particle.coord_y ==
-            Approx(pod_test->coord_y).epsilon(Tolerance));
-    REQUIRE(h5_particle.coord_z ==
-            Approx(pod_test->coord_z).epsilon(Tolerance));
-
-    REQUIRE(h5_particle.displacement_x ==
-            Approx(pod_test->displacement_x).epsilon(Tolerance));
-    REQUIRE(h5_particle.displacement_y ==
-            Approx(pod_test->displacement_y).epsilon(Tolerance));
-    REQUIRE(h5_particle.displacement_z ==
-            Approx(pod_test->displacement_z).epsilon(Tolerance));
-
-    REQUIRE(h5_particle.nsize_x == pod_test->nsize_x);
-    REQUIRE(h5_particle.nsize_y == pod_test->nsize_y);
-    REQUIRE(h5_particle.nsize_z == pod_test->nsize_z);
-
-    REQUIRE(h5_particle.velocity_x ==
-            Approx(pod_test->velocity_x).epsilon(Tolerance));
-    REQUIRE(h5_particle.velocity_y ==
-            Approx(pod_test->velocity_y).epsilon(Tolerance));
-    REQUIRE(h5_particle.velocity_z ==
-            Approx(pod_test->velocity_z).epsilon(Tolerance));
-
-    REQUIRE(h5_particle.acceleration_x ==
-            Approx(pod_test->acceleration_x).epsilon(Tolerance));
-    REQUIRE(h5_particle.acceleration_y ==
-            Approx(pod_test->acceleration_y).epsilon(Tolerance));
-    REQUIRE(h5_particle.acceleration_z ==
-            Approx(pod_test->acceleration_z).epsilon(Tolerance));
-
-    REQUIRE(h5_particle.stress_xx ==
-            Approx(pod_test->stress_xx).epsilon(Tolerance));
-    REQUIRE(h5_particle.stress_yy ==
-            Approx(pod_test->stress_yy).epsilon(Tolerance));
-    REQUIRE(h5_particle.stress_zz ==
-            Approx(pod_test->stress_zz).epsilon(Tolerance));
-    REQUIRE(h5_particle.tau_xy == Approx(pod_test->tau_xy).epsilon(Tolerance));
-    REQUIRE(h5_particle.tau_yz == Approx(pod_test->tau_yz).epsilon(Tolerance));
-    REQUIRE(h5_particle.tau_xz == Approx(pod_test->tau_xz).epsilon(Tolerance));
-
-    REQUIRE(h5_particle.strain_xx ==
-            Approx(pod_test->strain_xx).epsilon(Tolerance));
-    REQUIRE(h5_particle.strain_yy ==
-            Approx(pod_test->strain_yy).epsilon(Tolerance));
-    REQUIRE(h5_particle.strain_zz ==
-            Approx(pod_test->strain_zz).epsilon(Tolerance));
-    REQUIRE(h5_particle.gamma_xy ==
-            Approx(pod_test->gamma_xy).epsilon(Tolerance));
-    REQUIRE(h5_particle.gamma_yz ==
-            Approx(pod_test->gamma_yz).epsilon(Tolerance));
-    REQUIRE(h5_particle.gamma_xz ==
-            Approx(pod_test->gamma_xz).epsilon(Tolerance));
-
-    REQUIRE(h5_particle.defgrad_00 ==
-            Approx(pod_test->defgrad_00).epsilon(Tolerance));
-    REQUIRE(h5_particle.defgrad_01 ==
-            Approx(pod_test->defgrad_01).epsilon(Tolerance));
-    REQUIRE(h5_particle.defgrad_02 ==
-            Approx(pod_test->defgrad_02).epsilon(Tolerance));
-    REQUIRE(h5_particle.defgrad_10 ==
-            Approx(pod_test->defgrad_10).epsilon(Tolerance));
-    REQUIRE(h5_particle.defgrad_11 ==
-            Approx(pod_test->defgrad_11).epsilon(Tolerance));
-    REQUIRE(h5_particle.defgrad_12 ==
-            Approx(pod_test->defgrad_12).epsilon(Tolerance));
-    REQUIRE(h5_particle.defgrad_20 ==
-            Approx(pod_test->defgrad_20).epsilon(Tolerance));
-    REQUIRE(h5_particle.defgrad_21 ==
-            Approx(pod_test->defgrad_21).epsilon(Tolerance));
-    REQUIRE(h5_particle.defgrad_22 ==
-            Approx(pod_test->defgrad_22).epsilon(Tolerance));
-
-    REQUIRE(h5_particle.initialise_mapping_matrix ==
-            Approx(pod_test->initialise_mapping_matrix).epsilon(Tolerance));
-    REQUIRE(h5_particle.mapping_matrix_00 ==
-            Approx(pod_test->mapping_matrix_00).epsilon(Tolerance));
-    REQUIRE(h5_particle.mapping_matrix_01 ==
-            Approx(pod_test->mapping_matrix_01).epsilon(Tolerance));
-    REQUIRE(h5_particle.mapping_matrix_10 ==
-            Approx(pod_test->mapping_matrix_10).epsilon(Tolerance));
-    REQUIRE(h5_particle.mapping_matrix_11 ==
-            Approx(pod_test->mapping_matrix_11).epsilon(Tolerance));
-    REQUIRE(pod_test->mapping_matrix_02 == Approx(0.0).epsilon(Tolerance));
-    REQUIRE(pod_test->mapping_matrix_12 == Approx(0.0).epsilon(Tolerance));
-    REQUIRE(pod_test->mapping_matrix_20 == Approx(0.0).epsilon(Tolerance));
-    REQUIRE(pod_test->mapping_matrix_21 == Approx(0.0).epsilon(Tolerance));
-    REQUIRE(pod_test->mapping_matrix_22 == Approx(0.0).epsilon(Tolerance));
-
-    REQUIRE(h5_particle.status == pod_test->status);
-    REQUIRE(h5_particle.cell_id == pod_test->cell_id);
-    REQUIRE(h5_particle.material_id == pod_test->material_id);
-  }
-
-  // Check particle's material id maping to nodes
-  SECTION("Check particle's material id maping to nodes") {
-    // Add particle
-    mpm::Index id1 = 0;
-    coords << 0.75, 0.75;
-    auto particle1 = std::make_shared<mpm::Particle<Dim>>(id1, coords);
-
-    // Add particle
-    mpm::Index id2 = 1;
-    coords << 0.25, 0.25;
-    auto particle2 = std::make_shared<mpm::Particle<Dim>>(id2, coords);
-
-    // Element
-    std::shared_ptr<mpm::Element<Dim>> element =
-        std::make_shared<mpm::QuadrilateralElement<Dim, 4>>();
-
-    // Create cell
-    auto cell = std::make_shared<mpm::Cell<Dim>>(10, Nnodes, element);
-    // Create vector of nodes and add them to cell
-    coords << 0., 0.;
-    std::shared_ptr<mpm::NodeBase<Dim>> node0 =
-        std::make_shared<mpm::Node<Dim, Dof, Nphases>>(0, coords);
-
-    coords << 1., 0.;
-    std::shared_ptr<mpm::NodeBase<Dim>> node1 =
-        std::make_shared<mpm::Node<Dim, Dof, Nphases>>(1, coords);
-
-    coords << 1., 1.;
-    std::shared_ptr<mpm::NodeBase<Dim>> node2 =
-        std::make_shared<mpm::Node<Dim, Dof, Nphases>>(3, coords);
-
-    coords << 0., 1.;
-    std::shared_ptr<mpm::NodeBase<Dim>> node3 =
-        std::make_shared<mpm::Node<Dim, Dof, Nphases>>(2, coords);
-    std::vector<std::shared_ptr<mpm::NodeBase<Dim>>> nodes = {node0, node1,
-                                                              node2, node3};
-
-    for (int j = 0; j < nodes.size(); ++j) cell->add_node(j, nodes[j]);
-
-    // Initialise cell properties and assign cell to particle
-    cell->initialise();
-    particle1->assign_cell(cell);
-    particle2->assign_cell(cell);
-
-    // Assign material 1
-    unsigned mid1 = 0;
-    // Initialise material 1
-    Json jmaterial1;
-    jmaterial1["density"] = 1000.;
-    jmaterial1["youngs_modulus"] = 1.0E+7;
-    jmaterial1["poisson_ratio"] = 0.3;
-
-    auto material1 =
-        Factory<mpm::Material<Dim>, unsigned, const Json&>::instance()->create(
-            "LinearElastic2D", std::move(mid1), jmaterial1);
-
-    particle1->assign_material(material1);
-
-    // Assign material 2
-    unsigned mid2 = 1;
-    // Initialise material 2
-    Json jmaterial2;
-    jmaterial2["density"] = 2000.;
-    jmaterial2["youngs_modulus"] = 2.0E+7;
-    jmaterial2["poisson_ratio"] = 0.25;
-
-    auto material2 =
-        Factory<mpm::Material<Dim>, unsigned, const Json&>::instance()->create(
-            "LinearElastic2D", std::move(mid2), jmaterial2);
-
-    particle2->assign_material(material2);
-
-    // Append particle's material id to nodes in cell
-    particle1->append_material_id_to_nodes();
-    particle2->append_material_id_to_nodes();
-
-    // check if the correct amount of material ids were added to node and if
-    // their indexes are correct
-    std::vector<unsigned> material_ids = {0, 1};
-    for (const auto& node : nodes) {
-      REQUIRE(node->material_ids().size() == 2);
-      auto mat_ids = node->material_ids();
-      unsigned i = 0;
-      for (auto mitr = mat_ids.begin(); mitr != mat_ids.end(); ++mitr, ++i)
-        REQUIRE(*mitr == material_ids.at(i));
-    }
-  }
-}
-
-//! \brief Check particle class for 3D case
-TEST_CASE("Particle is checked for 3D case", "[particle][3D]") {
-  // Dimension
-  const unsigned Dim = 3;
-  // Dimension
-  const unsigned Dof = 6;
-  // Number of nodes per cell
-  const unsigned Nnodes = 8;
-  // Number of phases
-  const unsigned Nphases = 1;
-  // Tolerance
-  const double Tolerance = 1.E-7;
-  // Json property
-  Json jfunctionproperties;
-  jfunctionproperties["id"] = 0;
-  std::vector<double> x_values{{0.0, 0.5, 1.0}};
-  std::vector<double> fx_values{{0.0, 1.0, 1.0}};
-  jfunctionproperties["xvalues"] = x_values;
-  jfunctionproperties["fxvalues"] = fx_values;
-
-  // math function
-  std::shared_ptr<mpm::FunctionBase> mfunction =
-      std::make_shared<mpm::LinearFunction>(0, jfunctionproperties);
-  // Current time for traction force
-  double current_time = 10.0;
-
-  // Coordinates
-  Eigen::Vector3d coords;
-  coords.setZero();
-
-  //! Check for id = 0
-  SECTION("Particle id is zero") {
-    mpm::Index id = 0;
-    std::shared_ptr<mpm::ParticleBase<Dim>> particle =
-        std::make_shared<mpm::Particle<Dim>>(id, coords);
-    REQUIRE(particle->id() == 0);
-    REQUIRE(particle->status() == true);
-  }
-
-  SECTION("Particle id is positive") {
-    //! Check for id is a positive value
-    mpm::Index id = std::numeric_limits<mpm::Index>::max();
-    std::shared_ptr<mpm::ParticleBase<Dim>> particle =
-        std::make_shared<mpm::Particle<Dim>>(id, coords);
-    REQUIRE(particle->id() == std::numeric_limits<mpm::Index>::max());
-    REQUIRE(particle->status() == true);
-  }
-
-  //! Construct with id, coordinates and status
-  SECTION("Particle with id, coordinates, and status") {
-    mpm::Index id = 0;
-    bool status = true;
-    std::shared_ptr<mpm::ParticleBase<Dim>> particle =
-        std::make_shared<mpm::Particle<Dim>>(id, coords, status);
-    REQUIRE(particle->id() == 0);
-    REQUIRE(particle->status() == true);
-    particle->assign_status(false);
-    REQUIRE(particle->status() == false);
-  }
-
-  //! Test coordinates function
-  SECTION("coordinates function is checked") {
-    mpm::Index id = 0;
-    // Create particle
-    std::shared_ptr<mpm::ParticleBase<Dim>> particle =
-        std::make_shared<mpm::Particle<Dim>>(id, coords);
-
-    // Particle type
-    REQUIRE(particle->type() == "P3D");
-
-    //! Check for coordinates being zero
-    auto coordinates = particle->coordinates();
-    for (unsigned i = 0; i < coordinates.size(); ++i)
-      REQUIRE(coordinates(i) == Approx(coords(i)).epsilon(Tolerance));
-    REQUIRE(coordinates.size() == Dim);
-
-    //! Check for negative value of coordinates
-    for (unsigned i = 0; i < coordinates.size(); ++i)
-      coords(i) = -1. * std::numeric_limits<double>::max();
-    particle->assign_coordinates(coords);
-    coordinates = particle->coordinates();
-    for (unsigned i = 0; i < coordinates.size(); ++i)
-      REQUIRE(coordinates(i) == Approx(coords(i)).epsilon(Tolerance));
-
-    REQUIRE(coordinates.size() == Dim);
-
-    //! Check for positive value of coordinates
-    for (unsigned i = 0; i < coordinates.size(); ++i)
-      coords(i) = std::numeric_limits<double>::max();
-    particle->assign_coordinates(coords);
-    coordinates = particle->coordinates();
-    for (unsigned i = 0; i < coordinates.size(); ++i)
-      REQUIRE(coordinates(i) == Approx(coords(i)).epsilon(Tolerance));
-
-    REQUIRE(coordinates.size() == Dim);
-  }
-
-  //! Test assign cell pointer to particle
-  SECTION("Add a pointer to a cell to particle") {
-    // Add particle
-    mpm::Index id = 0;
-    coords << 1.5, 1.5, 1.5;
-    std::shared_ptr<mpm::ParticleBase<Dim>> particle =
-        std::make_shared<mpm::Particle<Dim>>(id, coords);
-
-    // Check particle coordinates
-    auto coordinates = particle->coordinates();
-    for (unsigned i = 0; i < coordinates.size(); ++i)
-      REQUIRE(coordinates(i) == Approx(coords(i)).epsilon(Tolerance));
-
-    // Assign hexahedron shape function
-    std::shared_ptr<mpm::Element<Dim>> element =
-        std::make_shared<mpm::HexahedronElement<Dim, 8>>();
-
-    // Create cell
-    auto cell = std::make_shared<mpm::Cell<Dim>>(10, Nnodes, element);
-    // Add nodes
-    coords << 0, 0, 0;
-    std::shared_ptr<mpm::NodeBase<Dim>> node0 =
-        std::make_shared<mpm::Node<Dim, Dof, Nphases>>(0, coords);
-
-    coords << 2, 0, 0;
-    std::shared_ptr<mpm::NodeBase<Dim>> node1 =
-        std::make_shared<mpm::Node<Dim, Dof, Nphases>>(1, coords);
-
-    coords << 2, 2, 0;
-    std::shared_ptr<mpm::NodeBase<Dim>> node2 =
-        std::make_shared<mpm::Node<Dim, Dof, Nphases>>(2, coords);
-
-    coords << 0, 2, 0;
-    std::shared_ptr<mpm::NodeBase<Dim>> node3 =
-        std::make_shared<mpm::Node<Dim, Dof, Nphases>>(3, coords);
-
-    coords << 0, 0, 2;
-    std::shared_ptr<mpm::NodeBase<Dim>> node4 =
-        std::make_shared<mpm::Node<Dim, Dof, Nphases>>(4, coords);
-
-    coords << 2, 0, 2;
-    std::shared_ptr<mpm::NodeBase<Dim>> node5 =
-        std::make_shared<mpm::Node<Dim, Dof, Nphases>>(5, coords);
-
-    coords << 2, 2, 2;
-    std::shared_ptr<mpm::NodeBase<Dim>> node6 =
-        std::make_shared<mpm::Node<Dim, Dof, Nphases>>(6, coords);
-
-    coords << 0, 2, 2;
-    std::shared_ptr<mpm::NodeBase<Dim>> node7 =
-        std::make_shared<mpm::Node<Dim, Dof, Nphases>>(7, coords);
-
-    coords << 0, 0, 4;
-    std::shared_ptr<mpm::NodeBase<Dim>> node8 =
-        std::make_shared<mpm::Node<Dim, Dof, Nphases>>(4, coords);
-
-    coords << 2, 0, 4;
-    std::shared_ptr<mpm::NodeBase<Dim>> node9 =
-        std::make_shared<mpm::Node<Dim, Dof, Nphases>>(5, coords);
-
-    coords << 2, 2, 4;
-    std::shared_ptr<mpm::NodeBase<Dim>> node10 =
-        std::make_shared<mpm::Node<Dim, Dof, Nphases>>(6, coords);
-
-    coords << 0, 2, 4;
-    std::shared_ptr<mpm::NodeBase<Dim>> node11 =
-        std::make_shared<mpm::Node<Dim, Dof, Nphases>>(7, coords);
-
-    cell->add_node(0, node0);
-    cell->add_node(1, node1);
-    cell->add_node(2, node2);
-    cell->add_node(3, node3);
-    cell->add_node(4, node4);
-    cell->add_node(5, node5);
-    cell->add_node(6, node6);
-    cell->add_node(7, node7);
-    REQUIRE(cell->nnodes() == 8);
-
-    // Initialise cell properties
-    cell->initialise();
-
-    // Check if cell is initialised
-    REQUIRE(cell->is_initialised() == true);
-
-    // Add cell to particle
-    REQUIRE(cell->status() == false);
-    // Check particle cell status
-    REQUIRE(particle->cell_ptr() == false);
-    // Assign cell id
-    REQUIRE(particle->assign_cell_id(10) == true);
-    // Require cell id
-    REQUIRE(particle->cell_id() == 10);
-    // Assign a very large cell id
-    REQUIRE(particle->assign_cell_id(std::numeric_limits<mpm::Index>::max()) ==
-            false);
-    // Require cell id
-    REQUIRE(particle->cell_id() == 10);
-    // Assign particle to cell
-    REQUIRE(particle->assign_cell(cell) == true);
-    // Local coordinates
-    Eigen::Vector3d xi;
-    xi.fill(std::numeric_limits<double>::max());
-    // Assign particle to cell
-    REQUIRE(particle->assign_cell_xi(cell, xi) == false);
-    // Compute reference location
-    cell->is_point_in_cell(particle->coordinates(), &xi);
-    // Assign particle to cell
-    REQUIRE(particle->assign_cell_xi(cell, xi) == true);
-
-    // Assign cell id again
-    REQUIRE(particle->assign_cell_id(10) == false);
-    // Check particle cell status
-    REQUIRE(particle->cell_ptr() == true);
-    // Check cell status on addition of particle
-    REQUIRE(cell->status() == true);
-
-    // Create cell
-    auto cell2 = std::make_shared<mpm::Cell<Dim>>(20, Nnodes, element);
-
-    cell2->add_node(0, node4);
-    cell2->add_node(1, node5);
-    cell2->add_node(2, node6);
-    cell2->add_node(3, node7);
-    cell2->add_node(4, node8);
-    cell2->add_node(5, node9);
-    cell2->add_node(6, node10);
-    cell2->add_node(7, node11);
-    REQUIRE(cell2->nnodes() == 8);
-
-    // Initialise cell2 properties
-    cell2->initialise();
-
-    // Check if cell2 is initialised
-    REQUIRE(cell2->is_initialised() == true);
-
-    // Add cell2 to particle
-    REQUIRE(cell2->status() == false);
-    // Assign particle to cell2
-    REQUIRE(particle->assign_cell(cell2) == false);
-    // Check cell2 status for failed addition of particle
-    REQUIRE(cell2->status() == false);
-    // Check cell status because this should not have removed the particle
-    REQUIRE(cell->status() == true);
-
-    // Remove assigned cell
-    particle->remove_cell();
-    REQUIRE(particle->assign_cell(cell) == true);
-
-    // Clear all particle ids
-    REQUIRE(cell->nparticles() == 1);
-    cell->clear_particle_ids();
-    REQUIRE(cell->nparticles() == 0);
-  }
-
-  //! Test initialise particle stresses
-  SECTION("Particle with initial stress") {
-    mpm::Index id = 0;
-    const double Tolerance = 1.E-7;
-    bool status = true;
-    std::shared_ptr<mpm::ParticleBase<Dim>> particle =
-        std::make_shared<mpm::Particle<Dim>>(id, coords, status);
-    Eigen::Matrix<double, 6, 1> stress =
-        Eigen::Matrix<double, 6, 1>::Constant(5.7);
-
-    particle->initial_stress(stress);
-    REQUIRE(particle->stress().size() == stress.size());
-    auto pstress = particle->stress();
-    for (unsigned i = 0; i < pstress.size(); ++i)
-      REQUIRE(pstress[i] == Approx(stress[i]).epsilon(Tolerance));
-  }
-
-  //! Test particles scalar, vector and tensor data
-  SECTION("Check particle scalar, vector, and tensor data") {
-    mpm::Index id = 0;
-    const double Tolerance = 1.E-7;
-    bool status = true;
-    std::shared_ptr<mpm::ParticleBase<Dim>> particle =
-        std::make_shared<mpm::Particle<Dim>>(id, coords, status);
-
-    // Check scalar data: mass
-    REQUIRE(particle->scalar_data("mass") == Approx(0.0).epsilon(Tolerance));
-    double mass = 100.5;
-    particle->assign_mass(mass);
-    REQUIRE(particle->scalar_data("mass") == Approx(100.5).epsilon(Tolerance));
-
-    // Check scalar data: invalid
-    REQUIRE(std::isnan(particle->scalar_data("invalid")) == true);
-
-    // Check vector data: velocities
-    Eigen::VectorXd velocity;
-    velocity.resize(Dim);
-    for (unsigned i = 0; i < velocity.size(); ++i) velocity(i) = 17.51;
-
-    REQUIRE(particle->vector_data("velocities").size() == Dim);
-    for (unsigned i = 0; i < velocity.size(); ++i)
-      REQUIRE(particle->vector_data("velocities")(i) ==
-              Approx(0.).epsilon(Tolerance));
-
-    REQUIRE(particle->assign_velocity(velocity) == true);
-    for (unsigned i = 0; i < velocity.size(); ++i)
-      REQUIRE(particle->vector_data("velocities")(i) ==
-              Approx(17.51).epsilon(Tolerance));
-
-    // Check vector data: accelerations
-    Eigen::VectorXd acceleration;
-    acceleration.resize(Dim);
-    for (unsigned i = 0; i < acceleration.size(); ++i) acceleration(i) = 17.51;
-
-    REQUIRE(particle->vector_data("accelerations").size() == Dim);
-    for (unsigned i = 0; i < acceleration.size(); ++i)
-      REQUIRE(particle->vector_data("accelerations")(i) ==
-              Approx(0.).epsilon(Tolerance));
-
-    REQUIRE(particle->assign_acceleration(acceleration) == true);
-    for (unsigned i = 0; i < acceleration.size(); ++i)
-      REQUIRE(particle->vector_data("accelerations")(i) ==
-              Approx(17.51).epsilon(Tolerance));
-
-    // Check vector data: invalid
-    REQUIRE(particle->vector_data("invalid").size() == Dim);
-    for (unsigned i = 0; i < particle->vector_data("invalid").size(); ++i)
-      REQUIRE(std::isnan(particle->vector_data("invalid")(i)) == true);
-
-    // Check tensor data: stress
-    Eigen::Matrix<double, 6, 1> stress;
-    for (unsigned i = 0; i < stress.size(); ++i) stress(i) = 17.51;
-
-    for (unsigned i = 0; i < stress.size(); ++i)
-      REQUIRE(particle->tensor_data("stresses")(i) ==
-              Approx(0.).epsilon(Tolerance));
-
-    particle->initial_stress(stress);
-    for (unsigned i = 0; i < stress.size(); ++i)
-      REQUIRE(particle->tensor_data("stresses")(i) ==
-              Approx(17.51).epsilon(Tolerance));
-
-    // Check tensor data: invalid
-    REQUIRE(particle->tensor_data("invalid").size() == 6);
-    for (unsigned i = 0; i < particle->tensor_data("invalid").size(); ++i)
-      REQUIRE(std::isnan(particle->tensor_data("invalid")(i)) == true);
-  }
-
-  //! Test particles velocity constraints
-  SECTION("Particle with velocity constraints") {
-    mpm::Index id = 0;
-    const double Tolerance = 1.E-7;
-    bool status = true;
-    std::shared_ptr<mpm::ParticleBase<Dim>> particle =
-        std::make_shared<mpm::Particle<Dim>>(id, coords, status);
-    // Apply constraints
-    particle->apply_particle_velocity_constraints(0, 10.5);
-    particle->apply_particle_velocity_constraints(1, -12.5);
-    particle->apply_particle_velocity_constraints(2, 14.5);
-
-    // Check apply constraints
-    REQUIRE(particle->velocity()(0) == Approx(10.5).epsilon(Tolerance));
-    REQUIRE(particle->velocity()(1) == Approx(-12.5).epsilon(Tolerance));
-    REQUIRE(particle->velocity()(2) == Approx(14.5).epsilon(Tolerance));
-  }
-
-  //! Test particle, cell and node functions
-  SECTION("Test particle, cell and node functions") {
-    // Add particle
-    mpm::Index id = 0;
-    coords << 1.5, 1.5, 1.5;
-    std::shared_ptr<mpm::ParticleBase<Dim>> particle =
-        std::make_shared<mpm::Particle<Dim>>(id, coords);
-
-    // Phase
-    const unsigned phase = 0;
-    // Time-step
-    const double dt = 0.1;
-
-    // Check particle coordinates
-    auto coordinates = particle->coordinates();
-    for (unsigned i = 0; i < coordinates.size(); ++i)
-      REQUIRE(coordinates(i) == Approx(coords(i)).epsilon(Tolerance));
-
-    // Assign hexahedron shape function
-    std::shared_ptr<mpm::Element<Dim>> element =
-        std::make_shared<mpm::HexahedronElement<Dim, 8>>();
-
-    // Create cell
-    auto cell = std::make_shared<mpm::Cell<Dim>>(10, Nnodes, element);
-    // Add nodes
-    coords << 0, 0, 0;
-    std::shared_ptr<mpm::NodeBase<Dim>> node0 =
-        std::make_shared<mpm::Node<Dim, Dof, Nphases>>(0, coords);
-
-    coords << 2, 0, 0;
-    std::shared_ptr<mpm::NodeBase<Dim>> node1 =
-        std::make_shared<mpm::Node<Dim, Dof, Nphases>>(1, coords);
-
-    coords << 2, 2, 0;
-    std::shared_ptr<mpm::NodeBase<Dim>> node2 =
-        std::make_shared<mpm::Node<Dim, Dof, Nphases>>(2, coords);
-
-    coords << 0, 2, 0;
-    std::shared_ptr<mpm::NodeBase<Dim>> node3 =
-        std::make_shared<mpm::Node<Dim, Dof, Nphases>>(3, coords);
-
-    coords << 0, 0, 2;
-    std::shared_ptr<mpm::NodeBase<Dim>> node4 =
-        std::make_shared<mpm::Node<Dim, Dof, Nphases>>(4, coords);
-
-    coords << 2, 0, 2;
-    std::shared_ptr<mpm::NodeBase<Dim>> node5 =
-        std::make_shared<mpm::Node<Dim, Dof, Nphases>>(5, coords);
-
-    coords << 2, 2, 2;
-    std::shared_ptr<mpm::NodeBase<Dim>> node6 =
-        std::make_shared<mpm::Node<Dim, Dof, Nphases>>(6, coords);
-
-    coords << 0, 2, 2;
-    std::shared_ptr<mpm::NodeBase<Dim>> node7 =
-        std::make_shared<mpm::Node<Dim, Dof, Nphases>>(7, coords);
-
-    node0->initialise_implicit();
-    node1->initialise_implicit();
-    node2->initialise_implicit();
-    node3->initialise_implicit();
-    node4->initialise_implicit();
-    node5->initialise_implicit();
-    node6->initialise_implicit();
-    node7->initialise_implicit();
-
-    std::vector<std::shared_ptr<mpm::NodeBase<Dim>>> nodes;
-    nodes.emplace_back(node0);
-    nodes.emplace_back(node1);
-    nodes.emplace_back(node2);
-    nodes.emplace_back(node3);
-    nodes.emplace_back(node4);
-    nodes.emplace_back(node5);
-    nodes.emplace_back(node6);
-    nodes.emplace_back(node7);
-
-    cell->add_node(0, node0);
-    cell->add_node(1, node1);
-    cell->add_node(2, node2);
-    cell->add_node(3, node3);
-    cell->add_node(4, node4);
-    cell->add_node(5, node5);
-    cell->add_node(6, node6);
-    cell->add_node(7, node7);
-    REQUIRE(cell->nnodes() == 8);
-
-    // Initialise cell properties
-    cell->initialise();
-
-    // Check if cell is initialised
-    REQUIRE(cell->is_initialised() == true);
-
-    // Add cell to particle
-    REQUIRE(cell->status() == false);
-    // Check compute shape functions of a particle
-    // TODO Assert: REQUIRE(particle->compute_shapefn() == false);
-    // Compute reference location should throw
-    REQUIRE(particle->compute_reference_location() == false);
-    // Compute updated particle location should fail
-    // TODO Assert: REQUIRE(particle->compute_updated_position(dt) == false);
-    // Compute updated particle location from nodal velocity should fail
-    // TODO Assert: REQUIRE_NOTHROW(particle->compute_updated_position(dt,
-    // true));
-
-    // Compute volume
-    // TODO Assert: REQUIRE(particle->compute_volume() == false);
-    // Update volume should fail
-    // TODO Assert: REQUIRE(particle->update_volume() == false);
-
-    REQUIRE(particle->assign_cell(cell) == true);
-    REQUIRE(cell->status() == true);
-    REQUIRE(particle->cell_id() == 10);
-
-    // Check if cell is initialised
-    REQUIRE(cell->is_initialised() == true);
-
-    // Check compute shape functions of a particle
-    REQUIRE_NOTHROW(particle->compute_shapefn());
-
-    // Assign volume
-    REQUIRE(particle->assign_volume(0.0) == false);
-    REQUIRE(particle->assign_volume(-5.0) == false);
-    REQUIRE(particle->assign_volume(2.0) == true);
-    // Check volume
-    REQUIRE(particle->volume() == Approx(2.0).epsilon(Tolerance));
-    // Compute volume
-    REQUIRE_NOTHROW(particle->compute_volume());
-    // Check volume
-    REQUIRE(particle->volume() == Approx(8.0).epsilon(Tolerance));
-
-    // Check reference location
-    coords << 0.5, 0.5, 0.5;
-    REQUIRE(particle->compute_reference_location() == true);
-    auto ref_coordinates = particle->reference_location();
-    for (unsigned i = 0; i < ref_coordinates.size(); ++i)
-      REQUIRE(ref_coordinates(i) == Approx(coords(i)).epsilon(Tolerance));
-
-    // Assign material
-    unsigned mid = 0;
-    // Initialise material
-    Json jmaterial;
-    jmaterial["density"] = 1000.;
-    jmaterial["youngs_modulus"] = 1.0E+7;
-    jmaterial["poisson_ratio"] = 0.3;
-
-    auto material =
-        Factory<mpm::Material<Dim>, unsigned, const Json&>::instance()->create(
-            "LinearElastic3D", std::move(mid), jmaterial);
-
-    // Check compute mass before material and volume
-    // TODO Assert: REQUIRE(particle->compute_mass() == false);
-
-    // Test compute stress before material assignment
-    // TODO Assert: REQUIRE(particle->compute_stress() == false);
-
-    // Assign material properties
-    REQUIRE(particle->assign_material(material) == true);
-
-    // Check material id from particle
-    REQUIRE(particle->material_id() == 0);
-
-    // Compute volume
-    REQUIRE_NOTHROW(particle->compute_volume());
-
-    // Compute mass
-    REQUIRE_NOTHROW(particle->compute_mass());
-    // Mass
-    REQUIRE(particle->mass() == Approx(8000.).epsilon(Tolerance));
-
-    // Map particle mass to nodes
-    particle->assign_mass(std::numeric_limits<double>::max());
-    // TODO Assert: REQUIRE(particle->map_mass_momentum_to_nodes() == false);
-
-    // Map particle pressure to nodes
-    // TODO Assert: REQUIRE(particle->map_pressure_to_nodes() == false);
-
-    // Assign mass to nodes
-    REQUIRE(particle->compute_reference_location() == true);
-    REQUIRE_NOTHROW(particle->compute_shapefn());
-
-    // Check velocity
-    Eigen::VectorXd velocity;
-    velocity.resize(Dim);
-    for (unsigned i = 0; i < velocity.size(); ++i) velocity(i) = i;
-    REQUIRE(particle->assign_velocity(velocity) == true);
-    for (unsigned i = 0; i < velocity.size(); ++i)
-      REQUIRE(particle->velocity()(i) == Approx(i).epsilon(Tolerance));
-
-    REQUIRE_NOTHROW(particle->compute_mass());
-    REQUIRE_NOTHROW(particle->map_mass_momentum_to_nodes());
-
-    // TODO Assert: REQUIRE(particle->map_pressure_to_nodes() == false);
-    REQUIRE(particle->compute_pressure_smoothing() == false);
-
-    // Values of nodal mass
-    std::array<double, 8> nodal_mass{125., 375.,  1125., 375.,
-                                     375., 1125., 3375., 1125.};
-    // Check nodal mass
-    for (unsigned i = 0; i < nodes.size(); ++i)
-      REQUIRE(nodes.at(i)->mass(phase) ==
-              Approx(nodal_mass.at(i)).epsilon(Tolerance));
-
-    // Compute nodal velocity
-    for (const auto& node : nodes) node->compute_velocity();
-
-    // Values of nodal momentum
-    Eigen::Matrix<double, 8, 3> nodal_momentum;
-    // clang-format off
-    nodal_momentum << 0.,  125.,  250.,
-                      0.,  375.,  750.,
-                      0., 1125., 2250.,
-                      0.,  375.,  750.,
-                      0.,  375.,  750.,
-                      0., 1125., 2250.,
-                      0., 3375., 6750.,
-                      0., 1125., 2250.;
-    // clang-format on
-
-    // Check nodal momentum
-    for (unsigned i = 0; i < nodal_momentum.rows(); ++i)
-      for (unsigned j = 0; j < nodal_momentum.cols(); ++j)
-        REQUIRE(nodes.at(i)->momentum(phase)[j] ==
-                Approx(nodal_momentum(i, j)).epsilon(Tolerance));
-
-    // Values of nodal velocity
-    Eigen::Matrix<double, 8, 3> nodal_velocity;
-    // clang-format off
-    nodal_velocity << 0., 1., 2.,
-                      0., 1., 2.,
-                      0., 1., 2.,
-                      0., 1., 2.,
-                      0., 1., 2.,
-                      0., 1., 2.,
-                      0., 1., 2.,
-                      0., 1., 2.;
-    // clang-format on
-    // Check nodal velocity
-    for (unsigned i = 0; i < nodal_velocity.rows(); ++i)
-      for (unsigned j = 0; j < nodal_velocity.cols(); ++j)
-        REQUIRE(nodes.at(i)->velocity(phase)(j) ==
-                Approx(nodal_velocity(i, j)).epsilon(Tolerance));
-
-    // Deformation gradient as identity
-    Eigen::Matrix<double, 3, 3> def_grad;
-    // clang-format off
-    def_grad << 1., 0., 0.,
-                0., 1., 0.,
-                0., 0., 1.;
-    // clang-format on
-    REQUIRE_NOTHROW(particle->update_deformation_gradient("velocity", 0.1));
-    auto deformation_grad = particle->deformation_gradient();
-
-    for (unsigned i = 0; i < 3; ++i)
-      for (unsigned j = 0; j < 3; ++j)
-        REQUIRE(deformation_grad(i, j) ==
-                Approx(def_grad(i, j)).epsilon(Tolerance));
-
-    REQUIRE_NOTHROW(particle->update_deformation_gradient("displacement", 0.1));
-    deformation_grad = particle->deformation_gradient();
-
-    for (unsigned i = 0; i < 3; ++i)
-      for (unsigned j = 0; j < 3; ++j)
-        REQUIRE(deformation_grad(i, j) ==
-                Approx(def_grad(i, j)).epsilon(Tolerance));
-
-    // Set momentum to get non-zero strain
-    // clang-format off
-    nodal_momentum << 0.,  125. * 1.,  250. * 1.,
-                      0.,  375. * 2.,  750. * 2.,
-                      0., 1125. * 3., 2250. * 3.,
-                      0.,  375. * 4.,  750. * 4.,
-                      0.,  375. * 5.,  750. * 5.,
-                      0., 1125. * 6., 2250. * 6.,
-                      0., 3375. * 7., 6750. * 7.,
-                      0., 1125. * 8., 2250. * 8.;
-    // clang-format on
-    for (unsigned i = 0; i < nodes.size(); ++i)
-      REQUIRE_NOTHROW(
-          nodes.at(i)->update_momentum(false, phase, nodal_momentum.row(i)));
-
-    // nodal velocity
-    // clang-format off
-    nodal_velocity << 0., 1.,  2.,
-                      0., 2.,  4.,
-                      0., 3.,  6.,
-                      0., 4.,  8.,
-                      0., 5., 10.,
-                      0., 6., 12.,
-                      0., 7., 14.,
-                      0., 8., 16.;
-    // clang-format on
-    // Compute nodal velocity
-    for (const auto& node : nodes) node->compute_velocity();
-    // Check nodal velocity
-    for (unsigned i = 0; i < nodal_velocity.rows(); ++i)
-      for (unsigned j = 0; j < nodal_velocity.cols(); ++j)
-        REQUIRE(nodes.at(i)->velocity(phase)(j) ==
-                Approx(nodal_velocity(i, j)).epsilon(Tolerance));
-
-    // clang-format off
-    def_grad <<     1.,    0.,  0.,
-                -0.025, 1.075, 0.2,
-                 -0.05,  0.15, 1.4;
-    // clang-format on
-    REQUIRE_NOTHROW(particle->update_deformation_gradient("velocity", 0.1));
-    deformation_grad = particle->deformation_gradient();
-
-    for (unsigned i = 0; i < 3; ++i)
-      for (unsigned j = 0; j < 3; ++j)
-        REQUIRE(deformation_grad(i, j) ==
-                Approx(def_grad(i, j)).epsilon(Tolerance));
-
-    // Check pressure
-    REQUIRE(std::isnan(particle->pressure()) == true);
-
-    // Compute strain
-    particle->compute_strain(dt);
-    // Strain
-    Eigen::Matrix<double, 6, 1> strain;
-    strain << 0.00000, 0.07500, 0.40000, -0.02500, 0.35000, -0.05000;
-
-    // Check strains
-    for (unsigned i = 0; i < strain.rows(); ++i)
-      REQUIRE(particle->strain()(i) == Approx(strain(i)).epsilon(Tolerance));
-
-    // Check updated pressure
-    REQUIRE(std::isnan(particle->pressure()) == true);
-
-    // Update volume strain rate
-    REQUIRE(particle->volume() == Approx(8.0).epsilon(Tolerance));
-    particle->compute_strain(dt);
-    REQUIRE_NOTHROW(particle->update_volume());
-    REQUIRE(particle->volume() == Approx(12.0).epsilon(Tolerance));
-
-    // Compute stress
-    REQUIRE_NOTHROW(particle->compute_stress());
-
-    Eigen::Matrix<double, 6, 1> stress;
-    // clang-format off
-    stress << 2740384.6153846150,
-              3317307.6923076920,
-              5817307.6923076920,
-               -96153.8461538463,
-              1346153.8461538465,
-              -192307.6923076927;
-    // clang-format on
-    // Check stress
-    for (unsigned i = 0; i < stress.rows(); ++i)
-      REQUIRE(particle->stress()(i) == Approx(stress(i)).epsilon(Tolerance));
-
-    // Check body force
-    Eigen::Matrix<double, 3, 1> gravity;
-    gravity << 0., 0., -9.81;
-
-    particle->map_body_force(gravity);
-
-    // Body force
-    Eigen::Matrix<double, 8, 3> body_force;
-    // clang-format off
-    body_force << 0., 0.,  -1226.25,
-                  0., 0.,  -3678.75,
-                  0., 0., -11036.25,
-                  0., 0.,  -3678.75,
-                  0., 0.,  -3678.75,
-                  0., 0., -11036.25,
-                  0., 0., -33108.75,
-                  0., 0., -11036.25;
-    // clang-format on
-
-    // Check nodal body force
-    for (unsigned i = 0; i < body_force.rows(); ++i)
-      for (unsigned j = 0; j < body_force.cols(); ++j)
-        REQUIRE(nodes[i]->external_force(phase)[j] ==
-                Approx(body_force(i, j)).epsilon(Tolerance));
-
-    // Check traction force
-    double traction = 7.68;
-    const unsigned direction = 2;
-    // Assign volume
-    REQUIRE(particle->assign_volume(0.0) == false);
-    REQUIRE(particle->assign_volume(-5.0) == false);
-    REQUIRE(particle->assign_volume(2.0) == true);
-    // Assign traction to particle
-    particle->assign_traction(direction,
-                              mfunction->value(current_time) * traction);
-    // Map traction force
-    particle->map_traction_force();
-
-    // Traction force
-    Eigen::Matrix<double, 8, 3> traction_force;
-    // shapefn * volume / size_(dir) * traction
-    // clang-format off
-    traction_force << 0., 0., 0.015625 * 1.587401052 * 7.68,
-                      0., 0., 0.046875 * 1.587401052 * 7.68,
-                      0., 0., 0.140625 * 1.587401052 * 7.68,
-                      0., 0., 0.046875 * 1.587401052 * 7.68,
-                      0., 0., 0.046875 * 1.587401052 * 7.68,
-                      0., 0., 0.140625 * 1.587401052 * 7.68,
-                      0., 0., 0.421875 * 1.587401052 * 7.68,
-                      0., 0., 0.140625 * 1.587401052 * 7.68;
-    // clang-format on
-    // Add previous external body force
-    traction_force.noalias() += body_force;
-
-    // Check nodal traction force
-    for (unsigned i = 0; i < traction_force.rows(); ++i)
-      for (unsigned j = 0; j < traction_force.cols(); ++j)
-        REQUIRE(nodes[i]->external_force(phase)[j] ==
-                Approx(traction_force(i, j)).epsilon(Tolerance));
-    // Reset traction
-    particle->assign_traction(direction,
-                              mfunction->value(current_time) * -traction);
-    // Map traction force
-    particle->map_traction_force();
-    // Check nodal external force
-    for (unsigned i = 0; i < traction_force.rows(); ++i)
-      for (unsigned j = 0; j < traction_force.cols(); ++j)
-        REQUIRE(nodes[i]->external_force(phase)[j] ==
-                Approx(body_force(i, j)).epsilon(Tolerance));
-
-    // Internal force
-    Eigen::Matrix<double, 8, 3> internal_force;
-    // clang-format off
-    internal_force <<  612980.7692307689,  1141826.923076923,  1742788.461538461,
-                      -901442.3076923079,  3521634.615384615,  5420673.076923076,
-                      -2415865.384615385,  612980.7692307703,  12223557.69230769,
-                       1935096.153846153,  108173.0769230771,  3882211.538461538,
-                                 2031250,  2079326.923076922, -588942.3076923075,
-                      -2127403.846153846,  6526442.307692306, -1189903.846153845,
-                       -5516826.92307692, -10276442.30769231, -15685096.15384615,
-                       6382211.538461537, -3713942.307692308, -5805288.461538462;
-    // clang-format on
-
-    // Map particle internal force
-    particle->assign_volume(8.0);
-    particle->map_internal_force(dt);
-
-    // Check nodal internal force
-    for (unsigned i = 0; i < internal_force.rows(); ++i)
-      for (unsigned j = 0; j < internal_force.cols(); ++j)
-        REQUIRE(nodes[i]->internal_force(phase)[j] ==
-                Approx(internal_force(i, j)).epsilon(Tolerance));
-
-    // Calculate nodal acceleration and velocity
-    for (const auto& node : nodes)
-      node->compute_acceleration_velocity(phase, dt);
-
-    // Check nodal velocity
-    // clang-format off
-    nodal_velocity <<  490.3846153846152,  914.4615384615383, 1395.249769230769,
-                      -240.3846153846155,  941.1025641025641, 1448.531820512821,
-                      -214.7435897435898,   57.4871794871796, 1091.557461538462,
-                       516.0256410256410,   32.8461538461539, 1042.275410256410,
-                       541.6666666666666,  559.4871794871794, -148.032282051282,
-                      -189.1025641025641,  586.1282051282051, -94.75023076923067,
-                      -163.4615384615384, -297.4871794871795, -451.7245897435898,
-                       567.3076923076923, -322.1282051282053, -501.0066410256412;
-    // clang-format on
-    // Check nodal velocity
-    for (unsigned i = 0; i < nodal_velocity.rows(); ++i)
-      for (unsigned j = 0; j < nodal_velocity.cols(); ++j)
-        REQUIRE(nodes[i]->velocity(phase)[j] ==
-                Approx(nodal_velocity(i, j)).epsilon(Tolerance));
-
-    // Check nodal acceleration
-    Eigen::Matrix<double, 8, 3> nodal_acceleration;
-    // clang-format off
-    nodal_acceleration << 4903.846153846152, 9134.615384615383, 13932.49769230769,
-                         -2403.846153846155, 9391.025641025641, 14445.31820512821,
-                         -2147.435897435898, 544.8717948717959, 10855.57461538462,
-                          5160.256410256409, 288.461538461539,  10342.7541025641,
-                          5416.666666666666, 5544.871794871794, -1580.32282051282,
-                         -1891.025641025641, 5801.282051282051, -1067.502307692307,
-                         -1634.615384615384, -3044.871794871795, -4657.245897435898,
-                          5673.076923076923, -3301.282051282052, -5170.066410256411;
-    // clang-format on
-    // Check nodal acceleration
-    for (unsigned i = 0; i < nodal_acceleration.rows(); ++i)
-      for (unsigned j = 0; j < nodal_acceleration.cols(); ++j)
-        REQUIRE(nodes[i]->acceleration(phase)[j] ==
-                Approx(nodal_acceleration(i, j)).epsilon(Tolerance));
-    // Approx(nodal_velocity(i, j) / dt).epsilon(Tolerance));
-
-    // Check original particle coordinates
-    coords << 1.5, 1.5, 1.5;
-    coordinates = particle->coordinates();
-    for (unsigned i = 0; i < coordinates.size(); ++i)
-      REQUIRE(coordinates(i) == Approx(coords(i)).epsilon(Tolerance));
-
-    SECTION("Particle pressure smoothing") {
-      // Assign material
-      unsigned mid1 = 0;
-      // Initialise material
-      Json jmaterial1;
-      jmaterial1["density"] = 1000.;
-      jmaterial1["bulk_modulus"] = 8333333.333333333;
-      jmaterial1["dynamic_viscosity"] = 8.9E-4;
-
-      auto material1 =
-          Factory<mpm::Material<Dim>, unsigned, const Json&>::instance()
-              ->create("Newtonian3D", std::move(mid1), jmaterial1);
-
-      // Assign material properties
-      REQUIRE(particle->assign_material(material1) == true);
-
-      // Compute volume
-      REQUIRE_NOTHROW(particle->compute_volume());
-
-      // Compute mass
-      REQUIRE_NOTHROW(particle->compute_mass());
-      // Mass
-      REQUIRE(particle->mass() == Approx(8000.).epsilon(Tolerance));
-
-      // Map particle mass to nodes
-      particle->assign_mass(std::numeric_limits<double>::max());
-      // TODO Assert: REQUIRE(particle->map_mass_momentum_to_nodes() ==
-      // false);
-
-      // Map particle pressure to nodes
-      // TODO Assert: REQUIRE(particle->map_pressure_to_nodes() == false);
-
-      // Assign mass to nodes
-      REQUIRE(particle->compute_reference_location() == true);
-      REQUIRE_NOTHROW(particle->compute_shapefn());
-
-      // Check velocity
-      velocity.resize(Dim);
-      for (unsigned i = 0; i < velocity.size(); ++i) velocity(i) = i;
-      REQUIRE(particle->assign_velocity(velocity) == true);
-      for (unsigned i = 0; i < velocity.size(); ++i)
-        REQUIRE(particle->velocity()(i) == Approx(i).epsilon(Tolerance));
-
-      REQUIRE_NOTHROW(particle->compute_mass());
-      REQUIRE_NOTHROW(particle->map_mass_momentum_to_nodes());
-
-      // Check volumetric strain at centroid
-      double volumetric_strain = 0.5;
-      REQUIRE(particle->dvolumetric_strain() ==
-              Approx(volumetric_strain).epsilon(Tolerance));
-
-      // Compute stress
-      REQUIRE_NOTHROW(particle->compute_stress());
-
-      REQUIRE(
-          particle->pressure() ==
-          Approx(-8333333.333333333 * volumetric_strain).epsilon(Tolerance));
-
-      REQUIRE_NOTHROW(particle->map_pressure_to_nodes());
-      REQUIRE(particle->compute_pressure_smoothing() == true);
-    }
-
-    SECTION("Particle assign state variables") {
-      SECTION("Assign state variable fail") {
-        mid = 0;
-        Json jmaterial;
-        jmaterial["density"] = 1000.;
-        jmaterial["youngs_modulus"] = 1.0E+7;
-        jmaterial["poisson_ratio"] = 0.3;
-        jmaterial["softening"] = false;
-        jmaterial["friction"] = 0.;
-        jmaterial["dilation"] = 0.;
-        jmaterial["cohesion"] = 2000.;
-        jmaterial["residual_friction"] = 0.;
-        jmaterial["residual_dilation"] = 0.;
-        jmaterial["residual_cohesion"] = 1000.;
-        jmaterial["peak_pdstrain"] = 0.;
-        jmaterial["residual_pdstrain"] = 0.;
-        jmaterial["tension_cutoff"] = 0.;
-
-        auto mc_material =
-            Factory<mpm::Material<Dim>, unsigned, const Json&>::instance()
-                ->create("MohrCoulomb3D", std::move(id), jmaterial);
-        REQUIRE(mc_material->id() == 0);
-
-        mpm::dense_map state_variables =
-            mc_material->initialise_state_variables();
-        REQUIRE(state_variables.at("phi") ==
-                Approx(jmaterial["friction"]).epsilon(Tolerance));
-        REQUIRE(state_variables.at("psi") ==
-                Approx(jmaterial["dilation"]).epsilon(Tolerance));
-        REQUIRE(state_variables.at("cohesion") ==
-                Approx(jmaterial["cohesion"]).epsilon(Tolerance));
-        REQUIRE(state_variables.at("epsilon") == Approx(0.).epsilon(Tolerance));
-        REQUIRE(state_variables.at("rho") == Approx(0.).epsilon(Tolerance));
-        REQUIRE(state_variables.at("theta") == Approx(0.).epsilon(Tolerance));
-        REQUIRE(state_variables.at("pdstrain") ==
-                Approx(0.).epsilon(Tolerance));
-
-        SECTION("Assign state variables") {
-          // Assign material properties
-          REQUIRE(particle->assign_material(mc_material) == true);
-          // Assign state variables
-          REQUIRE(particle->assign_material_state_vars(state_variables,
-                                                       mc_material) == true);
-          // Assign and read a state variable
-          REQUIRE_NOTHROW(particle->assign_state_variable("phi", 30.));
-          REQUIRE(particle->state_variable("phi") == 30.);
-          // Assign and read pressure though MC does not contain pressure
-          REQUIRE(std::isnan(particle->pressure()) == true);
-        }
-
-        SECTION("Assign state variables fail on state variables size") {
-          // Assign material
-          unsigned mid1 = 0;
-          // Initialise material
-          Json jmaterial1;
-          jmaterial1["density"] = 1000.;
-          jmaterial1["bulk_modulus"] = 8333333.333333333;
-          jmaterial1["dynamic_viscosity"] = 8.9E-4;
-
-          auto newtonian_material =
-              Factory<mpm::Material<Dim>, unsigned, const Json&>::instance()
-                  ->create("Newtonian3D", std::move(mid1), jmaterial1);
-
-          // Assign material properties
-          REQUIRE(particle->assign_material(newtonian_material) == true);
-          // Assign state variables
-          REQUIRE(particle->assign_material_state_vars(state_variables,
-                                                       mc_material) == false);
-        }
-
-        SECTION("Assign state variables fail on material id") {
-          // Assign material
-          unsigned mid1 = 1;
-          // Initialise material
-          Json jmaterial1;
-          jmaterial1["density"] = 1000.;
-          jmaterial1["bulk_modulus"] = 8333333.333333333;
-          jmaterial1["dynamic_viscosity"] = 8.9E-4;
-
-          auto newtonian_material =
-              Factory<mpm::Material<Dim>, unsigned, const Json&>::instance()
-                  ->create("Newtonian3D", std::move(mid1), jmaterial1);
-
-          // Assign material properties
-          REQUIRE(particle->assign_material(newtonian_material) == true);
-          // Assign state variables
-          REQUIRE(particle->assign_material_state_vars(state_variables,
-                                                       mc_material) == false);
-        }
-      }
-    }
-
-    // Compute updated particle location
-    REQUIRE_NOTHROW(particle->compute_updated_position(dt));
-    // Check particle velocity
-    velocity << 0., 1., 1.019;
-    for (unsigned i = 0; i < velocity.size(); ++i)
-      REQUIRE(particle->velocity()(i) ==
-              Approx(velocity(i)).epsilon(Tolerance));
-
-    // Check particle displacement
-    Eigen::Vector3d displacement;
-    displacement << 0.0, 0.5875, 1.0769;
-    for (unsigned i = 0; i < displacement.size(); ++i)
-      REQUIRE(particle->displacement()(i) ==
-              Approx(displacement(i)).epsilon(Tolerance));
-
-    // Updated particle coordinate
-    coords << 1.5, 2.0875, 2.5769;
-    // Check particle coordinates
-    coordinates = particle->coordinates();
-    for (unsigned i = 0; i < coordinates.size(); ++i)
-      REQUIRE(coordinates(i) == Approx(coords(i)).epsilon(Tolerance));
-
-    // Compute updated particle location based on nodal velocity
-    REQUIRE_NOTHROW(
-        particle->compute_updated_position(dt, mpm::VelocityUpdate::PIC));
-    // Check particle velocity
-    velocity << 0., 5.875, 10.769;
-    for (unsigned i = 0; i < velocity.size(); ++i)
-      REQUIRE(particle->velocity()(i) ==
-              Approx(velocity(i)).epsilon(Tolerance));
-
-    // Check particle displacement
-    displacement << 0.0, 1.175, 2.1538;
-    for (unsigned i = 0; i < displacement.size(); ++i)
-      REQUIRE(particle->displacement()(i) ==
-              Approx(displacement(i)).epsilon(Tolerance));
-
-    // Updated particle coordinate
-    coords << 1.5, 2.675, 3.6538;
-    // Check particle coordinates
-    coordinates = particle->coordinates();
-    for (unsigned i = 0; i < coordinates.size(); ++i)
-      REQUIRE(coordinates(i) == Approx(coords(i)).epsilon(Tolerance));
-  }
-
-  SECTION("Check assign material to particle") {
-    // Add particle
-    mpm::Index id = 0;
-    coords << 0.75, 0.75, 0.75;
-    auto particle = std::make_shared<mpm::Particle<Dim>>(id, coords);
-
-    unsigned mid = 1;
-    // Initialise material
-    Json jmaterial;
-    jmaterial["density"] = 1000.;
-    jmaterial["youngs_modulus"] = 1.0E+7;
-    jmaterial["poisson_ratio"] = 0.3;
-
-    auto material =
-        Factory<mpm::Material<Dim>, unsigned, const Json&>::instance()->create(
-            "LinearElastic3D", std::move(mid), jmaterial);
-    REQUIRE(material->id() == 1);
-
-    // Check if particle can be assigned a null material
-    REQUIRE(particle->assign_material(nullptr) == false);
-    // Check material id
-    REQUIRE(particle->material_id() == std::numeric_limits<unsigned>::max());
-
-    // Assign material to particle
-    REQUIRE(particle->assign_material(material) == true);
-    // Check material id
-    REQUIRE(particle->material_id() == 1);
-  }
-
-  SECTION("Check particle properties") {
-    mpm::Index id = 0;
-    const double Tolerance = 1.E-7;
-    std::shared_ptr<mpm::ParticleBase<Dim>> particle =
-        std::make_shared<mpm::Particle<Dim>>(id, coords);
-
-    // Check mass
-    REQUIRE(particle->mass() == Approx(0.0).epsilon(Tolerance));
-    double mass = 100.5;
-    particle->assign_mass(mass);
-    REQUIRE(particle->mass() == Approx(100.5).epsilon(Tolerance));
-
-    // Check stress
-    Eigen::Matrix<double, 6, 1> stress;
-    for (unsigned i = 0; i < stress.size(); ++i) stress(i) = 1.;
-
-    for (unsigned i = 0; i < stress.size(); ++i)
-      REQUIRE(particle->stress()(i) == Approx(0.).epsilon(Tolerance));
-
-    // Check velocity
-    Eigen::VectorXd velocity;
-    velocity.resize(Dim);
-    for (unsigned i = 0; i < velocity.size(); ++i) velocity(i) = 17.51;
-
-    for (unsigned i = 0; i < velocity.size(); ++i)
-      REQUIRE(particle->velocity()(i) == Approx(0.).epsilon(Tolerance));
-
-    REQUIRE(particle->assign_velocity(velocity) == true);
-    for (unsigned i = 0; i < velocity.size(); ++i)
-      REQUIRE(particle->velocity()(i) == Approx(17.51).epsilon(Tolerance));
-
-    // Check acceleration
-    Eigen::VectorXd acceleration;
-    acceleration.resize(Dim);
-    for (unsigned i = 0; i < acceleration.size(); ++i) acceleration(i) = 17.51;
-
-    for (unsigned i = 0; i < acceleration.size(); ++i)
-      REQUIRE(particle->acceleration()(i) == Approx(0.).epsilon(Tolerance));
-
-    REQUIRE(particle->assign_acceleration(acceleration) == true);
-    for (unsigned i = 0; i < acceleration.size(); ++i)
-      REQUIRE(particle->acceleration()(i) == Approx(17.51).epsilon(Tolerance));
-
-    // Assign volume
-    REQUIRE(particle->assign_volume(0.0) == false);
-    REQUIRE(particle->assign_volume(-5.0) == false);
-    REQUIRE(particle->assign_volume(2.0) == true);
-    // Check volume
-    REQUIRE(particle->volume() == Approx(2.0).epsilon(Tolerance));
-    // Traction
-    double traction = 65.32;
-    const unsigned Direction = 1;
-    // Check traction
-    for (unsigned i = 0; i < Dim; ++i)
-      REQUIRE(particle->traction()(i) == Approx(0.).epsilon(Tolerance));
-
-    REQUIRE(particle->assign_traction(Direction, traction) == true);
-
-    // Calculate traction force = traction * volume / spacing
-    traction *= 2.0 / (std::pow(2.0, 1. / Dim));
-
-    for (unsigned i = 0; i < Dim; ++i) {
-      if (i == Direction)
-        REQUIRE(particle->traction()(i) == Approx(traction).epsilon(Tolerance));
-      else
-        REQUIRE(particle->traction()(i) == Approx(0.).epsilon(Tolerance));
-    }
-
-    // Check for incorrect direction
-    const unsigned wrong_dir = 4;
-    REQUIRE(particle->assign_traction(wrong_dir, traction) == false);
-
-    // Check again to ensure value hasn't been updated
-    for (unsigned i = 0; i < Dim; ++i) {
-      if (i == Direction)
-        REQUIRE(particle->traction()(i) == Approx(traction).epsilon(Tolerance));
-      else
-        REQUIRE(particle->traction()(i) == Approx(0.).epsilon(Tolerance));
-    }
-  }
-
-  // Check initialise particle from POD file
-  SECTION("Check initialise particle POD") {
-    mpm::Index id = 0;
-    const double Tolerance = 1.E-7;
-    std::shared_ptr<mpm::ParticleBase<Dim>> particle =
-        std::make_shared<mpm::Particle<Dim>>(id, coords);
-
-    mpm::PODParticle h5_particle;
-    h5_particle.id = 13;
-    h5_particle.mass = 501.5;
-
-    Eigen::Vector3d coords;
-    coords << 1., 2., 3.;
-    h5_particle.coord_x = coords[0];
-    h5_particle.coord_y = coords[1];
-    h5_particle.coord_z = coords[2];
-
-    Eigen::Vector3d displacement;
-    displacement << 0.01, 0.02, 0.03;
-    h5_particle.displacement_x = displacement[0];
-    h5_particle.displacement_y = displacement[1];
-    h5_particle.displacement_z = displacement[2];
-
-    Eigen::Vector3d lsize;
-    lsize << 0.25, 0.5, 0.75;
-    h5_particle.nsize_x = lsize[0];
-    h5_particle.nsize_y = lsize[1];
-    h5_particle.nsize_z = lsize[2];
-
-    Eigen::Vector3d velocity;
-    velocity << 1.5, 2.5, 3.5;
-    h5_particle.velocity_x = velocity[0];
-    h5_particle.velocity_y = velocity[1];
-    h5_particle.velocity_z = velocity[2];
-
-    Eigen::Vector3d acceleration;
-    acceleration << 1.5, 2.5, 3.5;
-    h5_particle.acceleration_x = acceleration[0];
-    h5_particle.acceleration_y = acceleration[1];
-    h5_particle.acceleration_z = acceleration[2];
-
-    Eigen::Matrix<double, 6, 1> stress;
-    stress << 11.5, -12.5, 13.5, 14.5, -15.5, 16.5;
-    h5_particle.stress_xx = stress[0];
-    h5_particle.stress_yy = stress[1];
-    h5_particle.stress_zz = stress[2];
-    h5_particle.tau_xy = stress[3];
-    h5_particle.tau_yz = stress[4];
-    h5_particle.tau_xz = stress[5];
-
-    Eigen::Matrix<double, 6, 1> strain;
-    strain << 0.115, -0.125, 0.135, 0.145, -0.155, 0.165;
-    h5_particle.strain_xx = strain[0];
-    h5_particle.strain_yy = strain[1];
-    h5_particle.strain_zz = strain[2];
-    h5_particle.gamma_xy = strain[3];
-    h5_particle.gamma_yz = strain[4];
-    h5_particle.gamma_xz = strain[5];
-
-    Eigen::Matrix<double, 3, 3> deformation_gradient;
-    deformation_gradient << 0.115, -0.125, 0.135, 0.145, -0.155, 0.165, 0.145,
-        -0.155, 0.165;
-    h5_particle.defgrad_00 = deformation_gradient(0, 0);
-    h5_particle.defgrad_01 = deformation_gradient(0, 1);
-    h5_particle.defgrad_02 = deformation_gradient(0, 2);
-    h5_particle.defgrad_10 = deformation_gradient(1, 0);
-    h5_particle.defgrad_11 = deformation_gradient(1, 1);
-    h5_particle.defgrad_12 = deformation_gradient(1, 2);
-    h5_particle.defgrad_20 = deformation_gradient(2, 0);
-    h5_particle.defgrad_21 = deformation_gradient(2, 1);
-    h5_particle.defgrad_22 = deformation_gradient(2, 2);
-
-    Eigen::Matrix<double, 3, 3> mapping_matrix;
-    mapping_matrix << 0.115, -0.125, 0.135, 0.145, -0.155, 0.165, 0.145, -0.155,
-        0.165;
-    h5_particle.mapping_matrix_00 = mapping_matrix(0, 0);
-    h5_particle.mapping_matrix_01 = mapping_matrix(0, 1);
-    h5_particle.mapping_matrix_02 = mapping_matrix(0, 2);
-    h5_particle.mapping_matrix_10 = mapping_matrix(1, 0);
-    h5_particle.mapping_matrix_11 = mapping_matrix(1, 1);
-    h5_particle.mapping_matrix_12 = mapping_matrix(1, 2);
-    h5_particle.mapping_matrix_20 = mapping_matrix(2, 0);
-    h5_particle.mapping_matrix_21 = mapping_matrix(2, 1);
-    h5_particle.mapping_matrix_22 = mapping_matrix(2, 2);
-    h5_particle.initialise_mapping_matrix = true;
-
-    h5_particle.status = true;
-
-    h5_particle.cell_id = 1;
-
-    h5_particle.volume = 2.;
-
-    h5_particle.material_id = 1;
-
-    // Reinitialise particle from POD data
-    REQUIRE(particle->initialise_particle(h5_particle) == true);
-
-    // Check particle id
-    REQUIRE(particle->id() == h5_particle.id);
-    // Check particle mass
-    REQUIRE(particle->mass() == h5_particle.mass);
-    // Check particle volume
-    REQUIRE(particle->volume() == h5_particle.volume);
-    // Check particle mass density
-    REQUIRE(particle->mass_density() == h5_particle.mass / h5_particle.volume);
-    // Check particle status
-    REQUIRE(particle->status() == h5_particle.status);
-
-    // Check for coordinates
-    auto coordinates = particle->coordinates();
-    REQUIRE(coordinates.size() == Dim);
-    for (unsigned i = 0; i < coordinates.size(); ++i)
-      REQUIRE(coordinates(i) == Approx(coords(i)).epsilon(Tolerance));
-    REQUIRE(coordinates.size() == Dim);
-
-    // Check for displacement
-    auto pdisplacement = particle->displacement();
-    REQUIRE(pdisplacement.size() == Dim);
-    for (unsigned i = 0; i < Dim; ++i)
-      REQUIRE(pdisplacement(i) == Approx(displacement(i)).epsilon(Tolerance));
-
-    // Check for size
-    auto size = particle->natural_size();
-    REQUIRE(size.size() == Dim);
-    for (unsigned i = 0; i < size.size(); ++i)
-      REQUIRE(size(i) == Approx(lsize(i)).epsilon(Tolerance));
-
-    // Check velocity
-    auto pvelocity = particle->velocity();
-    REQUIRE(pvelocity.size() == Dim);
-    for (unsigned i = 0; i < Dim; ++i)
-      REQUIRE(pvelocity(i) == Approx(velocity(i)).epsilon(Tolerance));
-
-    // Check stress
-    auto pstress = particle->stress();
-    REQUIRE(pstress.size() == stress.size());
-    for (unsigned i = 0; i < stress.size(); ++i)
-      REQUIRE(pstress(i) == Approx(stress(i)).epsilon(Tolerance));
-
-    // Check strain
-    auto pstrain = particle->strain();
-    REQUIRE(pstrain.size() == strain.size());
-    for (unsigned i = 0; i < strain.size(); ++i)
-      REQUIRE(pstrain(i) == Approx(strain(i)).epsilon(Tolerance));
-
-    // Check deformation gradient
-    auto pdef_grad = particle->deformation_gradient();
-    REQUIRE(pdef_grad.rows() == deformation_gradient.rows());
-    REQUIRE(pdef_grad.cols() == deformation_gradient.cols());
-    for (unsigned i = 0; i < deformation_gradient.rows(); ++i)
-      for (unsigned j = 0; j < deformation_gradient.cols(); ++j)
-        REQUIRE(pdef_grad(i, j) ==
-                Approx(deformation_gradient(i, j)).epsilon(Tolerance));
-
-    // Check mapping matrix
-    auto map = particle->mapping_matrix();
-    REQUIRE(Dim == map.rows());
-    REQUIRE(Dim == map.cols());
-    for (unsigned i = 0; i < map.rows(); ++i)
-      for (unsigned j = 0; j < map.cols(); ++j)
-        REQUIRE(mapping_matrix(i, j) == Approx(map(i, j)).epsilon(Tolerance));
-
-    // Check cell id
-    REQUIRE(particle->cell_id() == h5_particle.cell_id);
-
-    // Check material id
-    REQUIRE(particle->material_id() == h5_particle.material_id);
-
-    // Write Particle POD data
-    auto pod_test = std::static_pointer_cast<mpm::PODParticle>(particle->pod());
-
-    REQUIRE(h5_particle.id == pod_test->id);
-    REQUIRE(h5_particle.mass == pod_test->mass);
-
-    REQUIRE(h5_particle.coord_x ==
-            Approx(pod_test->coord_x).epsilon(Tolerance));
-    REQUIRE(h5_particle.coord_y ==
-            Approx(pod_test->coord_y).epsilon(Tolerance));
-    REQUIRE(h5_particle.coord_z ==
-            Approx(pod_test->coord_z).epsilon(Tolerance));
-
-    REQUIRE(h5_particle.displacement_x ==
-            Approx(pod_test->displacement_x).epsilon(Tolerance));
-    REQUIRE(h5_particle.displacement_y ==
-            Approx(pod_test->displacement_y).epsilon(Tolerance));
-    REQUIRE(h5_particle.displacement_z ==
-            Approx(pod_test->displacement_z).epsilon(Tolerance));
-
-    REQUIRE(h5_particle.nsize_x == pod_test->nsize_x);
-    REQUIRE(h5_particle.nsize_y == pod_test->nsize_y);
-    REQUIRE(h5_particle.nsize_z == pod_test->nsize_z);
-
-    REQUIRE(h5_particle.velocity_x ==
-            Approx(pod_test->velocity_x).epsilon(Tolerance));
-    REQUIRE(h5_particle.velocity_y ==
-            Approx(pod_test->velocity_y).epsilon(Tolerance));
-    REQUIRE(h5_particle.velocity_z ==
-            Approx(pod_test->velocity_z).epsilon(Tolerance));
-
-    REQUIRE(h5_particle.acceleration_x ==
-            Approx(pod_test->acceleration_x).epsilon(Tolerance));
-    REQUIRE(h5_particle.acceleration_y ==
-            Approx(pod_test->acceleration_y).epsilon(Tolerance));
-    REQUIRE(h5_particle.acceleration_z ==
-            Approx(pod_test->acceleration_z).epsilon(Tolerance));
-
-    REQUIRE(h5_particle.stress_xx ==
-            Approx(pod_test->stress_xx).epsilon(Tolerance));
-    REQUIRE(h5_particle.stress_yy ==
-            Approx(pod_test->stress_yy).epsilon(Tolerance));
-    REQUIRE(h5_particle.stress_zz ==
-            Approx(pod_test->stress_zz).epsilon(Tolerance));
-    REQUIRE(h5_particle.tau_xy == Approx(pod_test->tau_xy).epsilon(Tolerance));
-    REQUIRE(h5_particle.tau_yz == Approx(pod_test->tau_yz).epsilon(Tolerance));
-    REQUIRE(h5_particle.tau_xz == Approx(pod_test->tau_xz).epsilon(Tolerance));
-
-    REQUIRE(h5_particle.strain_xx ==
-            Approx(pod_test->strain_xx).epsilon(Tolerance));
-    REQUIRE(h5_particle.strain_yy ==
-            Approx(pod_test->strain_yy).epsilon(Tolerance));
-    REQUIRE(h5_particle.strain_zz ==
-            Approx(pod_test->strain_zz).epsilon(Tolerance));
-    REQUIRE(h5_particle.gamma_xy ==
-            Approx(pod_test->gamma_xy).epsilon(Tolerance));
-    REQUIRE(h5_particle.gamma_yz ==
-            Approx(pod_test->gamma_yz).epsilon(Tolerance));
-    REQUIRE(h5_particle.gamma_xz ==
-            Approx(pod_test->gamma_xz).epsilon(Tolerance));
-
-    REQUIRE(h5_particle.defgrad_00 ==
-            Approx(pod_test->defgrad_00).epsilon(Tolerance));
-    REQUIRE(h5_particle.defgrad_01 ==
-            Approx(pod_test->defgrad_01).epsilon(Tolerance));
-    REQUIRE(h5_particle.defgrad_02 ==
-            Approx(pod_test->defgrad_02).epsilon(Tolerance));
-    REQUIRE(h5_particle.defgrad_10 ==
-            Approx(pod_test->defgrad_10).epsilon(Tolerance));
-    REQUIRE(h5_particle.defgrad_11 ==
-            Approx(pod_test->defgrad_11).epsilon(Tolerance));
-    REQUIRE(h5_particle.defgrad_12 ==
-            Approx(pod_test->defgrad_12).epsilon(Tolerance));
-    REQUIRE(h5_particle.defgrad_20 ==
-            Approx(pod_test->defgrad_20).epsilon(Tolerance));
-    REQUIRE(h5_particle.defgrad_21 ==
-            Approx(pod_test->defgrad_21).epsilon(Tolerance));
-    REQUIRE(h5_particle.defgrad_22 ==
-            Approx(pod_test->defgrad_22).epsilon(Tolerance));
-
-    REQUIRE(h5_particle.initialise_mapping_matrix ==
-            Approx(pod_test->initialise_mapping_matrix).epsilon(Tolerance));
-    REQUIRE(h5_particle.mapping_matrix_00 ==
-            Approx(pod_test->mapping_matrix_00).epsilon(Tolerance));
-    REQUIRE(h5_particle.mapping_matrix_01 ==
-            Approx(pod_test->mapping_matrix_01).epsilon(Tolerance));
-    REQUIRE(h5_particle.mapping_matrix_02 ==
-            Approx(pod_test->mapping_matrix_02).epsilon(Tolerance));
-    REQUIRE(h5_particle.mapping_matrix_10 ==
-            Approx(pod_test->mapping_matrix_10).epsilon(Tolerance));
-    REQUIRE(h5_particle.mapping_matrix_11 ==
-            Approx(pod_test->mapping_matrix_11).epsilon(Tolerance));
-    REQUIRE(h5_particle.mapping_matrix_12 ==
-            Approx(pod_test->mapping_matrix_12).epsilon(Tolerance));
-    REQUIRE(h5_particle.mapping_matrix_20 ==
-            Approx(pod_test->mapping_matrix_20).epsilon(Tolerance));
-    REQUIRE(h5_particle.mapping_matrix_21 ==
-            Approx(pod_test->mapping_matrix_21).epsilon(Tolerance));
-    REQUIRE(h5_particle.mapping_matrix_22 ==
-            Approx(pod_test->mapping_matrix_22).epsilon(Tolerance));
-
-    REQUIRE(h5_particle.status == pod_test->status);
-    REQUIRE(h5_particle.cell_id == pod_test->cell_id);
-    REQUIRE(h5_particle.material_id == pod_test->material_id);
-  }
-
-  // Check particle's material id maping to nodes
-  SECTION("Check particle's material id maping to nodes") {
-    // Add particle
-    mpm::Index id1 = 0;
-    coords << 1.5, 1.5, 1.5;
-    auto particle1 = std::make_shared<mpm::Particle<Dim>>(id1, coords);
-
-    // Add particle
-    mpm::Index id2 = 1;
-    coords << 0.5, 0.5, 0.5;
-    auto particle2 = std::make_shared<mpm::Particle<Dim>>(id2, coords);
-
-    // Element
-    std::shared_ptr<mpm::Element<Dim>> element =
-        std::make_shared<mpm::HexahedronElement<Dim, 8>>();
-
-    // Create cell
-    auto cell = std::make_shared<mpm::Cell<Dim>>(10, Nnodes, element);
-    // Create vector of nodes and add them to cell
-    coords << 0, 0, 0;
-    std::shared_ptr<mpm::NodeBase<Dim>> node0 =
-        std::make_shared<mpm::Node<Dim, Dof, Nphases>>(0, coords);
-
-    coords << 2, 0, 0;
-    std::shared_ptr<mpm::NodeBase<Dim>> node1 =
-        std::make_shared<mpm::Node<Dim, Dof, Nphases>>(1, coords);
-
-    coords << 2, 2, 0;
-    std::shared_ptr<mpm::NodeBase<Dim>> node2 =
-        std::make_shared<mpm::Node<Dim, Dof, Nphases>>(2, coords);
-
-    coords << 0, 2, 0;
-    std::shared_ptr<mpm::NodeBase<Dim>> node3 =
-        std::make_shared<mpm::Node<Dim, Dof, Nphases>>(3, coords);
-
-    coords << 0, 0, 2;
-    std::shared_ptr<mpm::NodeBase<Dim>> node4 =
-        std::make_shared<mpm::Node<Dim, Dof, Nphases>>(4, coords);
-
-    coords << 2, 0, 2;
-    std::shared_ptr<mpm::NodeBase<Dim>> node5 =
-        std::make_shared<mpm::Node<Dim, Dof, Nphases>>(5, coords);
-
-    coords << 2, 2, 2;
-    std::shared_ptr<mpm::NodeBase<Dim>> node6 =
-        std::make_shared<mpm::Node<Dim, Dof, Nphases>>(6, coords);
-
-    coords << 0, 2, 2;
-    std::shared_ptr<mpm::NodeBase<Dim>> node7 =
-        std::make_shared<mpm::Node<Dim, Dof, Nphases>>(7, coords);
-    std::vector<std::shared_ptr<mpm::NodeBase<Dim>>> nodes = {
-        node0, node1, node2, node3, node4, node5, node6, node7};
-
-    for (int j = 0; j < nodes.size(); ++j) cell->add_node(j, nodes[j]);
-
-    // Initialise cell properties and assign cell to particle
-    cell->initialise();
-    particle1->assign_cell(cell);
-    particle2->assign_cell(cell);
-
-    // Assign material 1
-    unsigned mid1 = 0;
-    // Initialise material 1
-    Json jmaterial1;
-    jmaterial1["density"] = 1000.;
-    jmaterial1["youngs_modulus"] = 1.0E+7;
-    jmaterial1["poisson_ratio"] = 0.3;
-
-    auto material1 =
-        Factory<mpm::Material<Dim>, unsigned, const Json&>::instance()->create(
-            "LinearElastic3D", std::move(mid1), jmaterial1);
-
-    particle1->assign_material(material1);
-
-    // Assign material 2
-    unsigned mid2 = 1;
-    // Initialise material 2
-    Json jmaterial2;
-    jmaterial2["density"] = 2000.;
-    jmaterial2["youngs_modulus"] = 2.0E+7;
-    jmaterial2["poisson_ratio"] = 0.25;
-
-    auto material2 =
-        Factory<mpm::Material<Dim>, unsigned, const Json&>::instance()->create(
-            "LinearElastic3D", std::move(mid2), jmaterial2);
-
-    particle2->assign_material(material2);
-
-    // Append particle's material id to nodes in cell
-    particle1->append_material_id_to_nodes();
-    particle2->append_material_id_to_nodes();
-
-    // check if the correct amount of material ids were added to node and if
-    // their indexes are correct
-    std::vector<unsigned> material_ids = {0, 1};
-    for (const auto& node : nodes) {
-      REQUIRE(node->material_ids().size() == 2);
-      auto mat_ids = node->material_ids();
-      unsigned i = 0;
-      for (auto mitr = mat_ids.begin(); mitr != mat_ids.end(); ++mitr, ++i)
-        REQUIRE(*mitr == material_ids.at(i));
-    }
-  }
-
-  //! Check derived particle functions (expecting throws)
-  SECTION("Particle illegal derived functions access") {
-    mpm::Index id = 0;
-    bool status = true;
-    std::shared_ptr<mpm::ParticleBase<Dim>> particle =
-        std::make_shared<mpm::Particle<Dim>>(id, coords, status);
-
-    // Input variables
-    const double dt = 0.1;
-    Eigen::VectorXd vectordim;
-    vectordim.resize(Dim);
-    std::map<double, double> reference_points;
-
-    // Specific functions for TwoPhaseParticle.
-    // Expecting throws if called from Particle.
-    REQUIRE_THROWS(particle->assign_projection_parameter(1));
-    REQUIRE_THROWS(particle->projection_parameter());
-    REQUIRE_THROWS(particle->map_laplacian_to_cell());
-    REQUIRE_THROWS(particle->map_poisson_right_to_cell());
-    REQUIRE_THROWS(particle->map_correction_matrix_to_cell());
-    REQUIRE_THROWS(particle->compute_updated_pressure());
-    REQUIRE_THROWS(particle->update_porosity(dt));
-    REQUIRE_THROWS(particle->assign_saturation_degree());
-    REQUIRE_THROWS(particle->assign_liquid_velocity(vectordim));
-    REQUIRE_THROWS(particle->compute_pore_pressure(dt));
-    REQUIRE_THROWS(particle->map_drag_force_coefficient());
-    REQUIRE_THROWS(particle->compute_pore_pressure(dt));
-    REQUIRE_THROWS(particle->initialise_pore_pressure_watertable(
-        1, 0, vectordim, reference_points));
-    REQUIRE_THROWS(particle->assign_porosity());
-    REQUIRE_THROWS(particle->assign_permeability());
-    REQUIRE_THROWS(particle->liquid_mass());
-    REQUIRE_THROWS(particle->liquid_velocity());
-    REQUIRE_THROWS(particle->porosity());
-    REQUIRE_THROWS(particle->map_drag_matrix_to_cell());
-  }
-}
->>>>>>> 2e49f531
+}