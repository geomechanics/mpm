#include "write_mesh_particles_unitcell.h"

namespace mpm_test {

// Write JSON Configuration file
bool write_json_unitcell(unsigned dim, const std::string& analysis,
                         const std::string& stress_update,
                         const std::string& file_name) {
  // Make json object with input files
  // 2D
  std::string dimension = "2d";
  auto particle_type = "P2D";
  auto node_type = "N2D";
  auto cell_type = "ED2Q4";
  auto mesh_reader = "Ascii2D";
  std::string material = "LinearElastic2D";
  std::vector<unsigned> material_id{{1}};
  std::vector<double> gravity{{0., -9.81}};

  // 3D
  if (dim == 3) {
    dimension = "3d";
    particle_type = "P3D";
    node_type = "N3D";
    cell_type = "ED3H8";
    mesh_reader = "Ascii3D";
    material = "LinearElastic3D";
    gravity.clear();
    gravity = {0., 0., -9.81};
  }

  Json json_file = {
      {"title", "Example JSON Input for MPM"},
      {"input_files",
       {{"mesh", "mesh-" + dimension + "-unitcell.txt"},
        {"velocity_constraints", "velocity-constraints-unitcell.txt"},
        {"particles", "particles-" + dimension + "-unitcell.txt"},
        {"particle_stresses", "initial-stresses-" + dimension + ".txt"},
        {"materials", "materials.txt"},
        {"traction", "traction.txt"}}},
      {"mesh",
       {{"mesh_reader", mesh_reader},
        {"node_type", node_type},
        {"cell_type", cell_type},
        {"generate_particles_cells", 1}}},
      {"particle", {{"material_id", 1}, {"particle_type", particle_type}}},
      {"particles",
       {{{"group_id", 0},
         {"material_id", material_id},
         {"particle_type", particle_type},
         {"generator",
          {{"type", "file"},
           {"reader", mesh_reader},
           {"location", "particles-" + dimension + ".txt"}}}}}},
      {"materials",
       {{{"id", 0},
         {"type", material},
         {"density", 1000.},
         {"youngs_modulus", 1.0E+8},
         {"poisson_ratio", 0.495}},
        {{"id", 1},
         {"type", material},
         {"density", 2300.},
         {"youngs_modulus", 1.5E+6},
         {"poisson_ratio", 0.25}}}},
      {"analysis",
       {{"type", analysis},
<<<<<<< HEAD
        {"file_reader", mesh_reader},
        {"check_duplicates", "true"},
=======
        {"stress_update", stress_update},
>>>>>>> 2b915cb9
        {"dt", 0.001},
        {"nsteps", 10},
        {"gravity", gravity},
        {"boundary_friction", 0.5},
        {"damping", {{"damping", true}, {"damping_ratio", 0.02}}},
        {"newmark", {{"newmark", true}, {"gamma", 0.5}, {"beta", 0.25}}}}},
      {"post_processing", {{"path", "results/"}, {"output_steps", 10}}}};
  // Dump JSON as an input file to be read
  std::ofstream file;
  file.open((file_name + "-" + dimension + "-unitcell.json").c_str());
  file << json_file.dump(2);
  file.close();

  return true;
}

// Write Mesh file in 2D
bool write_mesh_2d_unitcell() {
  // Dimension
  const unsigned dim = 2;

  // Vector of nodal coordinates
  std::vector<Eigen::Matrix<double, dim, 1>> coordinates;

  // Nodal coordinates
  Eigen::Matrix<double, dim, 1> node;

  // Cell 0
  // Node 0
  node << 0., 0.;
  coordinates.emplace_back(node);
  // Node 1
  node << 1.0, 0.;
  coordinates.emplace_back(node);
  // Node 2
  node << 1.0, 1.0;
  coordinates.emplace_back(node);
  // Node 3
  node << 0., 1.0;
  coordinates.emplace_back(node);

  // Cell 1
  // Node 4
  node << 2.0, 0.;
  coordinates.emplace_back(node);
  // Node 5
  node << 2.0, 1.0;
  coordinates.emplace_back(node);

  // Cell with node ids
  std::vector<std::vector<unsigned>> cells{// cell #0
                                           {0, 1, 2, 3},
                                           // cell #1
                                           {1, 4, 5, 2}};

  // Dump mesh file as an input file to be read
  std::ofstream file;
  file.open("mesh-2d-unitcell.txt");
  file << "! elementShape hexahedron\n";
  file << "! elementNumPoints 8\n";
  file << coordinates.size() << "\t" << cells.size() << "\n";

  // Write nodal coordinates
  for (const auto& coord : coordinates) {
    for (unsigned i = 0; i < coord.size(); ++i) file << coord[i] << "\t";
    file << "\n";
  }

  // Write cell node ids
  for (const auto& cell : cells) {
    for (auto nid : cell) file << nid << "\t";
    file << "\n";
  }

  file.close();

  // Dump mesh velocity constraints
  std::ofstream file_constraints;
  file_constraints.open("velocity-constraints-unitcell.txt");
  file_constraints << 0 << "\t" << 0 << "\t" << 0 << "\n";
  file_constraints.close();

  return true;
}

// Write particles file in 2D
bool write_particles_2d_unitcell() {
  const unsigned dim = 2;
  // Vector of particle coordinates
  std::vector<Eigen::Matrix<double, dim, 1>> coordinates;
  coordinates.clear();

  // Particle coordinates
  Eigen::Matrix<double, dim, 1> particle;

  // Cell 0
  // Particle 0
  particle << 0.25, 0.25;
  coordinates.emplace_back(particle);
  // Particle 1
  particle << 0.75, 0.25;
  coordinates.emplace_back(particle);
  // Particle 2
  particle << 0.75, 0.75;
  coordinates.emplace_back(particle);
  // Particle 3
  particle << 0.25, 0.75;
  coordinates.emplace_back(particle);

  // Dump particles coordinates as an input file to be read
  std::ofstream file;
  file.open("particles-2d-unitcell.txt");
  file << coordinates.size() << "\n";
  // Write particle coordinates
  for (const auto& coord : coordinates) {
    for (unsigned i = 0; i < coord.size(); ++i) {
      file << coord[i] << "\t";
    }
    file << "\n";
  }

  file.close();

  // Vector of particle stresses
  std::vector<Eigen::Matrix<double, 6, 1>> particles_stresses;
  // Stresses
  particles_stresses.emplace_back(Eigen::Matrix<double, 6, 1>::Constant(1.1));
  particles_stresses.emplace_back(Eigen::Matrix<double, 6, 1>::Constant(2.2));
  particles_stresses.emplace_back(Eigen::Matrix<double, 6, 1>::Constant(3.3));
  particles_stresses.emplace_back(Eigen::Matrix<double, 6, 1>::Constant(4.4));

  // Dump initial stresses as an input file to be read
  file.open("initial-stresses-2d.txt");
  file << particles_stresses.size() << "\n";
  // Write particle coordinates
  for (const auto& stress : particles_stresses) {
    for (unsigned i = 0; i < stress.size(); ++i) file << stress[i] << "\t";
    file << "\n";
  }
  file.close();

  return true;
}

// Write mesh file in 3D
bool write_mesh_3d_unitcell() {

  // Dimension
  const unsigned dim = 3;
  // Tolerance
  const double Tolerance = 1.E-7;

  // Vector of nodal coordinates
  std::vector<Eigen::Matrix<double, dim, 1>> coordinates;

  // Nodal coordinates
  Eigen::Matrix<double, dim, 1> node;

  // Cell 0
  // Node 0
  node << 0., 0., 0.;
  coordinates.emplace_back(node);
  // Node 1
  node << 1.0, 0., 0.;
  coordinates.emplace_back(node);
  // Node 2
  node << 1.0, 1.0, 0.;
  coordinates.emplace_back(node);
  // Node 3
  node << 0., 1.0, 0.;
  coordinates.emplace_back(node);
  // Node 4
  node << 0., 0., 1.0;
  coordinates.emplace_back(node);
  // Node 5
  node << 1.0, 0., 1.0;
  coordinates.emplace_back(node);
  // Node 6
  node << 1.0, 1.0, 1.0;
  coordinates.emplace_back(node);
  // Node 7
  node << 0., 1.0, 1.0;
  coordinates.emplace_back(node);

  // Cell 1
  // Node 8
  node << 2.0, 0., 0.;
  coordinates.emplace_back(node);
  // Node 9
  node << 2.0, 1.0, 0.;
  coordinates.emplace_back(node);
  // Node 10
  node << 2.0, 0., 1.0;
  coordinates.emplace_back(node);
  // Node 11
  node << 2.0, 1.0, 1.0;
  coordinates.emplace_back(node);

  // Cell with node ids
  std::vector<std::vector<unsigned>> cells{// cell #0
                                           {0, 1, 2, 3, 4, 5, 6, 7},
                                           // cell #1
                                           {1, 8, 9, 2, 5, 10, 11, 6}};

  // Dump mesh file as an input file to be read
  std::ofstream file;
  file.open("mesh-3d-unitcell.txt");
  file << "! elementShape hexahedron\n";
  file << "! elementNumPoints 8\n";
  file << coordinates.size() << "\t" << cells.size() << "\n";

  // Write nodal coordinates
  for (const auto& coord : coordinates) {
    for (unsigned i = 0; i < coord.size(); ++i) file << coord[i] << "\t";
    file << "\n";
  }

  // Write cell node ids
  for (const auto& cell : cells) {
    for (auto nid : cell) file << nid << "\t";
    file << "\n";
  }

  file.close();

  // Dump mesh velocity constraints
  std::ofstream file_constraints;
  file_constraints.open("velocity-constraints-unitcell.txt");
  file_constraints << 0 << "\t" << 0 << "\t" << 0 << "\n";
  file_constraints.close();

  return true;
}

// Write particles file in 3D
bool write_particles_3d_unitcell() {
  const unsigned dim = 3;
  // Vector of particle coordinates
  std::vector<Eigen::Matrix<double, dim, 1>> coordinates;

  // Particle coordinates
  Eigen::Matrix<double, dim, 1> particle;

  // Cell 0
  // Particle 0
  particle << 0.25, 0.25, 0.25;
  coordinates.emplace_back(particle);
  // Particle 1
  particle << 0.75, 0.25, 0.25;
  coordinates.emplace_back(particle);
  // Particle 2
  particle << 0.25, 0.75, 0.25;
  coordinates.emplace_back(particle);
  // Particle 3
  particle << 0.75, 0.75, 0.25;
  coordinates.emplace_back(particle);
  // Particle 4
  particle << 0.25, 0.25, 0.75;
  coordinates.emplace_back(particle);
  // Particle 5
  particle << 0.25, 0.25, 0.75;
  coordinates.emplace_back(particle);
  // Particle 6
  particle << 0.75, 0.75, 0.75;
  coordinates.emplace_back(particle);
  // Particle 7
  particle << 0.75, 0.75, 0.75;
  coordinates.emplace_back(particle);

  // Dump particles coordinates as an input file to be read
  std::ofstream file;
  file.open("particles-3d-unitcell.txt");
  file << coordinates.size() << "\n";
  // Write particle coordinates
  for (const auto& coord : coordinates) {
    for (unsigned i = 0; i < coord.size(); ++i) {
      file << coord[i] << "\t";
    }
    file << "\n";
  }
  file.close();

  // Vector of particle stresses
  std::vector<Eigen::Matrix<double, 6, 1>> particles_stresses;
  // Stresses
  particles_stresses.emplace_back(Eigen::Matrix<double, 6, 1>::Constant(1.1));
  particles_stresses.emplace_back(Eigen::Matrix<double, 6, 1>::Constant(2.2));
  particles_stresses.emplace_back(Eigen::Matrix<double, 6, 1>::Constant(3.3));
  particles_stresses.emplace_back(Eigen::Matrix<double, 6, 1>::Constant(4.4));
  particles_stresses.emplace_back(Eigen::Matrix<double, 6, 1>::Constant(5.1));
  particles_stresses.emplace_back(Eigen::Matrix<double, 6, 1>::Constant(6.2));
  particles_stresses.emplace_back(Eigen::Matrix<double, 6, 1>::Constant(7.3));
  particles_stresses.emplace_back(Eigen::Matrix<double, 6, 1>::Constant(8.4));

  // Dump initial stresses as an input file to be read
  file.open("initial-stresses-3d.txt");
  file << particles_stresses.size() << "\n";
  // Write particle coordinates
  for (const auto& stress : particles_stresses) {
    for (unsigned i = 0; i < stress.size(); ++i) file << stress[i] << "\t";
    file << "\n";
  }
  file.close();

  return true;
}

}  // namespace mpm_test<|MERGE_RESOLUTION|>--- conflicted
+++ resolved
@@ -35,7 +35,7 @@
        {{"mesh", "mesh-" + dimension + "-unitcell.txt"},
         {"velocity_constraints", "velocity-constraints-unitcell.txt"},
         {"particles", "particles-" + dimension + "-unitcell.txt"},
-        {"particle_stresses", "initial-stresses-" + dimension + ".txt"},
+        {"particle_stresses", "initial-stresses-" + dimension + "d.txt"},
         {"materials", "materials.txt"},
         {"traction", "traction.txt"}}},
       {"mesh",
@@ -65,12 +65,7 @@
          {"poisson_ratio", 0.25}}}},
       {"analysis",
        {{"type", analysis},
-<<<<<<< HEAD
-        {"file_reader", mesh_reader},
-        {"check_duplicates", "true"},
-=======
         {"stress_update", stress_update},
->>>>>>> 2b915cb9
         {"dt", 0.001},
         {"nsteps", 10},
         {"gravity", gravity},
@@ -78,6 +73,7 @@
         {"damping", {{"damping", true}, {"damping_ratio", 0.02}}},
         {"newmark", {{"newmark", true}, {"gamma", 0.5}, {"beta", 0.25}}}}},
       {"post_processing", {{"path", "results/"}, {"output_steps", 10}}}};
+
   // Dump JSON as an input file to be read
   std::ofstream file;
   file.open((file_name + "-" + dimension + "-unitcell.json").c_str());
